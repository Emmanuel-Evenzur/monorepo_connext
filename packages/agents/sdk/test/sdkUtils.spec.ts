--- conflicted
+++ resolved
@@ -14,21 +14,11 @@
 const chainId = 1337;
 
 describe("SdkUtils", () => {
-<<<<<<< HEAD
-  let nxtpUtils: NxtpSdkUtils;
-  let config: ConfigFns.NxtpSdkConfig;
+  let nxtpUtils: SdkUtils;
+  let config: ConfigFns.SdkConfig;
 
   beforeEach(async () => {
     config = getEnvConfig(mockConfig, mockChainData, mockDeployments);
-=======
-  let nxtpUtils: SdkUtils;
-  let config: ConfigFns.SdkConfig;
-  let logger: Logger;
-
-  beforeEach(async () => {
-    config = getEnvConfig(mockConfig, mockChainData, mockDeployments);
-    logger = new Logger({ name: "SdkUtils", level: config.logLevel });
->>>>>>> 928f02e1
 
     stub(ConfigFns, "getConfig").resolves(config);
     stub(SharedFns, "getChainIdFromDomain").resolves(chainId);
