import { reset, restore, stub } from "sinon";
import { expect, XTransferStatus, getRandomBytes32, XTransferErrorStatus } from "@connext/nxtp-utils";
import { mock } from "./mock";
import { SdkUtils } from "../src/sdkUtils";
import { getEnvConfig } from "../src/config";
import { UriInvalid } from "../src/lib/errors";

import * as ConfigFns from "../src/config";
import * as SharedFns from "../src/lib/helpers/shared";

const mockConfig = mock.config();
const mockChainData = mock.chainData();
const mockDeployments = mock.contracts.deployments();
const chainId = 1337;

describe("SdkUtils", () => {
  let nxtpUtils: SdkUtils;
  let config: ConfigFns.SdkConfig;

  beforeEach(async () => {
    config = getEnvConfig(mockConfig, mockChainData, mockDeployments);

    stub(ConfigFns, "getConfig").resolves({ nxtpConfig: config, chainData: mockChainData });
    stub(SharedFns, "domainToChainId").returns(chainId);

    nxtpUtils = await SdkUtils.create(mockConfig, undefined, mockChainData);
  });

  afterEach(() => {
    restore();
    reset();
  });

  describe("#create", () => {
    it("happy: should work", async () => {
      expect(nxtpUtils).to.not.be.undefined;
      expect(nxtpUtils.config).to.not.be.null;
      expect(nxtpUtils.chainData).to.not.be.null;

      expect(nxtpUtils.getRoutersData).to.be.a("function");
      expect(nxtpUtils.getAssetsData).to.be.a("function");
      expect(nxtpUtils.getTransfers).to.be.a("function");
    });
  });

  describe("#getRoutersData", () => {
    it("happy: should work", async () => {
      (nxtpUtils as any).config.cartographerUrl = config.cartographerUrl;
      const res = await nxtpUtils.getRoutersData();

      expect(res).to.not.be.undefined;
    });

    it("happy: should work with order", async () => {
      (nxtpUtils as any).config.cartographerUrl = config.cartographerUrl;
      const res = await nxtpUtils.getRoutersData({
        order: {
          orderBy: "balance",
          ascOrDesc: "desc",
        },
      });

      expect(res).to.not.be.undefined;
    });

    it("should error if validateUri fails", async () => {
      (nxtpUtils as any).config.cartographerUrl = "invalidUrl";

      await expect(nxtpUtils.getRoutersData()).to.be.rejectedWith(UriInvalid);
    });
  });

  describe("#checkRouterLiquidity", () => {
    it("happy: should work", async () => {
      (nxtpUtils as any).config.cartographerUrl = config.cartographerUrl;
      const res = await nxtpUtils.checkRouterLiquidity(mock.domain.A, mock.asset.A.address);

      expect(res).to.not.be.undefined;
    });
  });

<<<<<<< HEAD
  describe("#enoughRouterLiquidity", () => {
    it("should be true when enough liquidity between <N routers", async () => {
      (nxtpUtils as any).config.cartographerUrl = config.cartographerUrl;

      restore();
      stub(SharedFns, 'axiosGetRequest').resolves([
        {
          "balance": "100",
          "local": mock.asset.A.address,
          "domain": mock.domain.A, 
        },
        {
          "balance": "200",
          "local": mock.asset.A.address,
          "domain": mock.domain.A, 
        }
      ]);
      const res = await nxtpUtils.enoughRouterLiquidity(
        mock.domain.A, 
        mock.asset.A.address, 
        "100",
        2
      );

      expect(res).to.be.true;
    });

    it("happy: should be true when enough liquidity between N routers", async () => {
      (nxtpUtils as any).config.cartographerUrl = config.cartographerUrl;

      restore();
      stub(SharedFns, 'axiosGetRequest').resolves([
        {
          "balance": "100",
          "local": mock.asset.A.address,
          "domain": mock.domain.A, 
        },
        {
          "balance": "200",
          "local": mock.asset.A.address,
          "domain": mock.domain.A, 
        }
      ]);
      const res = await nxtpUtils.enoughRouterLiquidity(
        mock.domain.A, 
        mock.asset.A.address, 
        "300",
        2
      );

      expect(res).to.be.true;
    });

    it("happy: should be false when not enough liquidity between <N routers", async () => {
      (nxtpUtils as any).config.cartographerUrl = config.cartographerUrl;

      restore();
      stub(SharedFns, 'axiosGetRequest').resolves([
        {
          "balance": "100",
          "local": mock.asset.A.address,
          "domain": mock.domain.A, 
        }
      ]);
      const res = await nxtpUtils.enoughRouterLiquidity(
        mock.domain.A, 
        mock.asset.A.address, 
        "200",
        2
      );

      expect(res).to.be.false;
    });

    it("happy: should be false when not enough liquidity between N routers", async () => {
      (nxtpUtils as any).config.cartographerUrl = config.cartographerUrl;

      restore();
      stub(SharedFns, 'axiosGetRequest').resolves([
        {
          "balance": "100",
          "local": mock.asset.A.address,
          "domain": mock.domain.A, 
        },
        {
          "balance": "200",
          "local": mock.asset.A.address,
          "domain": mock.domain.A, 
        }
      ]);
      const res = await nxtpUtils.enoughRouterLiquidity(
        mock.domain.A, 
        mock.asset.A.address, 
        "400",
        2
      );

      expect(res).to.be.false;
    });
  });

  describe("#getAssetsData", () => {
    it("happy: should work", async () => {
      (nxtpUtils as any).config.cartographerUrl = config.cartographerUrl;
      const res = await nxtpUtils.getAssetsData();

      expect(res).to.not.be.undefined;
    });
  });

=======
>>>>>>> 10f674c8
  describe("#getTransfers", () => {
    it("happy: should work with userAddress", async () => {
      (nxtpUtils as any).config.cartographerUrl = config.cartographerUrl;
      const res = await nxtpUtils.getTransfers({
        userAddress: mockConfig.signerAddress,
      });

      expect(res).to.not.be.undefined;
    });

    it("happy: should work with routerAddress", async () => {
      (nxtpUtils as any).config.cartographerUrl = config.cartographerUrl;
      const res = await nxtpUtils.getTransfers({
        routerAddress: mock.address.router,
      });

      expect(res).to.not.be.undefined;
    });

    it("happy: should work with status", async () => {
      (nxtpUtils as any).config.cartographerUrl = config.cartographerUrl;
      const res = await nxtpUtils.getTransfers({
        status: XTransferStatus.XCalled,
      });

      expect(res).to.not.be.undefined;
    });

    it("happy: should work with status", async () => {
      (nxtpUtils as any).config.cartographerUrl = config.cartographerUrl;
      const res = await nxtpUtils.getTransfers({
        errorStatus: XTransferErrorStatus.ExecutionError,
      });

      expect(res).to.not.be.undefined;
    });

    it("happy: should work with transferId", async () => {
      (nxtpUtils as any).config.cartographerUrl = config.cartographerUrl;
      const res = await nxtpUtils.getTransfers({
        transferId: getRandomBytes32(),
      });

      expect(res).to.not.be.undefined;
    });

    it("happy: should work with transactionHash", async () => {
      (nxtpUtils as any).config.cartographerUrl = config.cartographerUrl;
      const res = await nxtpUtils.getTransfers({
        transactionHash: getRandomBytes32(),
      });

      expect(res).to.not.be.undefined;
    });

    it("happy: should work with range", async () => {
      (nxtpUtils as any).config.cartographerUrl = config.cartographerUrl;
      const res = await nxtpUtils.getTransfers({
        range: {
          limit: 100,
          offset: 20,
        },
      });

      expect(res).to.not.be.undefined;
    });

    it("happy: should work with all params", async () => {
      (nxtpUtils as any).config.cartographerUrl = config.cartographerUrl;
      const res = await nxtpUtils.getTransfers({
        userAddress: mockConfig.signerAddress,
        routerAddress: mock.address.router,
        status: XTransferStatus.XCalled,
        transferId: getRandomBytes32(),
        transactionHash: getRandomBytes32(),
        range: {
          limit: 100,
          offset: 20,
        },
      });

      expect(res).to.not.be.undefined;
    });

    it("should error if validateUri fails", async () => {
      (nxtpUtils as any).config.cartographerUrl = "invalidUrl";

      await expect(nxtpUtils.getTransfers({})).to.be.rejectedWith(UriInvalid);
    });
  });

  describe("#getRouterLiquidity", () => {
    it("happy: should work", async () => {
      (nxtpUtils as any).config.cartographerUrl = config.cartographerUrl;
      const res = await nxtpUtils.getRouterLiquidity();

      expect(res).to.not.be.undefined;
    });
    
  });

  describe("getLatestAssetPrice", () => {
    it("happy: should work", async () => {
      (nxtpUtils as any).config.cartographerUrl = config.cartographerUrl;
      stub(nxtpUtils, "getCanonicalTokenId").resolves(["123", "0xabc"]);
      stub(SharedFns, "axiosGetRequest").resolves({});

      const res = await nxtpUtils.getLatestAssetPrice(mock.domain.A, mock.asset.A.address);

      expect(res).to.not.be.undefined;
    });
  });
});<|MERGE_RESOLUTION|>--- conflicted
+++ resolved
@@ -79,7 +79,6 @@
     });
   });
 
-<<<<<<< HEAD
   describe("#enoughRouterLiquidity", () => {
     it("should be true when enough liquidity between <N routers", async () => {
       (nxtpUtils as any).config.cartographerUrl = config.cartographerUrl;
@@ -181,17 +180,6 @@
     });
   });
 
-  describe("#getAssetsData", () => {
-    it("happy: should work", async () => {
-      (nxtpUtils as any).config.cartographerUrl = config.cartographerUrl;
-      const res = await nxtpUtils.getAssetsData();
-
-      expect(res).to.not.be.undefined;
-    });
-  });
-
-=======
->>>>>>> 10f674c8
   describe("#getTransfers", () => {
     it("happy: should work with userAddress", async () => {
       (nxtpUtils as any).config.cartographerUrl = config.cartographerUrl;
