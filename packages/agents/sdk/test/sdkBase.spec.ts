--- conflicted
+++ resolved
@@ -1,14 +1,8 @@
-<<<<<<< HEAD
-import { reset, restore, stub, SinonStub } from "sinon";
+import { reset, restore, stub, SinonStub, SinonStubbedInstance, createStubInstance } from "sinon";
 import { encodeMultisendCall, expect, MultisendTransaction, WETHAbi } from "@connext/nxtp-utils";
-import { getConnextInterface } from "@connext/nxtp-txservice";
-import { providers, BigNumber, utils } from "ethers";
-=======
-import { reset, restore, stub, SinonStub, SinonStubbedInstance, createStubInstance } from "sinon";
-import { expect } from "@connext/nxtp-utils";
 import { getConnextInterface, ChainReader } from "@connext/nxtp-txservice";
 import { constants, providers, BigNumber, utils } from "ethers";
->>>>>>> b8120df7
+
 import { mock } from "./mock";
 import { NxtpSdkBase } from "../src/sdkBase";
 import { getEnvConfig } from "../src/config";
