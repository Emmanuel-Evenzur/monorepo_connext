/* eslint-disable @typescript-eslint/no-inferrable-types */
import { providers, BigNumber, BigNumberish, constants, utils } from "ethers";
import {
  Logger,
  createLoggingContext,
  ChainData,
  formatUrl,
  StableSwapExchange,
  DEFAULT_ROUTER_FEE,
<<<<<<< HEAD
  getNtpTimeSeconds,
=======
  jsonifyError,
>>>>>>> 55bc02f6
} from "@connext/nxtp-utils";
import { contractDeployments } from "@connext/nxtp-txservice";
import memoize from "memoizee";

import { SdkConfig, getConfig } from "./config";
import { SignerAddressMissing, ParamsInvalid } from "./lib/errors";
import { validateUri, axiosGetRequest } from "./lib/helpers";
import { Pool, PoolAsset, AssetData } from "./interfaces";
import { PriceFeed } from "./lib/priceFeed";
import { SdkShared } from "./sdkShared";

/**
 * @classdesc SDK class encapsulating stableswap pool functions.
 *
 * @remarks This class will either interact with internal StableSwapFacet pools or external StableSwap pools
 *      depending on which type of pool is being used for each asset.
 *      Note: SDK currently only supports internal StableSwapFacet pools.
 *
 */
export class SdkPool extends SdkShared {
  private static _instance: SdkPool;
  private readonly priceFeed: PriceFeed;

  constructor(config: SdkConfig, logger: Logger, chainData: Map<string, ChainData>) {
    super(config, logger, chainData);
    this.priceFeed = new PriceFeed();
  }

  /**
   * Create a singleton instance of the SdkPool class.
   *
   * @param _config - SdkConfig object.
   * @param _config.chains - Chain config, at minimum with providers for each chain.
   * @param _config.signerAddress - Signer address for transactions.
   * @param _config.logLevel - (optional) Logging severity level.
   * @param _config.network - (optional) Blockchain environment to interact with.
   * @returns providers.TransactionRequest object.
   *
   * @example:
   * ```ts
   * import { SdkPool } from "@connext/sdk";
   *
   * const config = {
   *   "chains": {
   *     "6648936": {
   *       "providers": ["https://rpc.ankr.com/eth"]
   *     },
   *     "1869640809": {
   *       "providers": ["https://mainnet.optimism.io"]
   *     },
   *     "1886350457": {
   *       "providers": ["https://polygon-rpc.com"]
   *     },
   *   },
   *   "signerAddress": "<wallet_address>",
   * }
   *
   * const sdkPool = await SdkPool.create(config);
   * ```
   */
  static async create(_config: SdkConfig, _logger?: Logger, _chainData?: Map<string, ChainData>): Promise<SdkPool> {
    const { nxtpConfig, chainData } = await getConfig(_config, contractDeployments, _chainData);

    const logger = _logger
      ? _logger.child({ name: "SdkPool" })
      : new Logger({ name: "SdkPool", level: nxtpConfig.logLevel });

    return this._instance || (this._instance = new SdkPool(nxtpConfig, logger, chainData));
  }

  // ------------------- Utils ------------------- //

  /**
   * Set to 1 hour from current time.
   *
   * @returns The default deadline, in unix time.
   */
  getDefaultDeadline(): number {
    const now = new Date();
    return now.setHours(now.getHours() + 1);
  }

  /**
   * Calculates the amount of tokens received on a swap.
   *
   * @param domainId - The domain ID of the pool.
   * @param tokenAddress - The address of local or adopted token.
   * @param tokenIndexFrom - The index of the token to sell.
   * @param tokenIndexTo - The index of the token to buy.
   * @param amount - The number of tokens to sell, in the "From" token's native decimal precision.
   * @returns Minimum amount received, in the "To" token's native decimal precision.
   */
  async calculateSwap(
    domainId: string,
    tokenAddress: string,
    tokenIndexFrom: number,
    tokenIndexTo: number,
    amount: BigNumberish,
  ): Promise<BigNumber> {
    const _tokenAddress = utils.getAddress(tokenAddress);

    const [connextContract, [canonicalDomain, canonicalId]] = await Promise.all([
      this.getConnext(domainId),
      this.getCanonicalTokenId(domainId, _tokenAddress),
    ]);
    const key = this.calculateCanonicalKey(canonicalDomain, canonicalId);

    const minAmount = await connextContract.calculateSwap(key, tokenIndexFrom, tokenIndexTo, amount);

    return minAmount;
  }

  /**
   * Calculates the amount of tokens received on a swap.
   *
   * @param domainId - The domain ID of the pool.
   * @param tokenAddress - The address of local or adopted token.
   * @param tokenIndexFrom - The index of the token to sell.
   * @param tokenIndexTo - The index of the token to buy.
   * @param amount - The number of tokens to sell, in the "From" token's native decimal precision.
   * @returns Minimum amount received, in the "To" token's native decimal precision.
   */
  async calculateSwapLocal(
    domainId: string,
    pool: Pool,
    tokenAddress: string,
    tokenIndexFrom: number,
    tokenIndexTo: number,
    amount: BigNumberish,
  ): Promise<BigNumber> {
    let minAmount = BigNumber.from(0);

    if (pool) {
      const fee = BigNumber.from(pool.swapFee);
      const xp = pool.balances.map((balance: BigNumber, index: number) =>
        balance.mul(BigNumber.from(10).pow(18 - pool.decimals[index])),
      );
      const x = xp[tokenIndexFrom].add(amount);
      const y = this.getSwapOut(pool, x, xp, tokenIndexFrom, tokenIndexTo);
      const dy = xp[tokenIndexTo].sub(y);
      const dyFee = fee ? dy.mul(fee).div(BigNumber.from(1e10)) : 0;
      minAmount = dy.gt(dyFee) ? dy.sub(dyFee) : BigNumber.from(0);
    } else {
      minAmount = await this.calculateSwap(domainId, tokenAddress, tokenIndexFrom, tokenIndexTo, amount);
    }

    return minAmount;
  }

  getSwapOut(pool: Pool, x: BigNumber, xp: BigNumber[], tokenIndexFrom = 0, tokenIndexTo = 1): BigNumber {
    const d = pool.invariant;
    let c = d;
    let s = BigNumber.from(0);
    const nT = pool.balances.length;
    const nA = pool.currentA.mul(BigNumber.from(nT));
    const A_PRECISION = BigNumber.from(100);

    let _x = BigNumber.from(0);
    for (let i = 0; i < nT; i++) {
      if (i === tokenIndexFrom) {
        _x = x;
      } else if (i !== tokenIndexTo) {
        _x = xp[i];
      } else {
        continue;
      }
      s = s.add(_x);
      c = c.mul(d).div(_x.mul(nT));
    }
    c = c.mul(d).mul(A_PRECISION).div(nA.mul(nT));
    const b = s.add(d.mul(A_PRECISION).div(nA));
    let yPrev = BigNumber.from(0);
    let y = d;

    for (let i = 0; i < 255; i++) {
      yPrev = y;
      y = y.mul(y).add(c).div(y.mul(2).add(b).sub(d));
      if (y.sub(yPrev).abs().lte(1)) {
        return y;
      }
    }

    throw new Error("Approximation did not converge");
  }

  /**
   * Calculates the estimated amount received on the destination domain for a bridge transaction.
   *
   * @param originDomain - The domain ID of the origin chain.
   * @param destinationDomain - The domain ID of the destination chain.
   * @param originTokenAddress - The address of the token to be bridged from origin.
   * @param amount - The amount of the origin token to bridge, in the origin token's native decimal precision.
   * @param receiveLocal - (optional) Whether the desired destination token is the local asset ("nextAsset").
   * @param checkFastLiquidity - (optional) Whether to check for fast liquidity availability.
   * @returns Estimated amount received for local/adopted assets, if applicable, in their native decimal precisions.
   */
  async calculateAmountReceived(
    originDomain: string,
    destinationDomain: string,
    originTokenAddress: string,
    amount: BigNumberish,
    receiveLocal = false,
    checkFastLiquidity = false,
  ): Promise<{
    amountReceived: BigNumberish;
    originSlippage: BigNumberish;
    routerFee: BigNumberish;
    destinationSlippage: BigNumberish;
    isFastPath: boolean;
  }> {
    const { requestContext, methodContext } = createLoggingContext(this.calculateAmountReceived.name);
    const _originTokenAddress = utils.getAddress(originTokenAddress);
    this.logger.info("Method start", requestContext, methodContext, {
      originDomain,
      destinationDomain,
      _originTokenAddress,
      amount,
    });
    const [originPool, [canonicalDomain, canonicalId]] = await Promise.all([
      this.getPool(originDomain, _originTokenAddress),
      this.getCanonicalTokenId(originDomain, _originTokenAddress),
    ]);
    const isNextAsset = originPool ? utils.getAddress(originPool.local.address) === _originTokenAddress : undefined;

    const key = this.calculateCanonicalKey(canonicalDomain, canonicalId);
    const destinationAssetData = await this.getAssetsDataByDomainAndKey(destinationDomain, key);
    if (!destinationAssetData) {
      throw new Error("Origin token cannot be bridged to any token on this destination domain");
    }

    // Swap IFF supplied origin token is an adopted asset
    let originAmountReceived = amount;
    if (!isNextAsset && originPool) {
      originAmountReceived = await this.calculateSwapLocal(
        originDomain,
        originPool,
        _originTokenAddress,
        originPool.adopted.index,
        originPool.local.index,
        amount,
      );
    }

    const originSlippage = BigNumber.from(amount).sub(originAmountReceived).mul(10000).div(amount);
    const feeBps = BigNumber.from(+DEFAULT_ROUTER_FEE * 100);
    const routerFee = BigNumber.from(originAmountReceived).mul(feeBps).div(10000);

    const destinationPool = await this.getPool(destinationDomain, destinationAssetData.local);
    const destinationAmount = BigNumber.from(originAmountReceived).sub(routerFee);
    let destinationAmountReceived = destinationAmount;

    const promises: Promise<any>[] = [];

    // Swap IFF desired destination token is an adopted asset
    if (!receiveLocal && destinationPool) {
      promises.push(
        this.calculateSwapLocal(
          destinationDomain,
          destinationPool,
          destinationAssetData.local,
          destinationPool.local.index,
          destinationPool.adopted.index,
          destinationAmount,
        ),
      );
    }

    // Determine if fast liquidity is available (pre-destination-swap amount)
    if (checkFastLiquidity) {
      promises.push(this.getActiveLiquidity(destinationDomain, destinationAssetData.local));
    }

    const [destinationAmountReceivedSwap, activeLiquidity] = await Promise.all(promises);
    destinationAmountReceived = destinationAmountReceivedSwap ?? destinationAmountReceived;

    // Default true, set to false if fast liquidity is not available
    let isFastPath = true;
    if (activeLiquidity?.length > 0) {
      const total_balance: string = activeLiquidity[0].total_balance.toString();
      isFastPath = BigNumber.from(this.scientificToBigInt(total_balance)).mul(70).div(100).gt(destinationAmount);
    }
    const destinationSlippage = BigNumber.from(
      destinationAmount.sub(destinationAmountReceived).mul(10000).div(destinationAmount),
    );

    return {
      amountReceived: destinationAmountReceived,
      originSlippage,
      routerFee,
      destinationSlippage,
      isFastPath,
    };
  }

  /**
   * Helper function to convert a number string in scientific notation to BigInt.
   *
   * @param scientificNotationString - The number string in scientific notation.
   * @returns BigInt result.
   */
  scientificToBigInt(scientificNotationString: string) {
    const parts = scientificNotationString.split("e");
    const coeff = parseFloat(parts[0]);
    const exp = parts.length > 1 ? parseFloat(parts[1]) : 0;

    const decimalParts = coeff.toString().split(".");
    const numDecimals = decimalParts[1]?.length || 0;

    const bigIntCoeff = BigInt(decimalParts.join(""));
    const bigIntExp = BigInt(exp - numDecimals);

    return bigIntCoeff * BigInt(10) ** bigIntExp;
  }

  /**
   * Calculates the minimum LP token amount from deposits or withdrawals.
   *
   * @param domainId - The domain ID of the pool.
   * @param tokenAddress - The address of local or adopted token.
   * @param amounts - The amounts of the tokens to deposit/withdraw, in the correct index order and
   * in each token's native precision.
   * @param isDeposit - (optional) Whether this is a deposit or withdrawal.
   * @returns Minimum LP tokens received, in 1e18 precision.
   */
  async calculateTokenAmount(
    domainId: string,
    tokenAddress: string,
    amounts: string[],
    isDeposit = true,
  ): Promise<BigNumber> {
    const _tokenAddress = utils.getAddress(tokenAddress);

    const [connextContract, [canonicalDomain, canonicalId]] = await Promise.all([
      this.getConnext(domainId),
      this.getCanonicalTokenId(domainId, _tokenAddress),
    ]);
    const key = this.calculateCanonicalKey(canonicalDomain, canonicalId);
    const amount = await connextContract.calculateSwapTokenAmount(key, amounts, isDeposit);

    return amount;
  }

  /**
   *  Calculates the amounts of underlying tokens returned.
   *
   * @param domainId - The domain ID of the pool.
   * @param tokenAddress - The address of local or adopted token.
   * @param amount - The amount of the LP token to burn on withdrawal.
   * @returns Array containing amount of each underlying token returned, in correct index order.
   */
  async calculateRemoveSwapLiquidity(domainId: string, tokenAddress: string, amount: string): Promise<BigNumber[]> {
    const _tokenAddress = utils.getAddress(tokenAddress);

    const [connextContract, [canonicalDomain, canonicalId]] = await Promise.all([
      this.getConnext(domainId),
      this.getCanonicalTokenId(domainId, _tokenAddress),
    ]);
    const key = this.calculateCanonicalKey(canonicalDomain, canonicalId);
    const amounts = await connextContract.calculateRemoveSwapLiquidity(key, amount);

    return amounts;
  }

  /**
   * Calculate the dy, the amount of selected token that user receives
   *
   * @param domainId - The domain ID of the pool.
   * @param tokenAddress - The address of local or adopted token.
   * @param amount - The amount of the LP token to burn on withdrawal.
   * @param index - The index of the token to withdraw.
   * @returns availableTokenAmount calculated amount of underlying token
   */
  async calculateRemoveSwapLiquidityOneToken(
    domainId: string,
    tokenAddress: string,
    amount: string,
    index: number,
  ): Promise<BigNumber> {
    const _tokenAddress = utils.getAddress(tokenAddress);

    const [connextContract, [canonicalDomain, canonicalId]] = await Promise.all([
      this.getConnext(domainId),
      this.getCanonicalTokenId(domainId, _tokenAddress),
    ]);
    const key = this.calculateCanonicalKey(canonicalDomain, canonicalId);
    const available = await connextContract.calculateRemoveSwapLiquidityOneToken(key, amount, index);

    return available;
  }

  /**
   * Calculates the price impact depending on whether liquidity is being deposited or withdrawn.
   *
   * @param tokenInputAmount - The amount of inbound tokens (LP tokens for withdrawals, total tokens for deposits,
   * dx for swaps), in 1e18 precision.
   * @param tokenOutputAmount - The amount of outbound tokens (total tokens for withdrawals, LP tokens for deposits,
   * dy for swaps), in 1e18 precision.
   * @param virtualPrice - (optional) The current virtual price of the pool.
   * @param isDeposit - (optional) Whether this is a deposit or withdrawal.
   * @returns The price impact.
   */
  calculatePriceImpact(
    tokenInputAmount: BigNumber, // assumed to be 18d precision
    tokenOutputAmount: BigNumber,
    virtualPrice = BigNumber.from(10).pow(18),
    isDeposit = true,
  ): BigNumber {
    // We want to multiply the lpTokenAmount by virtual price
    // Deposits: (VP * output) / input - 1
    // Swaps: (1 * output) / input - 1
    // Withdraws: output / (input * VP) - 1
    if (tokenInputAmount.lte(0)) return constants.Zero;

    return isDeposit
      ? virtualPrice.mul(tokenOutputAmount).div(tokenInputAmount).sub(BigNumber.from(10).pow(18))
      : tokenOutputAmount
          .mul(BigNumber.from(10).pow(36))
          .div(tokenInputAmount.mul(virtualPrice))
          .sub(BigNumber.from(10).pow(18));
  }

  /**
   * Calculates the price impact of adding liquidity to a pool.
   *
   * @param domainId - The domain ID of the pool.
   * @param tokenAddress - The address of local or adopted token.
   * @param amountX - The amount of token X (index 0 of the pool), in the token's native precision.
   * @param amountY - The amount of token Y (index 1 of the pool), in the token's native precision.
   * @returns Price impact for adding liquidity, in 1e18 precision.
   */
  async calculateAddLiquidityPriceImpact(
    domainId: string,
    tokenAddress: string,
    amountX: string,
    amountY: string,
  ): Promise<BigNumber | undefined> {
    const _tokenAddress = utils.getAddress(tokenAddress);

    const [virtualPrice, lpTokenAmount] = await Promise.all([
      this.getVirtualPrice(domainId, _tokenAddress),
      this.calculateTokenAmount(domainId, _tokenAddress, [amountX, amountY]),
    ]);

    // Normalize to 18 decimals
    const pool = await this.getPool(domainId, _tokenAddress);
    if (pool) {
      let decimals = [pool.local.decimals, pool.adopted.decimals];
      decimals = pool.local.index == 0 ? decimals : decimals.reverse();
      const totalAmount = [amountX, amountY].reduce(
        (sum, amount, index) => sum.add(BigNumber.from(amount).mul(BigNumber.from(10).pow(18 - decimals[index]))),
        BigNumber.from("0"),
      );
      return this.calculatePriceImpact(totalAmount, lpTokenAmount, virtualPrice);
    }

    return;
  }

  /**
   * Returns the price impact of removing liquidity from a pool.
   *
   * @param domainId - The domain id of the pool.
   * @param tokenAddress - The address of local or adopted token.
   * @param amountX - The amount of asset X (index 0 of the pool), in the token's native precision.
   * @param amountY - The amount of asset Y (index 1 of the pool), in the token's native precision.
   * @returns The price impact for removing liquidity, in 1e18 precision.
   */
  async calculateRemoveLiquidityPriceImpact(
    domainId: string,
    tokenAddress: string,
    amountX: string,
    amountY: string,
  ): Promise<BigNumber | undefined> {
    const _tokenAddress = utils.getAddress(tokenAddress);

    const [virtualPrice, lpTokenAmount] = await Promise.all([
      this.getVirtualPrice(domainId, _tokenAddress),
      this.calculateTokenAmount(domainId, _tokenAddress, [amountX, amountY], false),
    ]);

    // Normalize to 18 decimals
    const pool = await this.getPool(domainId, _tokenAddress);
    if (pool) {
      let decimals = [pool.local.decimals, pool.adopted.decimals];
      decimals = pool.local.index == 0 ? decimals : decimals.reverse();
      const totalAmount = [amountX, amountY].reduce(
        (sum, amount, index) => sum.add(BigNumber.from(amount).mul(BigNumber.from(10).pow(18 - decimals[index]))),
        BigNumber.from("0"),
      );
      return this.calculatePriceImpact(lpTokenAmount, totalAmount, virtualPrice, false);
    }

    return;
  }

  /**
   * Calculates the price impact of a swap.
   *
   * @param domainId - The domain id of the pool.
   * @param amountX - The amount of tokens to swap, in the token's native precision.
   * @param tokenX - The address of the token to swap from.
   * @param tokenY - The address of the token to swap to.
   * @returns The price impact for swapping, in 1e18 precision.
   */
  async calculateSwapPriceImpact(
    domainId: string,
    amountX: string,
    tokenX: string,
    tokenY: string,
  ): Promise<BigNumber> {
    const _tokenX = utils.getAddress(tokenX);
    const _tokenY = utils.getAddress(tokenY);

    const [connextContract, [canonicalDomain, canonicalId]] = await Promise.all([
      this.getConnext(domainId),
      this.getCanonicalTokenId(domainId, tokenX),
    ]);
    const key = this.calculateCanonicalKey(canonicalDomain, canonicalId);

    const [tokenXIndex, tokenYIndex, tokenXDecimals, tokenYDecimals] = await Promise.all([
      this.getPoolTokenIndex(domainId, _tokenX, _tokenX),
      this.getPoolTokenIndex(domainId, _tokenX, _tokenY),
      this.getPoolTokenDecimals(domainId, _tokenX, _tokenX),
      this.getPoolTokenDecimals(domainId, _tokenX, _tokenY),
    ]);

    const amountY = await connextContract.calculateSwap(key, tokenXIndex, tokenYIndex, amountX);

    return this.calculatePriceImpact(
      BigNumber.from(amountX).mul(BigNumber.from(10).pow(18 - tokenXDecimals)),
      amountY.mul(BigNumber.from(10).pow(18 - tokenYDecimals)),
      BigNumber.from(10).pow(18),
      false,
    );
  }

  /**
   * Fetches the current price of a token.
   *
   * @param tokenSymbol - The symbol for the token.
   * @returns The price of the token.
   */
  async getTokenPrice(tokenSymbol: string) {
    const price = await this.priceFeed.getPriceByTokenSymbol(tokenSymbol);

    return price;
  }

  // ------------------- Read Operations ------------------- //

  /**
   * Reads the LP token address of a pool.
   *
   * @param domainId - The domain ID of the pool.
   * @param tokenAddress - The address of local or adopted token.
   * @returns The LP token address.
   */
  async getLPTokenAddress(domainId: string, tokenAddress: string): Promise<string> {
    const _tokenAddress = utils.getAddress(tokenAddress);
    const pool = await this.getPool(domainId, _tokenAddress);

    if (pool) {
      return pool.lpTokenAddress;
    }

    return constants.AddressZero;
  }

  /**
   * Reads the ERC20 token supply.
   *
   * @param domainId - The domain id of the ERC20 token.
   * @param tokenAddress - The address of the ERC20 token.
   * @returns The balance of the address.
   */
  async getTokenSupply(domainId: string, tokenAddress: string): Promise<BigNumber> {
    const _tokenAddress = utils.getAddress(tokenAddress);

    const erc20Contract = await this.getERC20(domainId, _tokenAddress);
    const amount = await erc20Contract.totalSupply();

    return amount;
  }

  /**
   * Reads the ERC20 token balance of an address.
   *
   * @param domainId - The domain id of the ERC20 token.
   * @param tokenAddress - The address of the ERC20 token.
   * @param userAddress - The address to get the balance of.
   * @returns The balance of the address.
   */
  async getTokenUserBalance(domainId: string, tokenAddress: string, userAddress: string): Promise<BigNumber> {
    const _tokenAddress = utils.getAddress(tokenAddress);

    const erc20Contract = await this.getERC20(domainId, _tokenAddress);
    const balance = await erc20Contract.balanceOf(userAddress);

    return balance;
  }

  /**
   * Reads the index of a token in a pool.
   *
   * @param domainId - The domain id of the pool.
   * @param tokenAddress - The address of local or adopted token.
   * @param poolTokenAddress - The address of the token in the pool to get the index for.
   * @returns The index of the specified token in the pool or -1 if not found.
   */
  async getPoolTokenIndex(domainId: string, tokenAddress: string, poolTokenAddress: string): Promise<number> {
    const _tokenAddress = utils.getAddress(tokenAddress);
    const _poolTokenAddress = utils.getAddress(poolTokenAddress);
    const pool = await this.getPool(domainId, _tokenAddress);

    if (pool) {
      if (pool.local.address === _poolTokenAddress) return pool.local.index;
      else if (pool.adopted.address === _poolTokenAddress) return pool.adopted.index;
    }

    return -1;
  }

  /**
   * Reads the decimal precision of a token in a pool.
   *
   * @param domainId - The domain id of the pool.
   * @param tokenAddress - The address of local or adopted token.
   * @param poolTokenAddress - The address of the token in the pool to get the precision for.
   * @returns The decimal precision of the specified token in the pool or -1 if not found.
   */
  async getPoolTokenDecimals(domainId: string, tokenAddress: string, poolTokenAddress: string): Promise<number> {
    const _tokenAddress = utils.getAddress(tokenAddress);
    const _poolTokenAddress = utils.getAddress(poolTokenAddress);
    const pool = await this.getPool(domainId, _tokenAddress);

    if (pool) {
      if (pool.local.address === _poolTokenAddress) return pool.local.decimals;
      else if (pool.adopted.address === _poolTokenAddress) return pool.adopted.decimals;
    }

    return -1;
  }

  /**
   * Reads the balance of a pool token.
   *
   * @param domainId - The domain ID of the pool.
   * @param tokenAddress - The address of local or adopted token.
   * @param poolTokenAddress - The address of the pool token.
   * @returns The balance of the pool token.
   */
  async getPoolTokenBalance(
    domainId: string,
    tokenAddress: string,
    poolTokenAddress: string,
    _index?: number,
  ): Promise<BigNumber> {
    const _tokenAddress = utils.getAddress(tokenAddress);

    const [connextContract, index, [canonicalDomain, canonicalId]] = await Promise.all([
      this.getConnext(domainId),
      _index ?? this.getPoolTokenIndex(domainId, _tokenAddress, poolTokenAddress),
      this.getCanonicalTokenId(domainId, _tokenAddress),
    ]);
    const key = this.calculateCanonicalKey(canonicalDomain, canonicalId);
    const balance = await connextContract.getSwapTokenBalance(key, index);

    return balance;
  }

  /**
   * Reads the token address of a specified index in a pool.
   *
   * @param domainId - The domain id of the pool.
   * @param tokenAddress - The address of local or adopted token.
   * @param index - The index of the token in the pool.
   * @returns The address of the specified token in the pool.
   */
  async getPoolTokenAddress(domainId: string, tokenAddress: string, index: number) {
    const _tokenAddress = utils.getAddress(tokenAddress);
    const pool = await this.getPool(domainId, _tokenAddress);

    if (pool) {
      if (pool.local.index === index) return pool.local.address;
      else if (pool.adopted.index === index) return pool.adopted.address;
    }

    return constants.AddressZero;
  }

  /**
   * Reads the virtual price of a pool.
   *
   * @param domainId - The domain id of the pool.
   * @param tokenAddress - The address of local or adopted token.
   * @param index - The index of the token in the pool.
   * @returns The virtual price, scaled to the pool's decimal precision (10^18).
   */
  async getVirtualPrice(domainId: string, tokenAddress: string): Promise<BigNumber> {
    const _tokenAddress = utils.getAddress(tokenAddress);

    const [connextContract, [canonicalDomain, canonicalId]] = await Promise.all([
      this.getConnext(domainId),
      this.getCanonicalTokenId(domainId, _tokenAddress),
    ]);
    const key = this.calculateCanonicalKey(canonicalDomain, canonicalId);
    const price = await connextContract.getSwapVirtualPrice(key);

    return price;
  }

  /**
   * Reads the representation asset of the pool. The representation asset is the adopted
   * asset on the canonical domain and local (nextAsset) otherwise.
   *
   * @param domainId - The domain id of the pool.
   * @param tokenAddress - The address of local or adopted token.
   * @returns The representation asset or zero address for unregistered assets.
   */
  async getRepresentation(domainId: string, tokenAddress: string): Promise<string> {
    const asset = await this.getAssetsDataByDomainAndAddress(domainId, tokenAddress);

    if (asset) {
      return asset.canonical_domain == domainId ? asset.adopted : asset.local;
    }

    return constants.AddressZero;
  }

  /**
   * Reads the adopted asset of the pool.
   *
   * @param domainId - The domain id of the pool.
   * @param tokenAddress - The address of local or adopted token.
   * @returns The adopted asset or zero address for unregistered assets.
   */
  async getAdopted(domainId: string, tokenAddress: string): Promise<string> {
    const asset = await this.getAssetsDataByDomainAndAddress(domainId, tokenAddress);

    if (asset) {
      return asset.adopted;
    }

    return constants.AddressZero;
  }

  /**
   * Retrieve the "TokenSwap" events for StableSwap pools.
   *
   * @param params - (optional) Parameters object.
   * @param params.key - (optional) Canonical hash (key) of the pool.
   * @param params.buyer - (optional) The address executing the swap transaction.
   * @param params.transactionHash - (optional) The transaction hash of the swap.
   * @param params.range - (optional) The object with limit and offset options.
   * @param params.range.limit - (optional) The number of results to get.
   * @param params.range.offset - (optional) The offset in the returned data to start from.
   * @returns The array of objects containing TokenSwap event data in the form of:
   *
   * ```ts
   * {
   *   "id": "0x292e02936c5b0f88fab7f755caac58d92cd10b13f484cd46f6dd45468cb23e3f-0x5f9c237682049e4efe7f4bc4bfb9bd5174fccb9e86241254ea3e369515943e59-4",
   *   "pool_id": "0x292e02936c5b0f88fab7f755caac58d92cd10b13f484cd46f6dd45468cb23e3f",
   *   "domain": "9991",
   *   "buyer": "0xba05138df56ea700435448fba4a8cf9a716ed252",
   *   "bought_id": 1,
   *   "sold_id": 0,
   *   "tokens_sold": 9.8e-17,
   *   "tokens_bought": 9.7e-17,
   *   "block_number": 29904034,
   *   "transaction_hash": "0x5f9c237682049e4efe7f4bc4bfb9bd5174fccb9e86241254ea3e369515943e59",
   *   "timestamp": 1671493053
   * }
   * ```
   */
  async getTokenSwapEvents(params: {
    key?: string;
    buyer?: string;
    transactionHash?: string;
    startTimestamp?: number;
    endTimestamp?: number;
    range?: { limit?: number; offset?: number };
  }): Promise<StableSwapExchange[]> {
    const { key, buyer, transactionHash, startTimestamp, endTimestamp, range } = params;

    const poolIdentifier = key ? `pool_id=eq.${key}&` : "";
    const buyerIdentifier = buyer ? `buyer=eq.${buyer.toLowerCase()}&` : "";
    const transactionHashIdentifier = transactionHash ? `transaction_hash=eq.${transactionHash.toLowerCase()}&` : "";

    const searchIdentifier = poolIdentifier + buyerIdentifier + transactionHashIdentifier;

    const limit = range?.limit ? range.limit : 10;
    const offset = range?.offset ? range.offset : 0;

    const startTimestampIdentifier = startTimestamp ? `timestamp=gt.${startTimestamp}&` : "";
    const endTimestampIdentifier = endTimestamp ? `timestamp=lt.${endTimestamp}&` : "";

    const rangeIdentifier = `limit=${limit}&offset=${offset}&`;
    const orderIdentifier = `order=timestamp.desc`;

    const uri = formatUrl(
      this.config.cartographerUrl!,
      "stableswap_exchanges?",
      searchIdentifier + startTimestampIdentifier + endTimestampIdentifier + rangeIdentifier + orderIdentifier,
    );
    // Validate uri
    validateUri(uri);

    return await axiosGetRequest(uri);
  }

  /**
   * Fetches a list of StableSwap Pools data that match filter criteria.
   *
   * @param params - (optional) Parameters object.
   * @param params.key - (optional) Canonical hash (key) of the pool.
   * @param params.domainId - (optional) The address executing the swap transaction.
   * @param params.lpTokenAddress - (optional) The address of the pool's LP token.
   * @returns The array of objects containing TokenSwap event data in the form of:
   *
   * ```ts
   * {
   *   "key": "0x292e02936c5b0f88fab7f755caac58d92cd10b13f484cd46f6dd45468cb23e3f",
   *   "domain": "9991",
   *   "is_active": true,
   *   "lp_token": "0x0d01021c481921cfc93959819dfe8096a46bef3c",
   *   "initial_a": 20000,
   *   "future_a": 20000,
   *   "initial_a_time": 0,
   *   "future_a_time": 0,
   *   "swap_fee": "4000000",
   *   "admin_fee": "0",
   *   "pooled_tokens": [
   *     "0x1e5341e4b7ed5d0680d9066aac0396f0b1bd1e69",
   *     "0xfd2ab41e083c75085807c4a65c0a14fdd93d55a9"
   *   ],
   *   "token_precision_multipliers": [
   *     "1",
   *     "1"
   *   ],
   *   "pool_token_decimals": [
   *     18,
   *     18
   *   ],
   *   "balances": [
   *     "32093905049107612",
   *     "7968595774217088"
   *   ],
   *   "virtual_price": "1000163379884851791",
   *   "invariant": "40006038276095726",
   *   "lp_token_supply": "39999503161875010"
   * }
   * ```
   */
  getPoolData = memoize(
    async (params: { key?: string; domainId?: string; lpTokenAddress?: string }): Promise<any> => {
      const { key, domainId, lpTokenAddress } = params;

      const poolIdentifier = key ? `key=eq.${key}&` : "";
      const domainIdentifier = domainId ? `domain=eq.${domainId}&` : "";
      const lpTokenIdentifier = lpTokenAddress ? `lp_token=eq.${lpTokenAddress}&` : "";

      const uri = formatUrl(
        this.config.cartographerUrl!,
        "stableswap_pools?",
        poolIdentifier + domainIdentifier + lpTokenIdentifier,
      );
      validateUri(uri);

      return await axiosGetRequest(uri);
    },
    { promise: true, maxAge: 5 * 60 * 1000 }, // 5 min
  );

  // ------------------- Pool Operations ------------------- //

  /**
   * Prepares the transaction request for adding liquidity to a pool.
   *
   * @param domainId - The domain ID of the pool.
   * @param tokenAddress - The address of local or adopted token.
   * @param amounts - The amounts of the tokens to swap.
   * @param minToMint - (optional) The minimum acceptable amount of LP tokens to mint.
   * @param deadline - (optional) The deadline for the swap.
   * @returns providers.TransactionRequest object.
   */
  async addLiquidity(
    domainId: string,
    tokenAddress: string,
    amounts: string[],
    minToMint = "0",
    deadline = this.getDefaultDeadline(),
  ): Promise<providers.TransactionRequest> {
    const { requestContext, methodContext } = createLoggingContext(this.addLiquidity.name);
    this.logger.info("Method start", requestContext, methodContext, { domainId, amounts, deadline });

    const _tokenAddress = utils.getAddress(tokenAddress);

    const signerAddress = this.config.signerAddress;
    if (!signerAddress) {
      throw new SignerAddressMissing();
    }

    const [connextContract, [canonicalDomain, canonicalId]] = await Promise.all([
      this.getConnext(domainId),
      this.getCanonicalTokenId(domainId, _tokenAddress),
    ]);
    const key = this.calculateCanonicalKey(canonicalDomain, canonicalId);
    const txRequest = await connextContract.populateTransaction.addSwapLiquidity(key, amounts, minToMint, deadline);

    this.logger.info(`${this.addLiquidity.name} transaction created `, requestContext, methodContext);

    return txRequest;
  }

  /**
   * Returns the transaction request for removing liquidity from a pool in one token.
   *
   * @param domainId - The domain ID of the pool.
   * @param tokenAddress - The address of local or adopted token.
   * @param withdrawTokenAddress - The address of local or adopted token.
   * @param amount - The amount of the token to swap.
   * @param minAmount - (optional) The minimum acceptable amount of the token to withdraw.
   * @param deadline - (optional) The deadline for the swap.
   * @returns providers.TransactionRequest object.
   */
  async removeLiquidityOneToken(
    domainId: string,
    tokenAddress: string,
    withdrawTokenAddress: string,
    amount: string,
    minAmount = "0",
    deadline = this.getDefaultDeadline(),
  ): Promise<providers.TransactionRequest> {
    const { requestContext, methodContext } = createLoggingContext(this.removeLiquidityOneToken.name);
    this.logger.info("Method start", requestContext, methodContext, { domainId, amount, deadline });

    const _tokenAddress = utils.getAddress(tokenAddress);
    const index = await this.getPoolTokenIndex(domainId, _tokenAddress, withdrawTokenAddress);

    const signerAddress = this.config.signerAddress;
    if (!signerAddress) {
      throw new SignerAddressMissing();
    }

    const [connextContract, [canonicalDomain, canonicalId]] = await Promise.all([
      this.getConnext(domainId),
      this.getCanonicalTokenId(domainId, _tokenAddress),
    ]);
    const key = this.calculateCanonicalKey(canonicalDomain, canonicalId);
    const txRequest = await connextContract.populateTransaction.removeSwapLiquidityOneToken(
      key,
      amount,
      index,
      minAmount,
      deadline,
    );

    this.logger.info(`${this.removeLiquidityOneToken.name} transaction created `, requestContext, methodContext);

    return txRequest;
  }

  /**
   * Returns the transaction request for removing liquidity from a pool.
   *
   * @param domainId - The domain ID of the pool.
   * @param tokenAddress - The address of local or adopted token.
   * @param amount - The amount of the LP token to remove.
   * @param minAmounts - (optional) The minimum amounts of each token in the pool
   * @param deadline - (optional) The deadline for the swap.
   * @returns providers.TransactionRequest object.
   */
  async removeLiquidity(
    domainId: string,
    tokenAddress: string,
    amount: string,
    minAmounts = ["0", "0"],
    deadline = this.getDefaultDeadline(),
  ): Promise<providers.TransactionRequest> {
    const { requestContext, methodContext } = createLoggingContext(this.removeLiquidity.name);
    this.logger.info("Method start", requestContext, methodContext, { domainId, amount, deadline });

    const _tokenAddress = utils.getAddress(tokenAddress);

    const signerAddress = this.config.signerAddress;
    if (!signerAddress) {
      throw new SignerAddressMissing();
    }

    const [connextContract, [canonicalDomain, canonicalId]] = await Promise.all([
      this.getConnext(domainId),
      this.getCanonicalTokenId(domainId, _tokenAddress),
    ]);
    const key = this.calculateCanonicalKey(canonicalDomain, canonicalId);
    const txRequest = await connextContract.populateTransaction.removeSwapLiquidity(key, amount, minAmounts, deadline);

    this.logger.info(`${this.removeLiquidity.name} transaction created `, requestContext, methodContext);

    return txRequest;
  }

  /**
   * Returns the transaction request for removing liquidity from the pool, weighted differently than the
   * pool's current balances.
   *
   * @param domainId - The domain ID of the pool.
   * @param tokenAddress - The address of local or adopted token.
   * @param amounts - The amounts of the each token to remove.
   * @param maxBurnAmount - (optional) The max LP token provider is willing to pay to
   * @param deadline - (optional) The deadline for the swap.
   * @returns providers.TransactionRequest object.
   */
  async removeLiquidityImbalance(
    domainId: string,
    tokenAddress: string,
    amounts: string[],
    maxBurnAmount = "0",
    deadline = this.getDefaultDeadline(),
  ): Promise<providers.TransactionRequest> {
    const { requestContext, methodContext } = createLoggingContext(this.removeLiquidityImbalance.name);
    this.logger.info("Method start", requestContext, methodContext, { domainId, amounts, maxBurnAmount, deadline });

    const _tokenAddress = utils.getAddress(tokenAddress);

    const signerAddress = this.config.signerAddress;
    if (!signerAddress) {
      throw new SignerAddressMissing();
    }

    const [connextContract, [canonicalDomain, canonicalId]] = await Promise.all([
      this.getConnext(domainId),
      this.getCanonicalTokenId(domainId, _tokenAddress),
    ]);
    const key = this.calculateCanonicalKey(canonicalDomain, canonicalId);

    if (maxBurnAmount === "0" || !maxBurnAmount) {
      const poolDataResults = await this.getPoolData({ key: key, domainId: domainId });
      if (!poolDataResults || poolDataResults.length == 0) {
        this.logger.debug(`No Pool for token ${_tokenAddress} on domain ${domainId}`);
      }
      const poolData = poolDataResults[0]; // there should only be one pool
      maxBurnAmount = (await this.getTokenUserBalance(domainId, String(poolData.lp_token), signerAddress)).toString();
    }

    const txRequest = await connextContract.populateTransaction.removeSwapLiquidityImbalance(
      key,
      amounts,
      maxBurnAmount,
      deadline,
    );

    this.logger.info(`${this.removeLiquidityImbalance.name} transaction created `, requestContext, methodContext);

    return txRequest;
  }

  /**
   * Returns the transaction request for performing a swap in a pool.
   *
   * @param domainId - The domain ID of the pool.
   * @param tokenAddress - The address of local or adopted token.
   * @param from - The address of the token to sell.
   * @param to - The address of the token to buy.
   * @param amount - The amount of the selling token to swap.
   * @param minDy - (optional) The minimum amount of the buying token to receive.
   * @param deadline - (optional) The deadline for the swap.
   * @returns providers.TransactionRequest object.
   */
  async swap(
    domainId: string,
    tokenAddress: string,
    from: string,
    to: string,
    amount: string,
    minDy = 0,
    deadline = this.getDefaultDeadline(),
  ): Promise<providers.TransactionRequest> {
    const { requestContext, methodContext } = createLoggingContext(this.swap.name);
    this.logger.info("Method start", requestContext, methodContext, {
      domainId,
      tokenAddress,
      from,
      to,
      amount,
      deadline,
    });

    const _tokenAddress = utils.getAddress(tokenAddress);

    const signerAddress = this.config.signerAddress;
    if (!signerAddress) {
      throw new SignerAddressMissing();
    }

    const [connextContract, [canonicalDomain, canonicalId], tokenIndexFrom, tokenIndexTo] = await Promise.all([
      this.getConnext(domainId),
      this.getCanonicalTokenId(domainId, _tokenAddress),
      this.getPoolTokenIndex(domainId, _tokenAddress, from),
      this.getPoolTokenIndex(domainId, _tokenAddress, to),
    ]);
    const key = this.calculateCanonicalKey(canonicalDomain, canonicalId);

    const txRequest = await connextContract.populateTransaction.swap(
      key,
      tokenIndexFrom,
      tokenIndexTo,
      amount,
      minDy,
      deadline,
    );

    this.logger.info(`${this.swap.name} transaction created `, requestContext, methodContext);

    return txRequest;
  }

  // ------------------- Pool Data ------------------- //

  /**
   * Retrieves the StableSwap Pool details for a given asset.
   *
   * @param domainId - The domain ID of the pool.
   * @param tokenAddress - The address of local or adopted token.
   * @returns Pool object of which the token is an underlying asset.
   */
  getPool = memoize(
    async (domainId: string, tokenAddress: string): Promise<Pool | undefined> => {
      const { requestContext, methodContext } = createLoggingContext(this.getPool.name);
      this.logger.info("Method start", requestContext, methodContext, {
        domainId,
        tokenAddress,
      });

      const _tokenAddress = utils.getAddress(tokenAddress);

      // Fetch asset data
      const assetsData = await this.getAssetsData();
      const asset = assetsData.find((assetData) => {
        return (
          domainId === assetData.domain &&
          (utils.getAddress(assetData.local) == _tokenAddress || utils.getAddress(assetData.adopted) == _tokenAddress)
        );
      });

      if (!asset) {
        this.logger.debug(`No asset data found for token ${_tokenAddress} on domain ${domainId}`);
        return;
      }

      // Fetch pool data
      const poolDataResults = await this.getPoolData({ key: asset.key, domainId: domainId });
      if (!poolDataResults || poolDataResults.length == 0) {
        this.logger.debug(`No Pool for token ${_tokenAddress} on domain ${domainId}`);
        return;
      }
      const poolData = poolDataResults[0]; // there should only be one pool

      // Construct pool object
      const assetXAddress = utils.getAddress(String(poolData.pooled_tokens[0]));
      const assetYAddress = utils.getAddress(String(poolData.pooled_tokens[1]));
      const checkSummedLocalAsset = utils.getAddress(asset.local);

      const assetX: PoolAsset = {
        address: assetXAddress,
        name: this.chainData.get(domainId)?.assetId[assetXAddress]?.name ?? "",
        symbol: this.chainData.get(domainId)?.assetId[assetXAddress]?.symbol ?? "",
        decimals: poolData.pool_token_decimals[0],
        index: 0,
        balance: poolData.balances[0],
      };

      const assetY: PoolAsset = {
        address: assetYAddress,
        name: this.chainData.get(domainId)?.assetId[assetYAddress]?.name ?? "",
        symbol: this.chainData.get(domainId)?.assetId[assetYAddress]?.symbol ?? "",
        decimals: poolData.pool_token_decimals[1],
        index: 1,
        balance: poolData.balances[1],
      };

      // Calculate Current A
      const t1 = BigNumber.from(poolData.future_a_time); // time when ramp is finished
      const a1 = BigNumber.from(poolData.future_a); // final A value when ramp is finished
      const timestamp = BigNumber.from(getNtpTimeSeconds());
      let currentA;
      if (timestamp.lt(t1)) {
        const t0 = BigNumber.from(poolData.initial_a_time); // time when ramp is started
        const a0 = BigNumber.from(poolData.initial_a); // initial A value when ramp is started
        if (a1 > a0) {
          // a0 + (a1 - a0) * (block.timestamp - t0) / (t1 - t0)
          currentA = a0.add(a1.sub(a0).mul(timestamp.sub(t0)).div(t1.sub(t0)));
        } else {
          // a0 - (a0 - a1) * (block.timestamp - t0) / (t1 - t0)
          currentA = a0.sub(a0.sub(a1).mul(timestamp.sub(t0)).div(t1.sub(t0)));
        }
      } else {
        currentA = a1;
      }

      const pool: Pool = {
        domainId: domainId,
        name: checkSummedLocalAsset == assetX.address ? `${assetY.symbol} Pool` : `${assetX.symbol} Pool`,
        symbol:
          checkSummedLocalAsset == assetX.address
            ? `${assetY.symbol}-${assetX.symbol}`
            : `${assetX.symbol}-${assetY.symbol}`,
        local: checkSummedLocalAsset == assetX.address ? assetX : assetY,
        adopted: checkSummedLocalAsset == assetX.address ? assetY : assetX,
        lpTokenAddress: poolData.lp_token,
        canonicalHash: poolData.key,
        balances: poolData.balances.map((b: string) => BigNumber.from(b)),
        decimals: poolData.pool_token_decimals,
        invariant: BigNumber.from(poolData.invariant),
        initialA: poolData.initial_a,
        initialATime: poolData.initial_a_time,
        futureA: poolData.future_a,
        futureATime: poolData.future_a_time,
        currentA: currentA,
        swapFee: poolData.swap_fee,
        adminFee: poolData.admin_fee,
      };
      return pool;
    },
    { promise: true, maxAge: 5 * 60 * 1000 }, // 5 min
  );

  /**
   * Retrieves the Pools that a user has LP tokens for.
   *
   * @param domainId - The domain ID of the pool.
   * @param userAddress - The address of the user to get the pools for.
   * @returns Array of Pool objects.
   */
  async getUserPools(
    domainId: string,
    userAddress: string,
  ): Promise<{ info: Pool; lpTokenBalance: BigNumber; poolTokenBalances: BigNumber[] }[]> {
    const { requestContext, methodContext } = createLoggingContext(this.getUserPools.name);
    this.logger.info("Method start", requestContext, methodContext, { domainId, userAddress });

    const result: { info: Pool; lpTokenBalance: BigNumber; poolTokenBalances: BigNumber[] }[] = [];

    const assetsData: AssetData[] = await this.getAssetsData();

    await Promise.all(
      Object.values(assetsData).map(async (data) => {
        try {
          if (data.domain === domainId) {
            const pool = await this.getPool(domainId, data.local);
            if (pool) {
              const lpTokenUserBalance = await this.getTokenUserBalance(domainId, pool.lpTokenAddress, userAddress);
              const adoptedTokenUserBalance = await this.getTokenUserBalance(
                domainId,
                pool.adopted.address,
                userAddress,
              );
              const localTokenUserBalance = await this.getTokenUserBalance(domainId, pool.local.address, userAddress);

              if (lpTokenUserBalance.gt(0)) {
                result.push({
                  info: pool,
                  lpTokenBalance: lpTokenUserBalance,
                  poolTokenBalances: [adoptedTokenUserBalance, localTokenUserBalance],
                });
              }
            } else {
              this.logger.info("No pool for asset", requestContext, methodContext, { data });
            }
          }
        } catch (error: any) {
          const jsonError = jsonifyError(error as Error);
          this.logger.error("Error while processing assetData", requestContext, methodContext, jsonError);
        }
      }),
    );

    return result;
  }

  /**
   * Calculates the fees, liquidity, and volume of a pool for the days prior to the specified unix time.
   *
   * @param domainId - The domain ID of the pool.
   * @param tokenAddress - The address of local or adopted token.
   * @param unixTimestamp - The unix time to start the look back from.
   * @param days - The number of days to look back.
   * @returns Object containing fees, liquidity, and volume, in 1e18 precision.
   */
  async getYieldStatsForDays(
    domainId: string,
    tokenAddress: string,
    unixTimestamp: number,
    days: number,
  ): Promise<
    | {
        totalFeesFormatted: number;
        totalLiquidityFormatted: number;
        totalVolume: BigNumber;
        totalVolumeFormatted: number;
      }
    | undefined
  > {
    const { requestContext, methodContext } = createLoggingContext(this.getYieldStatsForDays.name);
    this.logger.info("Method start", requestContext, methodContext, { domainId, tokenAddress, days });
    if (days <= 0) {
      throw new ParamsInvalid({
        paramsError: "Cannot get yield for less than 1 day",
        days: days,
      });
    }

    const _tokenAddress = utils.getAddress(tokenAddress);

    const pool = await this.getPool(domainId, _tokenAddress);

    if (pool) {
      let volumes;
      if (days == 1) {
        // Get more precise data for last 24 hrs
        volumes = await this.getHourlySwapVolume({
          key: pool.canonicalHash,
          domainId: pool.domainId,
          endTimestamp: unixTimestamp,
          range: { limit: 24 },
        });
      } else {
        volumes = await this.getDailySwapVolume({
          key: pool.canonicalHash,
          domainId: pool.domainId,
          endTimestamp: unixTimestamp,
          range: { limit: days },
        });
      }

      const basisPoints = pool.swapFee;
      const FEE_DENOMINATOR = 1e10;

      let totalVolume = BigNumber.from(0);
      let totalFees = BigNumber.from(0);
      for (const volumeData of volumes) {
        totalVolume = totalVolume.add(utils.parseEther(Number(volumeData.volume).toFixed(18)));
      }
      totalFees = totalVolume.mul(BigNumber.from(basisPoints)).div(BigNumber.from(FEE_DENOMINATOR));

      const reserve0 = BigNumber.from(pool.local.balance).mul(BigNumber.from(10).pow(18 - pool.local.decimals));
      const reserve1 = BigNumber.from(pool.adopted.balance).mul(BigNumber.from(10).pow(18 - pool.adopted.decimals));
      const totalLiquidity = reserve0.add(reserve1);
      const totalLiquidityFormatted = Number(utils.formatUnits(totalLiquidity, 18));
      const totalFeesFormatted = Number(utils.formatUnits(totalFees, 18));
      const totalVolumeFormatted = Number(utils.formatUnits(totalVolume, 18));

      // all data formatted as decimal 18
      return {
        totalFeesFormatted,
        totalLiquidityFormatted,
        totalVolume,
        totalVolumeFormatted,
      };
    }

    return;
  }

  /**
   * Calculates apr and apy.
   *
   * @param feesEarned - The total fees earned in the period.
   * @param principal - The principal amount at the start of the period.
   * @param days - The number of days to look back.
   * @returns Object containing apr and apy.
   */
  calculateYield(
    feesEarned: number,
    principal: number,
    days: number,
  ): {
    apr: number;
    apy: number;
  } {
    const rate = feesEarned / principal;
    const period = 365 / days;
    const apr = rate * period;
    const apy = (1 + rate) ** period - 1;
    return { apr, apy };
  }

  /**
   * Calculates the apr, apy, and volume of a pool for the last specified number of days.
   *
   * @param domainId - The domain ID of the pool.
   * @param tokenAddress - The address of the user to get the pools for.
   * @param days - (optional) The number of days to look back.
   * @returns Object containing apr, apy. Also fees, liquidity, and volume in 1e18 precision.
   */
  getYieldData = memoize(
    async (
      domainId: string,
      tokenAddress: string,
      days: number = 1,
    ): Promise<
      | {
          fees: number;
          liquidity: number;
          apr: number;
          apy: number;
          volume: BigNumber;
          volumeFormatted: number;
        }
      | undefined
    > => {
      const _tokenAddress = utils.getAddress(tokenAddress);

      const yieldStats = await this.getYieldStatsForDays(domainId, _tokenAddress, Date.now(), days);

      if (yieldStats) {
        const {
          totalFeesFormatted: feesEarnedToday,
          totalLiquidityFormatted: totalLiquidity,
          totalVolume,
          totalVolumeFormatted,
        } = yieldStats;

        const { apr, apy } = this.calculateYield(feesEarnedToday, totalLiquidity, days);

        return {
          fees: feesEarnedToday,
          liquidity: totalLiquidity,
          apr: Math.max(apr, 0),
          apy: Math.max(apy, 0),
          volume: totalVolume,
          volumeFormatted: totalVolumeFormatted,
        };
      }

      return;
    },
    { promise: true, length: false, maxAge: 5 * 60 * 1000 }, // 5 min
  );

  /**
   * Calculates the apr, apy, and volume of a pool for the last specified number of days.
   *
   * @param totalTokens - The number of reward tokens to be distributed.
   * @param totalBlocks - The total number of blocks to distribute over.
   * @param numPools - The number of pools in the domain for distribution.
   * @param tokenSymbol - The token symbol for price data.
   * @param poolTVL - The current pool TVL.
   * @returns The apr calculated from inputs.
   */
  getLiquidityMiningAprPerPool = memoize(
    async (totalTokens: number, totalBlocks: number, numPools: number, tokenSymbol: string, poolTVL: number) => {
      // Numbers for Optimism:
      //  totalTokens = 250_000
      //  totalBlocks = 657_436 // 3 months
      //  numPools = 2
      const blocksPerDay = 7160;
      const period = 365 / (totalBlocks / blocksPerDay);
      const tokenPrice = await this.getTokenPrice(tokenSymbol);
      const tokenValuePerPool = (totalTokens / numPools) * tokenPrice;
      const rate = tokenValuePerPool / poolTVL;
      const apr = rate * period;

      return apr;
    },
    { promise: true },
  );

  /**
   * Fetches hourly StableSwap volume.
   *
   * @param params - (optional) Parameters object.
   * @param params.key - (optional) The canonical hash (key) of the pool.
   * @param params.domainId - (optional) The domain ID.
   * @param params.startTimestamp - (optional) The lower bound unix timestamp, inclusive.
   * @param params.endTimestamp - (optional) The upper bound unix timestamp, inclusive.
   * @param params.range - (optional) The object with limit and offset options.
   * @param params.range.limit - (optional) The number of results to get.
   * @param params.range.offset - (optional) The offset in the returned data to start from.
   * @returns The object containing hourly swap volume data, in the form of:
   *
   * ```ts
   * {
   *   "pool_id": "0x292e02936c5b0f88fab7f755caac58d92cd10b13f484cd46f6dd45468cb23e3f",
   *   "domain": "9991",
   *   "swap_hour": "2022-12-19T23:00:00+00:00",
   *   "volume": 0.000099882586128429500000000000000000,
   *   "swap_count": 2,
   * }
   * ```
   */
  getHourlySwapVolume = memoize(
    async (params: {
      key?: string;
      domainId?: string;
      startTimestamp?: number;
      endTimestamp?: number;
      range?: { limit?: number; offset?: number };
    }): Promise<any> => {
      const { key, domainId, startTimestamp, endTimestamp, range } = params;

      const poolIdentifier = key ? `pool_id=eq.${key.toLowerCase()}&` : "";
      const domainIdentifier = domainId ? `domain=eq.${domainId}&` : "";

      const limit = range?.limit ? range.limit : 10;
      const offset = range?.offset ? range.offset : 0;

      const millis = 1000;
      const start = startTimestamp ? new Date(startTimestamp * millis).toISOString() : undefined;
      const end = endTimestamp ? new Date(endTimestamp * millis).toISOString() : undefined;
      const startTimestampIdentifier = start ? `swap_hour=gt.${start}&` : "";
      const endTimestampIdentifier = end ? `swap_hour=lt.${end}&` : "";

      const rangeIdentifier = `limit=${limit}&offset=${offset}&`;
      const orderIdentifier = `order=swap_hour.desc`;

      const uri = formatUrl(
        this.config.cartographerUrl!,
        "hourly_swap_volume?",
        poolIdentifier +
          startTimestampIdentifier +
          endTimestampIdentifier +
          domainIdentifier +
          rangeIdentifier +
          orderIdentifier,
      );
      validateUri(uri);

      return await axiosGetRequest(uri);
    },
    { promise: true, maxAge: 5 * 60 * 1000 }, // 5 min
  );

  /**
   * Fetches daily StableSwap volume.
   *
   * @param params - (optional) Parameters object.
   * @param params.key - (optional) The canonical hash (key) of the pool.
   * @param params.domainId - (optional) The domain ID.
   * @param params.startTimestamp - (optional) The lower bound unix timestamp, inclusive.
   * @param params.endTimestamp - (optional) The upper bound unix timestamp, inclusive.
   * @param params.range - (optional) The object with limit and offset options.
   * @param params.range.limit - (optional) The number of results to get.
   * @param params.range.offset - (optional) The offset in the returned data to start from.
   * @returns The object containing daily swap volume data, in the form of:
   *
   * ```ts
   * {
   *   "pool_id": "0x12acadfa38ab02479ae587196a9043ee4d8bf52fcb96b7f8d2ba240f03bcd08a",
   *   "domain": "1634886255",
   *   "swap_day": "2022-12-22",
   *   "volume": 0.05993787732028597,
   *   "swap_count": 6
   * }
   * ```
   */
  getDailySwapVolume = memoize(
    async (params: {
      key?: string;
      domainId?: string;
      startTimestamp?: number;
      endTimestamp?: number;
      range?: { limit?: number; offset?: number };
    }): Promise<any> => {
      const { key, domainId, startTimestamp, endTimestamp, range } = params;

      const poolIdentifier = key ? `pool_id=eq.${key.toLowerCase()}&` : "";
      const domainIdentifier = domainId ? `domain=eq.${domainId}&` : "";

      const limit = range?.limit ? range.limit : 10;
      const offset = range?.offset ? range.offset : 0;

      const millis = 1000;
      const start = startTimestamp ? new Date(startTimestamp * millis).toISOString() : undefined;
      const end = endTimestamp ? new Date(endTimestamp * millis).toISOString() : undefined;
      const startTimestampIdentifier = start ? `swap_day=gt.${start}&` : "";
      const endTimestampIdentifier = end ? `swap_day=lt.${end}&` : "";

      const rangeIdentifier = `limit=${limit}&offset=${offset}&`;
      const orderIdentifier = `order=swap_day.desc`;

      const uri = formatUrl(
        this.config.cartographerUrl!,
        "daily_swap_volume?",
        poolIdentifier +
          startTimestampIdentifier +
          endTimestampIdentifier +
          domainIdentifier +
          rangeIdentifier +
          orderIdentifier,
      );
      validateUri(uri);

      return await axiosGetRequest(uri);
    },
    { promise: true, maxAge: 5 * 60 * 1000 }, // 5 min
  );
}<|MERGE_RESOLUTION|>--- conflicted
+++ resolved
@@ -7,11 +7,7 @@
   formatUrl,
   StableSwapExchange,
   DEFAULT_ROUTER_FEE,
-<<<<<<< HEAD
   getNtpTimeSeconds,
-=======
-  jsonifyError,
->>>>>>> 55bc02f6
 } from "@connext/nxtp-utils";
 import { contractDeployments } from "@connext/nxtp-txservice";
 import memoize from "memoizee";
