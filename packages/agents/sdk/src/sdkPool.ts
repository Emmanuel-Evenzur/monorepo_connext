--- conflicted
+++ resolved
@@ -872,13 +872,8 @@
    *
    * @param domainId - The domain ID of the pool.
    * @param tokenAddress - The address of local or adopted token.
-<<<<<<< HEAD
    * @param amount - The amount of the LP token to remove.
    * @param minAmounts - (optional) The minimum amounts of each token in the pool
-=======
-   * @param amount - The amount of the token to swap.
-   * @param minAmounts - (optional) The minimum acceptable amounts of each token to withdraw.
->>>>>>> 35d48a54
    * @param deadline - (optional) The deadline for the swap.
    * @returns providers.TransactionRequest object.
    */
