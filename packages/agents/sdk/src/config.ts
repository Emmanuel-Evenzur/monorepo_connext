--- conflicted
+++ resolved
@@ -196,13 +196,10 @@
   "1650553709": "base",
   "1836016741": "mode",
   "1935897199": "scroll",
-<<<<<<< HEAD
   "2020368761": "xlayer",
-=======
   "1936027759": "sepolia",
   "1869640549": "optimism-sepolia",
-  "1633842021": "arbitrum-sepolia"
->>>>>>> 04a7d8e3
+  "1633842021": "arbitrum-sepolia",
 };
 
 // Need to add more domains here.
@@ -218,13 +215,10 @@
   "1650553709": "0xcc1ce162fb1d70a377d1542873b1db57f5ff14d1", // base
   "1836016741": "0x689cCB572262e0ca66146FE5Ed5D998543d3AA3B", // mode
   "1935897199": "0x397aEEEDd44f40326f9eB583a1DFB8A7A673C40B", // scroll
-<<<<<<< HEAD
   "2020368761": "", // xlayer
-=======
   "1936027759": "0x2a3fe9a49fb50536f1ed099192c2ae2404de7bb5", // sepolia
   "1869640549": "0x18b5b08b10a2e351180f07e31f4fef94d14e28f6", // op-sepolia
-  "1633842021": "0x343d827d5109e8038bbb71e9ba4f3fd0d546b9ff" // arb-sepolia
->>>>>>> 04a7d8e3
+  "1633842021": "0x343d827d5109e8038bbb71e9ba4f3fd0d546b9ff", // arb-sepolia
 };
 
 // Need to add more domains here.
@@ -240,11 +234,8 @@
   "1650553709": "0x542AaB88B14055e47222791276967Db5f9B840f6", // base
   "1836016741": "0x981A06E33b228299f33a45a892d7AA61d0b95a83", // mode
   "1935897199": "", // scroll (TODO)
-<<<<<<< HEAD
   "2020368761": "", // xlayer (TODO)
-=======
   "1936027759": "0xcF021fCFB9bd72E5aA7ab390cFA4fCfDF895c7Cf", // sepolia
   "1869640549": "0x20b4789065DE09c71848b9A4FcAABB2c10006FA2", // op-sepolia
-  "1633842021": "0x0f4Fe4903d01E0deb067A7297453fBEFdC36D189" // arb-sepolia
->>>>>>> 04a7d8e3
+  "1633842021": "0x0f4Fe4903d01E0deb067A7297453fBEFdC36D189", // arb-sepolia
 };