import { BigNumber } from "ethers";
import { Type, Static } from "@sinclair/typebox";
import { TAddress, TIntegerString } from "@connext/nxtp-utils";

export type Pool = {
  domainId: string;
  name: string;
  symbol: string; // in the form of <TKN>-next<TKN>
  local: PoolAsset;
  adopted: PoolAsset;
  lpTokenAddress: string;
  canonicalHash: string; // hash of the domain and canonicalId, AKA "key"
  address?: string; // address of the pool contract, no address if internal pool
};

export type PoolAsset = {
  address: string;
  name: string;
  symbol: string;
  decimals: number;
  index: number;
  balance: BigNumber;
};

export type AssetData = {
  local: string;
  adopted: string;
  canonical_id: string;
  canonical_domain: string;
  domain: string;
  key: string;
  id: string;
};

<<<<<<< HEAD
export const SdkXCallParamsSchema = Type.Object({
  origin: TIntegerString,
  destination: TIntegerString,
  to: TAddress,
  asset: Type.Optional(TAddress),
  delegate: Type.Optional(TAddress),
  amount: Type.Optional(TIntegerString),
  slippage: Type.Optional(TIntegerString),
  callData: Type.Optional(Type.String()),
  relayerFee: Type.Optional(TIntegerString),
  receiveLocal: Type.Optional(Type.Boolean()),
  wrapNativeOnOrigin: Type.Optional(Type.Boolean()),
  unwrapNativeOnDestination: Type.Optional(Type.Boolean()),
});

export type SdkXCallParams = Static<typeof SdkXCallParamsSchema>;

export const SdkBumpTransferParamsSchema = Type.Object({
  domainId: TIntegerString,
  transferId: Type.String(),
  relayerFee: TIntegerString,
});

export type SdkBumpTransferParams = Static<typeof SdkBumpTransferParamsSchema>;

export const SdkEstimateRelayerFeeParamsSchema = Type.Object({
  originDomain: TIntegerString,
  destinationDomain: TIntegerString,
  originNativeToken: Type.Optional(TAddress),
  destinationNativeToken: Type.Optional(TAddress),
  callDataGasAmount: Type.Optional(Type.Integer()),
  isHighPriority: Type.Optional(Type.Boolean()),
});

export type SdkEstimateRelayerFeeParams = Static<typeof SdkEstimateRelayerFeeParamsSchema>;
=======
export type ConnextSupport = { name: string; chainId: number; domainId: string; assets: string[] };
>>>>>>> 450d2098
<|MERGE_RESOLUTION|>--- conflicted
+++ resolved
@@ -32,7 +32,6 @@
   id: string;
 };
 
-<<<<<<< HEAD
 export const SdkXCallParamsSchema = Type.Object({
   origin: TIntegerString,
   destination: TIntegerString,
@@ -68,6 +67,5 @@
 });
 
 export type SdkEstimateRelayerFeeParams = Static<typeof SdkEstimateRelayerFeeParamsSchema>;
-=======
-export type ConnextSupport = { name: string; chainId: number; domainId: string; assets: string[] };
->>>>>>> 450d2098
+
+export type ConnextSupport = { name: string; chainId: number; domainId: string; assets: string[] };