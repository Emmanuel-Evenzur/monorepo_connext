import { constants, providers, BigNumber, utils } from "ethers";
import {
  Logger,
  createLoggingContext,
  ChainData,
  getCanonicalHash,
  formatUrl,
<<<<<<< HEAD
  domainToChainId,
=======
  getConversionRate as _getConversionRate,
>>>>>>> 92b1e0a5
} from "@connext/nxtp-utils";
import { getContractInterfaces, ConnextContractInterfaces, ChainReader } from "@connext/nxtp-txservice";
import { Connext, Connext__factory, IERC20, IERC20__factory } from "@connext/smart-contracts";
import memoize from "memoizee";

import { parseConnextLog, validateUri, axiosGetRequest } from "./lib/helpers";
import { AssetData, ConnextSupport } from "./interfaces";
import { SignerAddressMissing, ContractAddressMissing } from "./lib/errors";
import { SdkConfig, domainsToChainNames, ChainDeployments } from "./config";

/**
 * @classdesc SDK class encapsulating shared logic to be inherited.
 *
 */
export class SdkShared {
  readonly config: SdkConfig;
  readonly chainData: Map<string, ChainData>;
  readonly contracts: ConnextContractInterfaces;
  protected readonly chainreader: ChainReader;
  protected readonly logger: Logger;

  constructor(config: SdkConfig, logger: Logger, chainData: Map<string, ChainData>) {
    this.config = config;
    this.logger = logger;
    this.chainData = chainData;
    this.contracts = getContractInterfaces();
    this.chainreader = new ChainReader(logger.child({ module: "ChainReader" }, this.config.logLevel), config.chains);
  }

  getConversionRate = memoize(
    async (chainId: number) => {
      return await _getConversionRate(chainId, undefined, undefined);
    },
    { promise: true, maxAge: 1 * 60 * 1000 }, // maxAge: 1 min
  );
  /**
   * Returns the provider specified in the SDK configuration for a specific domain.
   *
   * @param domainId - The domain ID.
   * @returns providers.StaticJsonRpcProvider object.
   */
  getProvider = memoize((domainId: string): providers.StaticJsonRpcProvider => {
    return new providers.StaticJsonRpcProvider(this.config.chains[domainId].providers[0]);
  });

  getDeploymentAddress = memoize(
    async (domainId: string, deploymentName: keyof ChainDeployments): Promise<string> => {
      const address = this.config.chains[domainId]?.deployments?.[deploymentName];
      if (!address) {
        throw new ContractAddressMissing(domainId, deploymentName);
      }
      return address;
    },
    { promise: true },
  );

  /**
   * Returns the Connext diamond contract for the specified domain.
   *
   * @param domainId - The domain ID.
   * @returns Connext Contract object.
   */
  getConnext = memoize(
    async (domainId: string): Promise<Connext> => {
      const connextAddress = await this.getDeploymentAddress(domainId, "connext");

      const provider = this.getProvider(domainId);
      return Connext__factory.connect(connextAddress, provider);
    },
    { promise: true },
  );

  /**
   * Returns the ERC20 contract for the specified domain.
   *
   * @param domainId - The domain ID.
   * @returns ERC20 Contract object.
   */
  getERC20 = memoize(
    async (domainId: string, tokenAddress: string): Promise<IERC20> => {
      const provider = this.getProvider(domainId);
      return IERC20__factory.connect(tokenAddress, provider);
    },
    { promise: true },
  );

  /**
   * Returns the chain ID for a specified domain.
   *
   * @param domainId - The domain ID.
   * @returns The chain ID.
   */
  getChainId = memoize(
    async (domainId: string): Promise<number> => {
      let chainId = this.config.chains[domainId]?.chainId;
      if (!chainId) {
        chainId = domainToChainId(+domainId);
      }
      return chainId;
    },
    { promise: true },
  );

  /**
   * Returns the chain name for a specified domain.
   *
   * @param domainId - The domain ID.
   * @returns The chain name.
   */
  static domainToChainName(domainId: string) {
    return domainsToChainNames[domainId];
  }

  /**
   * Uses an external API to fetch the block number from a unix timestamp.
   *
   * @param domainId - The domain ID.
   * @param unixTimestamp - The unix timestamp.
   * @returns The closest block number.
   */
  static async getBlockNumberFromUnixTimestamp(domainId: string, unixTimestamp: number): Promise<number> {
    const baseUrl = "https://coins.llama.fi";
    const uri = formatUrl(baseUrl, "block");
    const chainName = this.domainToChainName(domainId);
    const res = await axiosGetRequest(uri + `/${chainName}` + `/${unixTimestamp}`);

    return res.height;
  }

  /**
   * Returns the transaction request for an allowance approval.
   *
   * @param domainId - The domain ID.
   * @param assetId - The address of the token.
   * @param amount - The amount of the token.
   * @param infiniteApprove - (optional) Whether to approve an infinite amount.
   * @returns providers.TransactionRequest object.
   */
  async approveIfNeeded(
    domainId: string,
    assetId: string,
    amount: string,
    infiniteApprove = true,
  ): Promise<providers.TransactionRequest | undefined> {
    const { requestContext, methodContext } = createLoggingContext(this.approveIfNeeded.name);

    const signerAddress = this.config.signerAddress;
    this.logger.info("Method start", requestContext, methodContext, {
      domainId,
      assetId,
      amount,
      signerAddress,
    });

    if (!signerAddress) {
      throw new SignerAddressMissing();
    }

    const connextContract = await this.getConnext(domainId);
    const erc20Contract = await this.getERC20(domainId, assetId);

    if (assetId !== constants.AddressZero) {
      const approved = await erc20Contract.allowance(signerAddress, connextContract.address);

      if (BigNumber.from(approved).lt(amount)) {
        const approveData = erc20Contract.populateTransaction.approve(
          connextContract.address,
          infiniteApprove ? constants.MaxUint256 : amount,
        );
        return approveData;
      } else {
        this.logger.info("Allowance sufficient", requestContext, methodContext, {
          approved: approved.toString(),
          amount,
        });
        return undefined;
      }
    }
    return undefined;
  }

  /**
   * Fetches the list of registered assets.
   *
   * @returns Array of objects containing assets registered to the network, in the form of:
   * ```ts
   * {
   *   "local": "0x2983bf5c334743aa6657ad70a55041d720d225db",
   *   "adopted": "0x82af49447d8a07e3bd95bd0d56f35241523fbab1",
   *   "canonical_id": "0x000000000000000000000000c02aaa39b223fe8d0a0e5c4f27ead9083c756cc2",
   *   "canonical_domain": "6648936",
   *   "domain": "1634886255",
   *   "key": "0x12acadfa38ab02479ae587196a9043ee4d8bf52fcb96b7f8d2ba240f03bcd08a",
   *   "id": "0x2983bf5c334743aa6657ad70a55041d720d225db"
   * },
   * ```
   */
  getAssetsData = memoize(
    async (): Promise<AssetData[]> => {
      const uri = formatUrl(this.config.cartographerUrl!, "assets");
      // Validate uri
      validateUri(uri);

      return await axiosGetRequest(uri);
    },
    { promise: true, maxAge: 5 * 60 * 1000 }, // 5 min
  );

  getActiveLiquidity = memoize(
    async (domain?: string, local?: string): Promise<any> => {
      const domainIdentifier = domain ? `domain=eq.${domain.toString()}&` : "";
      const localIdentifier = local ? `local=eq.${local.toLowerCase()}&` : "";

      const searchIdentifier = domainIdentifier + localIdentifier;

      const uri = formatUrl(this.config.cartographerUrl!, "router_liquidity?", searchIdentifier);

      // Validate uri
      validateUri(uri);

      return await axiosGetRequest(uri);
    },
    { promise: true, maxAge: 1 * 60 * 1000 }, // 1 min
  );

  /**
   * Fetches the list of supported networks and assets.
   *
   * @returns Array of objects containing networks and assets supported by the protocol, in the form of:
   * ```ts
   * {
   *   "name": "arbitrum",
   *   "chainId": 42161,
   *   "domainId": "1634886255",
   *   "assets": [
   *     "0x82af49447d8a07e3bd95bd0d56f35241523fbab1",
   *     "0xff970a61a04b1ca14834a43f5de4533ebddb5cc8"
   *   ]
   * },
   * ```
   */
  async getSupported(): Promise<ConnextSupport[]> {
    const data: AssetData[] = await this.getAssetsData();

    const supported: Map<string, ConnextSupport> = new Map();

    for (const asset of data) {
      const support = supported.get(asset.domain);
      if (support) {
        support.assets.push(asset.adopted);
      } else {
        const entry: ConnextSupport = {
          name: domainsToChainNames[asset.domain],
          chainId: domainToChainId(+asset.domain),
          domainId: asset.domain,
          assets: [asset.adopted],
        };
        supported.set(asset.domain, entry);
      }
    }

    const res = Array.from(supported.values());
    return res;
  }

  /**
   * Retrieve the asset data for a specific domain and address.
   *
   * @param domainId - The domain ID.
   * @param tokenAddress - The local or adopted address.
   * @returns The object containing asset data.
   */
  async getAssetsDataByDomainAndAddress(domainId: string, tokenAddress: string): Promise<AssetData | undefined> {
    const assetsData = await this.getAssetsData();
    const _tokenAddress = utils.getAddress(tokenAddress);

    const asset = assetsData.find((assetData) => {
      return (
        domainId === assetData.domain &&
        (utils.getAddress(assetData.local) == _tokenAddress || utils.getAddress(assetData.adopted) == _tokenAddress)
      );
    });

    return asset;
  }

  /**
   * Retrieve the asset data for a specific domain and key.
   *
   * @param domainId - The domain ID.
   * @param key - The canonical hash of the canonical token.
   * @returns The object containing asset data.
   */
  async getAssetsDataByDomainAndKey(domainId: string, key: string): Promise<AssetData | undefined> {
    const assetsData = await this.getAssetsData();
    const asset = assetsData.find((assetData) => {
      return assetData.domain == domainId && assetData.key == key;
    });

    return asset;
  }

  /**
   * Returns whether the specified token is a Connext-issued (local) token.
   *
   * @param tokenAddress - The address of the token.
   * @returns Boolean or undefined if the specified token is not registered.
   */
  async isNextAsset(tokenAddress: string): Promise<boolean | undefined> {
    const assetsData = await this.getAssetsData();
    const asset = assetsData.find((assetData) => {
      return utils.getAddress(assetData.local) == tokenAddress || utils.getAddress(assetData.adopted) == tokenAddress;
    });

    return asset ? (utils.getAddress(asset.local) == tokenAddress ? true : false) : undefined;
  }

  /**
   * Switches the signer address in the SDK config.
   *
   * @param signerAddress - The new signer address.
   */
  async changeSignerAddress(signerAddress: string) {
    this.config.signerAddress = signerAddress;
  }

  /**
   * Parses a providers.TransactionReceipt for the logs.
   *
   * @param transactionReceipt - providers.TransactionReceipt object.
   * @returns Array of providers.Log objects.
   */
  parseConnextTransactionReceipt(transactionReceipt: providers.TransactionReceipt): any {
    const parsedlogs: any = [];
    transactionReceipt.logs.forEach((log) => {
      parsedlogs.push(parseConnextLog(log));
    });

    return parsedlogs;
  }

  /**
   * Returns the hash of the canonical ID + canonical domain.
   *
   * @remarks
   * This key is used as the unique identifier for a canonical token, across all domains.
   *
   * @param domainId The canonical domain ID of the token.
   * @param canonicalId The canonical ID of the token.
   */
  calculateCanonicalKey(domainId: string, canonicalId: string): string {
    return getCanonicalHash(domainId, canonicalId);
  }

  /**
   * Returns the canonical ID and canonical domain of a token.
   *
   * @param domainId The canonical domain ID of the token.
   * @param tokenAddress The address of the token.
   */
  async getCanonicalTokenId(domainId: string, tokenAddress: string): Promise<[string, string]> {
    const asset = await this.getAssetsDataByDomainAndAddress(domainId, tokenAddress);

    return asset ? [asset.canonical_domain, asset.canonical_id] : ["0", constants.HashZero];
  }

  /**
   * Format an efficient multisend RPC call to get name, symbol, and decimals for a given
   * list of ERC20 tokens.
   * @param domainId
   * @param erc20TokenContracts ethers Contract instances with populated address and interface.
   * @returns ethers utils.Result
   */
  // async getInfoForTokens(domainId: string, erc20TokenContracts: Contract[]): Promise<utils.Result> {
  //   const erc20Iface = getErc20Interface(); // As a backup, in case the interface is not populated correctly.
  //   const txs = erc20TokenContracts
  //     .map((contract) => {
  //       return [
  //         {
  //           to: contract.address,
  //           data: contract.interface.encodeFunctionData("name"),
  //           resultTypes: contract.interface.getFunction("name").outputs ?? erc20Iface.getFunction("name").outputs!,
  //         },
  //         {
  //           to: contract.address,
  //           data: contract.interface.encodeFunctionData("symbol"),
  //           resultTypes: contract.interface.getFunction("symbol").outputs ?? erc20Iface.getFunction("symbol").outputs!,
  //         },
  //         {
  //           to: contract.address,
  //           data: contract.interface.encodeFunctionData("decimals"),
  //           resultTypes:
  //             contract.interface.getFunction("decimals").outputs ?? erc20Iface.getFunction("decimals").outputs!,
  //         },
  //       ];
  //     })
  //     .flat();
  //   return await this.chainreader.multiread({
  //     domain: +domainId,
  //     txs,
  //   });
  // }
}<|MERGE_RESOLUTION|>--- conflicted
+++ resolved
@@ -5,11 +5,8 @@
   ChainData,
   getCanonicalHash,
   formatUrl,
-<<<<<<< HEAD
   domainToChainId,
-=======
   getConversionRate as _getConversionRate,
->>>>>>> 92b1e0a5
 } from "@connext/nxtp-utils";
 import { getContractInterfaces, ConnextContractInterfaces, ChainReader } from "@connext/nxtp-txservice";
 import { Connext, Connext__factory, IERC20, IERC20__factory } from "@connext/smart-contracts";
