import { createLoggingContext, jsonifyError, NxtpError } from "@connext/nxtp-utils";

<<<<<<< HEAD
import { getContext } from "../../shared";
import { updateAggregatedRoots, updatePropagatedRoots, updateReceivedAggregateRoots } from "../../lib/operations/roots";
=======
import { AppContext } from "../../shared";
import { updateAggregatedRoots, updatePropagatedRoots } from "../../lib/operations";
>>>>>>> 6dea6b4e

export const bindRoots = async (context: AppContext) => {
  const { logger } = context;
  const { requestContext, methodContext } = createLoggingContext(bindRoots.name);
  try {
    logger.debug("Bind roots polling loop start", requestContext, methodContext);
    await updateAggregatedRoots();
    await updatePropagatedRoots();
    await updateReceivedAggregateRoots();
    logger.debug("Bind roots polling loop complete", requestContext, methodContext);
  } catch (err: unknown) {
    logger.error(
      "Error getting txs, waiting for next loop",
      requestContext,
      methodContext,
      jsonifyError(err as NxtpError),
    );
  }
};<|MERGE_RESOLUTION|>--- conflicted
+++ resolved
@@ -1,12 +1,7 @@
 import { createLoggingContext, jsonifyError, NxtpError } from "@connext/nxtp-utils";
 
-<<<<<<< HEAD
-import { getContext } from "../../shared";
+import { AppContext } from "../../shared";
 import { updateAggregatedRoots, updatePropagatedRoots, updateReceivedAggregateRoots } from "../../lib/operations/roots";
-=======
-import { AppContext } from "../../shared";
-import { updateAggregatedRoots, updatePropagatedRoots } from "../../lib/operations";
->>>>>>> 6dea6b4e
 
 export const bindRoots = async (context: AppContext) => {
   const { logger } = context;
