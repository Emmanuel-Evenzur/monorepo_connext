--- conflicted
+++ resolved
@@ -41,15 +41,9 @@
   const { requestContext, methodContext } = createLoggingContext("updateTransfers");
 
   const subgraphOriginQueryMetaParams: Map<string, SubgraphQueryMetaParams> = new Map();
-<<<<<<< HEAD
-  const subgraphDestinationQueryMetaParams: Map<string, SubgraphQueryByTimestampMetaParams> = new Map();
-  const subgraphReconcileQueryMetaParams: Map<string, SubgraphQueryByTimestampMetaParams> = new Map();
-  const latestBlockNumbers: Map<string, number> = await subgraph.getLatestBlockNumber(domains);
-=======
   const subgraphDestinationQueryMetaParams: Map<string, SubgraphQueryMetaParams> = new Map();
   const subgraphReconcileQueryMetaParams: Map<string, SubgraphQueryMetaParams> = new Map();
-  const lastestBlockNumbers: Map<string, number> = await subgraph.getLatestBlockNumber(domains);
->>>>>>> 0a7d4662
+  const latestBlockNumbers: Map<string, number> = await subgraph.getLatestBlockNumber(domains);
 
   await Promise.all(
     domains.map(async (domain) => {
@@ -168,23 +162,6 @@
   for (const originDomain of domains) {
     for (const destinationDomain of domains) {
       if (originDomain == destinationDomain) continue;
-<<<<<<< HEAD
-      const pendingTransfers = await database.getPendingTransfersByDomains(
-        originDomain,
-        destinationDomain,
-        100,
-        0,
-        "ASC",
-      );
-
-      const _destinationPendingQueryMetaParams: Map<string, SubgraphQueryByTransferIDsMetaParams> = new Map();
-      _destinationPendingQueryMetaParams.set(destinationDomain, {
-        maxBlockNumber: latestBlockNumbers.get(originDomain)!,
-        transferIDs: pendingTransfers,
-      });
-      const destinationTransfers = await subgraph.getDestinationTransfersById(_destinationPendingQueryMetaParams);
-=======
->>>>>>> 0a7d4662
 
       const destinationTransfers: XTransfer[] = [];
       let offset = 0;
