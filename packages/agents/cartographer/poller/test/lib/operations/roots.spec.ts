--- conflicted
+++ resolved
@@ -114,6 +114,7 @@
     it("should work", async () => {
       (mockContext.adapters.subgraph.getProposedSnapshotsByDomain as SinonStub).resolves(
         mockProposedSnapshotsSubgraphResponse,
+        mockProposedSnapshotsSubgraphResponse,
       );
       const newDisputeCliff = mockProposedSnapshotsSubgraphResponse.sort((a, b) => b.endOfDispute - a.endOfDispute)[0]
         .endOfDispute;
@@ -127,11 +128,7 @@
       ]);
       expect(mockContext.adapters.database.saveCheckPoint as SinonStub).to.be.calledOnceWithExactly(
         "proposed_optimistic_root_" + mockConnectorMeta[0].hubDomain,
-<<<<<<< HEAD
         mockProposedSnapshotsSubgraphResponse[1].endOfDispute,
-=======
-        newDisputeCliff,
->>>>>>> c5ea145e
       );
       expect(mockContext.adapters.database.getCheckPoint as SinonStub).to.be.calledOnceWithExactly(
         "proposed_optimistic_root_" + mockConnectorMeta[0].hubDomain,
