--- conflicted
+++ resolved
@@ -36,14 +36,11 @@
       expect(sdkUtils).to.not.be.undefined;
       expect(sdkUtils.config).to.not.be.null;
       expect(sdkUtils.chainData).to.not.be.null;
-<<<<<<< HEAD
 
       expect(sdkUtils.getRoutersData).to.be.a("function");
       expect(sdkUtils.getRouterLiquidity).to.be.a("function");
       expect(sdkUtils.getTransfers).to.be.a("function");
       expect(sdkUtils.checkRouterLiquidity).to.be.a("function");
-=======
->>>>>>> 52950f03
     });
   });
 
