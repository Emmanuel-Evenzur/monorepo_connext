import { BigNumber, BigNumberish } from "ethers";
import { Logger, ChainData, XTransferStatus, XTransferErrorStatus } from "@connext/nxtp-utils";

import type { SdkConfig, RouterBalance, Transfer } from "./sdk-types";
import { axiosPost } from "./mockable";
import { SdkShared } from "./sdkShared";

/**
 * @classdesc Class that wraps all async SdkUtils functions with requests to hosted server.
 *
 */
export class SdkUtils extends SdkShared {
  private static _instance: SdkUtils;

  constructor(config: SdkConfig, logger: Logger, chainData: Map<string, ChainData>) {
    super(config, logger, chainData);
  }

  static async create(_config: SdkConfig, _logger?: Logger, _chainData?: Map<string, ChainData>): Promise<SdkUtils> {
    const logger = _logger ? _logger.child({ name: "SdkUtils" }) : new Logger({ name: "SdkUtils" });

    return (this._instance = new SdkUtils(_config, logger, _chainData || new Map<string, ChainData>()));
  }

  async getRoutersData(params?: {
    order?: { orderBy?: string; ascOrDesc?: "asc" | "desc" };
  }): Promise<RouterBalance[]> {
    const response = await axiosPost(`${this.baseUri}/getRoutersData`, params ?? {});
    return response.data;
  }

  async getRouterLiquidity(params?: { order?: { orderBy?: string; ascOrDesc?: "asc" | "desc" } }): Promise<any> {
    const response = await axiosPost(`${this.baseUri}/getRouterLiquidity`, params ?? {});
    return response.data;
  }

  async getTransfers(params?: {
    userAddress?: string;
    routerAddress?: string;
    status?: XTransferStatus;
    errorStatus?: XTransferErrorStatus;
    transferId?: string;
    transactionHash?: string;
    xcallCaller?: string;
    range?: { limit?: number; offset?: number };
  }): Promise<Transfer[]> {
    const response = await axiosPost(`${this.baseUri}/getTransfers`, params ?? {});
    return response.data;
  }

  async checkRouterLiquidity(domainId: string, asset: string, topN?: number): Promise<BigNumber> {
    const params: { domainId: string; asset: string; topN?: number } = {
      domainId,
      asset,
      topN,
    };
    const response = await axiosPost(`${this.baseUri}/checkRouterLiquidity`, params);

    return BigNumber.from(response.data);
  }

<<<<<<< HEAD
  async enoughRouterLiquidity(
    domainId: string, 
    asset: string, 
    minLiquidity: BigNumberish, 
    maxN?: number
  ): Promise<BigNumber> {
    const params: { domainId: string; asset: string; minLiquidity: BigNumberish, maxN?: number } = {
      domainId,
      asset,
      minLiquidity,
      maxN
    };
    const response = await axiosPost(`${this.baseUri}/enoughRouterLiquidity`, params);
=======
  async getLatestAssetPrice(domainId: string, asset: string): Promise<BigNumber> {
    const params: { domainId: string; asset: string } = {
      domainId,
      asset,
    };
    const response = await axiosPost(`${this.baseUri}/getLatestAssetPrice`, params);
>>>>>>> 10f674c8

    return BigNumber.from(response.data);
  }
}<|MERGE_RESOLUTION|>--- conflicted
+++ resolved
@@ -59,7 +59,6 @@
     return BigNumber.from(response.data);
   }
 
-<<<<<<< HEAD
   async enoughRouterLiquidity(
     domainId: string, 
     asset: string, 
@@ -73,14 +72,16 @@
       maxN
     };
     const response = await axiosPost(`${this.baseUri}/enoughRouterLiquidity`, params);
-=======
+
+    return BigNumber.from(response.data);
+  }
+
   async getLatestAssetPrice(domainId: string, asset: string): Promise<BigNumber> {
     const params: { domainId: string; asset: string } = {
       domainId,
       asset,
     };
     const response = await axiosPost(`${this.baseUri}/getLatestAssetPrice`, params);
->>>>>>> 10f674c8
 
     return BigNumber.from(response.data);
   }
