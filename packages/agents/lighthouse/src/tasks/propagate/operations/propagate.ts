--- conflicted
+++ resolved
@@ -84,11 +84,10 @@
     from: relayerProxyHubAddress,
     totalFee: _totalFee.toString(),
   });
-<<<<<<< HEAD
   let gas;
   try {
-    gas = await chainreader.getGasEstimateWithRevertCode(+config.hubDomain, {
-      chainId: hubChainId,
+    gas = await chainreader.getGasEstimateWithRevertCode({
+      domain: +config.hubDomain,
       to: rootManagerAddress,
       data: encodedData,
       from: relayerProxyHubAddress,
@@ -104,15 +103,6 @@
     });
     return;
   }
-=======
-  const gas = await chainreader.getGasEstimateWithRevertCode({
-    domain: +config.hubDomain,
-    to: rootManagerAddress,
-    data: encodedData,
-    from: relayerProxyHubAddress,
-    value: _totalFee,
-  });
->>>>>>> fbe90482
 
   const gasLimit = gas.add(200_000); // Add extra overhead for gelato
   logger.info("Got gas estimate", requestContext, methodContext, { gasLimit: gasLimit.toString() });
