import {
  createLoggingContext,
  jsonifyError,
  NxtpError,
  XMessage,
  SparseMerkleTree,
<<<<<<< HEAD
  RootMessage,
} from "@connext/nxtp-utils";
=======
  NATIVE_TOKEN,
  GELATO_RELAYER_ADDRESS,
} from "@connext/nxtp-utils";
import { BigNumber } from "ethers";
>>>>>>> ec1319b5

import {
  NoDestinationDomainForProof,
  NoAggregatedRoot,
  NoAggregateRootCount,
  NoMessageRootIndex,
  NoMessageRootCount,
  NoMessageRootProof,
  NoMessageProof,
  NoTargetMessageRoot,
} from "../../../errors";
import { sendWithRelayerWithBackup, getEstimatedFee } from "../../../mockable";
import { HubDBHelper, SpokeDBHelper } from "../adapters";
import { getContext } from "../prover";

export const proveAndProcess = async () => {
  const { requestContext, methodContext } = createLoggingContext(proveAndProcess.name);
  const {
    logger,
    adapters: { database },
    config,
  } = getContext();

<<<<<<< HEAD
  // Only process configured chains.
  const domains: string[] = Object.keys(config.chains);

  // Batch size of proofs to send to relayer.
  const batchSize = 100;

  // Process messages
  // Batch messages to be processed by origin_domain and destination_domain.
  await Promise.all(
    domains.map(async (originDomain) => {
      try {
        const latestMessageRoot: RootMessage | undefined = await database.getLatestMessageRoot(originDomain);
        if (!latestMessageRoot) {
          throw new NoTargetMessageRoot(originDomain);
        }

        await Promise.all(
          domains.map(async (destinationDomain) => {
            // Paginate through all unprocessed messages from the domain
            let offset = 0;
            let end = false;
            while (!end) {
              const unprocessed: XMessage[] = await database.getUnProcessedMessagesByIndex(
                originDomain,
                destinationDomain,
                latestMessageRoot.count,
                offset,
                batchSize,
              );
              if (unprocessed.length > 0) {
                // Batch process messages from the same origin domain
                await processMessages(unprocessed, originDomain, destinationDomain, latestMessageRoot.root);
                offset += unprocessed.length;
                logger.info("Got unprocessed messages for origin and destination pair", requestContext, methodContext, {
                  unprocessed,
                  originDomain,
                  destinationDomain,
                  offset,
                });
              } else {
                // End the loop if no more messages are found
                end = true;
                if (offset === 0) {
                  logger.info(
                    "No unprocessed messages for origin and destination pair",
                    requestContext,
                    methodContext,
                    {
                      originDomain,
                      destinationDomain,
                      offset,
                    },
                  );
                }
              }
            }
          }),
        );
      } catch (err: unknown) {
        logger.error("Error processing messages", requestContext, methodContext, jsonifyError(err as NxtpError));
=======
  // Paginate through all unprocessed messages
  let nextPage = true;
  let offset = 0;
  const pageSize = 100;

  while (nextPage) {
    logger.debug(`Processing page`, requestContext, methodContext, {
      offset,
    });
    try {
      const unprocessed = await database.getUnProcessedMessages(pageSize, offset);
      logger.info("Got unprocessed messages", requestContext, methodContext, { unprocessed });
      if (unprocessed.length > 0) {
        // process messages
        await Promise.all(
          unprocessed.map(async (message) => {
            try {
              await processMessage(message);
            } catch (err: unknown) {
              logger.error("Error processing message", requestContext, methodContext, jsonifyError(err as NxtpError));
            }
          }),
        );
      } else {
        nextPage = false;
        logger.info("Reached end of unprocessed messages", requestContext, methodContext, { offset });
>>>>>>> ec1319b5
      }
      offset += unprocessed.length;
    } catch (error: any) {
      nextPage = false;
      logger.error(
        "Error getting unprocessed messages",
        requestContext,
        methodContext,
        jsonifyError(error as NxtpError),
      );
    }
  }
};

export const processMessages = async (
  messages: XMessage[],
  originDomain: string,
  destinationDomain: string,
  targetMessageRoot: string,
) => {
  const {
    logger,
    adapters: { contracts, relayers, database, chainreader },
    config,
    chainData,
  } = getContext();
  const { requestContext, methodContext } = createLoggingContext("processUnprocessedMessage");

  // Count of leaf nodes in origin domain`s outbound tree with the targetMessageRoot as root
  const messageRootCount = await database.getMessageRootCount(originDomain, targetMessageRoot);
  if (messageRootCount === undefined) {
    throw new NoMessageRootCount(originDomain, targetMessageRoot);
  }
  // Index of messageRoot leaf node in aggregate tree.
  const messageRootIndex = await database.getMessageRootIndex(config.hubDomain, targetMessageRoot);
  if (messageRootIndex === undefined) {
    throw new NoMessageRootIndex(originDomain, targetMessageRoot);
  }

  // Get the currentAggregateRoot from on-chain state (or pending, if the validation period
  // has elapsed!) to determine which tree snapshot we should be generating the proof from.
  const targetAggregateRoot = await database.getAggregateRoot(targetMessageRoot);
  if (!targetAggregateRoot) {
    throw new NoAggregatedRoot();
  }

  // Count of leafs in aggregate tree at targetAggregateRoot.
  const aggregateRootCount = await database.getAggregateRootCount(targetAggregateRoot);
  if (!aggregateRootCount) {
    throw new NoAggregateRootCount(targetAggregateRoot);
  }
  // TODO: Move to per domain storage adapters in context
  const spokeStore = new SpokeDBHelper(originDomain, messageRootCount + 1, database);
  const hubStore = new HubDBHelper("hub", aggregateRootCount, database);

  const spokeSMT = new SparseMerkleTree(spokeStore);
  const hubSMT = new SparseMerkleTree(hubStore);

  // process messages
  const messageProofs: any[] = [];
  for (const message of messages) {
    const messageProof = {
      message: message.origin.message,
      path: await spokeSMT.getProof(message.origin.index),
      index: message.origin.index,
    };
    if (!messageProof.path) {
      throw new NoMessageProof(messageProof.index, message.leaf);
    }
    // Verify proof of inclusion of message in messageRoot.
    const messageVerification = spokeSMT.verify(
      message.origin.index,
      message.leaf,
      messageProof.path,
      targetMessageRoot,
    );
    if (messageVerification && messageVerification.verified) {
      logger.info("Message Verified successfully", requestContext, methodContext, {
        messageIndex: message.origin.index,
        leaf: message.leaf,
        targetMessageRoot,
        messageVerification,
      });
    } else {
      logger.info("Message verification failed", requestContext, methodContext, {
        messageIndex: message.origin.index,
        leaf: message.leaf,
        targetMessageRoot,
        messageVerification,
      });
      // Do not process message if proof verification fails.
      continue;
    }
    messageProofs.push(messageProof);
  }

  // Proof path for proving inclusion of messageRoot in aggregateRoot.
  const messageRootProof = await hubSMT.getProof(messageRootIndex);
  if (!messageRootProof) {
    throw new NoMessageRootProof(messageRootIndex, targetMessageRoot);
  }
  // Verify proof of inclusion of messageRoot in aggregateRoot.
  const rootVerification = hubSMT.verify(messageRootIndex, targetMessageRoot, messageRootProof, targetAggregateRoot);
  if (rootVerification && rootVerification.verified) {
    logger.info("MessageRoot Verified successfully", requestContext, methodContext, {
      targetMessageRoot,
      targetAggregateRoot,
      messageRootProof,
      rootVerification,
    });
  } else {
    logger.info("MessageRoot verification failed", requestContext, methodContext, {
      messageRootIndex,
      targetMessageRoot,
      targetAggregateRoot,
      messageRootProof,
      rootVerification,
    });
  }
  // Batch submit messages by destination domain
  try {
    const data = contracts.spokeConnector.encodeFunctionData("proveAndProcess", [
      messageProofs,
      targetAggregateRoot,
      messageRootProof,
      messageRootIndex,
    ]);

    const destinationSpokeConnector = config.chains[destinationDomain]?.deployments.spokeConnector;
    if (!destinationSpokeConnector) {
      throw new NoDestinationDomainForProof(destinationDomain);
    }
    logger.info("Proving and processing messages", requestContext, methodContext, {
      destinationDomain,
      data,
      destinationSpokeConnector,
    });

<<<<<<< HEAD
    const chainId = chainData.get(destinationDomain)!.chainId;

    const { taskId } = await sendWithRelayerWithBackup(
      chainId,
      destinationDomain,
      destinationSpokeConnector,
      data,
      relayers,
      chainreader,
      logger,
      requestContext,
    );
    logger.info("Proved and processed messages sent to relayer", requestContext, methodContext, {
      taskId,
      destinationDomain,
    });
  } catch (err: unknown) {
    logger.error("Error sending proofs to relayer", requestContext, methodContext, jsonifyError(err as NxtpError));
  }
=======
  const proveAndProcessEncodedData = contracts.spokeConnector.encodeFunctionData("proveAndProcess", [
    [messageProof],
    targetAggregateRoot,
    messageRootProof,
    messageRootIndex,
  ]);

  const destinationSpokeConnector = config.chains[message.destinationDomain]?.deployments.spokeConnector;
  if (!destinationSpokeConnector) {
    throw new NoDestinationDomainForProof(message.destinationDomain);
  }
  logger.info("Proving and processing message", requestContext, methodContext, {
    message,
    proveAndProcessEncodedData,
    destinationSpokeConnector,
  });
  const chainId = chainData.get(message.destinationDomain)!.chainId;

  /// Temp: Using relayer proxy
  const domain = +message.destinationDomain;
  const relayerAddress = GELATO_RELAYER_ADDRESS; // hardcoded gelato address will always be whitelisted

  logger.debug("Getting gas estimate", requestContext, methodContext, {
    chainId,
    to: destinationSpokeConnector,
    data: proveAndProcessEncodedData,
    from: relayerAddress,
  });

  const gas = await chainreader.getGasEstimateWithRevertCode(domain, {
    chainId: chainId,
    to: destinationSpokeConnector,
    data: proveAndProcessEncodedData,
    from: relayerAddress,
  });

  logger.info("Sending tx to relayer", requestContext, methodContext, {
    relayer: relayerAddress,
    connext: destinationSpokeConnector,
    domain,
    gas: gas.toString(),
  });

  const gasLimit = gas.add(200_000); // Add extra overhead for gelato
  const destinationRelayerProxyAddress = config.chains[message.destinationDomain]?.deployments.relayerProxy;
  let fee = BigNumber.from(0);
  try {
    fee = await getEstimatedFee(chainId, NATIVE_TOKEN, gasLimit, true);
  } catch (error: unknown) {
    logger.warn("Error at Gelato Estimate Fee", requestContext, methodContext, {
      error: jsonifyError(error as NxtpError),
      relayerProxyAddress: destinationRelayerProxyAddress,
      gasLimit: gasLimit.toString(),
      relayerFee: fee.toString(),
    });

    fee = gasLimit.mul(await chainreader.getGasPrice(domain, requestContext));
  }

  const {
    _proofs: proofs,
    _aggregateRoot: aggregateRoot,
    _aggregatePath: aggregatePath,
    _aggregateIndex: aggregateIndex,
  } = contracts.spokeConnector.decodeFunctionData("proveAndProcess", proveAndProcessEncodedData);

  // eslint-disable-next-line @typescript-eslint/no-unsafe-argument
  const encodedData = contracts.relayerProxy.encodeFunctionData("proveAndProcess", [
    proofs,
    aggregateRoot,
    aggregatePath,
    aggregateIndex,
    fee,
  ]);

  logger.info("Encoding for Relayer Proxy", requestContext, methodContext, {
    relayerProxyAddress: destinationRelayerProxyAddress,
    gasLimit: gasLimit.toString(),
    relayerFee: fee.toString(),
    relayerProxyEncodedData: encodedData,
  });

  const { taskId } = await sendWithRelayerWithBackup(
    chainId,
    message.destinationDomain,
    destinationRelayerProxyAddress,
    encodedData,
    relayers,
    chainreader,
    logger,
    requestContext,
  );
  logger.info("Proved and processed message sent to relayer", requestContext, methodContext, { taskId });
>>>>>>> ec1319b5
};<|MERGE_RESOLUTION|>--- conflicted
+++ resolved
@@ -4,15 +4,11 @@
   NxtpError,
   XMessage,
   SparseMerkleTree,
-<<<<<<< HEAD
   RootMessage,
-} from "@connext/nxtp-utils";
-=======
   NATIVE_TOKEN,
   GELATO_RELAYER_ADDRESS,
 } from "@connext/nxtp-utils";
 import { BigNumber } from "ethers";
->>>>>>> ec1319b5
 
 import {
   NoDestinationDomainForProof,
@@ -36,7 +32,6 @@
     config,
   } = getContext();
 
-<<<<<<< HEAD
   // Only process configured chains.
   const domains: string[] = Object.keys(config.chains);
 
@@ -81,7 +76,7 @@
                 end = true;
                 if (offset === 0) {
                   logger.info(
-                    "No unprocessed messages for origin and destination pair",
+                    "Reached end of unprocessed messages for origin and destination pair",
                     requestContext,
                     methodContext,
                     {
@@ -97,46 +92,9 @@
         );
       } catch (err: unknown) {
         logger.error("Error processing messages", requestContext, methodContext, jsonifyError(err as NxtpError));
-=======
-  // Paginate through all unprocessed messages
-  let nextPage = true;
-  let offset = 0;
-  const pageSize = 100;
-
-  while (nextPage) {
-    logger.debug(`Processing page`, requestContext, methodContext, {
-      offset,
-    });
-    try {
-      const unprocessed = await database.getUnProcessedMessages(pageSize, offset);
-      logger.info("Got unprocessed messages", requestContext, methodContext, { unprocessed });
-      if (unprocessed.length > 0) {
-        // process messages
-        await Promise.all(
-          unprocessed.map(async (message) => {
-            try {
-              await processMessage(message);
-            } catch (err: unknown) {
-              logger.error("Error processing message", requestContext, methodContext, jsonifyError(err as NxtpError));
-            }
-          }),
-        );
-      } else {
-        nextPage = false;
-        logger.info("Reached end of unprocessed messages", requestContext, methodContext, { offset });
->>>>>>> ec1319b5
       }
-      offset += unprocessed.length;
-    } catch (error: any) {
-      nextPage = false;
-      logger.error(
-        "Error getting unprocessed messages",
-        requestContext,
-        methodContext,
-        jsonifyError(error as NxtpError),
-      );
-    }
-  }
+    }),
+  );
 };
 
 export const processMessages = async (
@@ -263,119 +221,96 @@
       destinationSpokeConnector,
     });
 
-<<<<<<< HEAD
+    const proveAndProcessEncodedData = contracts.spokeConnector.encodeFunctionData("proveAndProcess", [
+      messageProofs,
+      targetAggregateRoot,
+      messageRootProof,
+      messageRootIndex,
+    ]);
+
+    logger.debug("Proving and processing messages", requestContext, methodContext, {
+      messages,
+      proveAndProcessEncodedData,
+      destinationSpokeConnector,
+    });
     const chainId = chainData.get(destinationDomain)!.chainId;
+
+    /// Temp: Using relayer proxy
+    const domain = +destinationDomain;
+    const relayerAddress = GELATO_RELAYER_ADDRESS; // hardcoded gelato address will always be whitelisted
+
+    logger.info("Getting gas estimate", requestContext, methodContext, {
+      chainId,
+      to: destinationSpokeConnector,
+      data: proveAndProcessEncodedData,
+      from: relayerAddress,
+    });
+
+    const gas = await chainreader.getGasEstimateWithRevertCode(domain, {
+      chainId: chainId,
+      to: destinationSpokeConnector,
+      data: proveAndProcessEncodedData,
+      from: relayerAddress,
+    });
+
+    logger.info("Sending tx to relayer", requestContext, methodContext, {
+      relayer: relayerAddress,
+      connext: destinationSpokeConnector,
+      domain,
+      gas: gas.toString(),
+    });
+
+    const gasLimit = gas.add(200_000); // Add extra overhead for gelato
+    const destinationRelayerProxyAddress = config.chains[destinationDomain]?.deployments.relayerProxy;
+    let fee = BigNumber.from(0);
+    try {
+      fee = await getEstimatedFee(chainId, NATIVE_TOKEN, gasLimit, true);
+    } catch (error: unknown) {
+      logger.warn("Error at Gelato Estimate Fee", requestContext, methodContext, {
+        error: jsonifyError(error as NxtpError),
+        relayerProxyAddress: destinationRelayerProxyAddress,
+        gasLimit: gasLimit.toString(),
+        relayerFee: fee.toString(),
+      });
+
+      fee = gasLimit.mul(await chainreader.getGasPrice(domain, requestContext));
+    }
+
+    const {
+      _proofs: proofs,
+      _aggregateRoot: aggregateRoot,
+      _aggregatePath: aggregatePath,
+      _aggregateIndex: aggregateIndex,
+    } = contracts.spokeConnector.decodeFunctionData("proveAndProcess", proveAndProcessEncodedData);
+
+    // eslint-disable-next-line @typescript-eslint/no-unsafe-argument
+    const encodedData = contracts.relayerProxy.encodeFunctionData("proveAndProcess", [
+      proofs,
+      aggregateRoot,
+      aggregatePath,
+      aggregateIndex,
+      fee,
+    ]);
+
+    logger.info("Encoding for Relayer Proxy", requestContext, methodContext, {
+      relayerProxyAddress: destinationRelayerProxyAddress,
+      gasLimit: gasLimit.toString(),
+      relayerFee: fee.toString(),
+      relayerProxyEncodedData: encodedData,
+    });
 
     const { taskId } = await sendWithRelayerWithBackup(
       chainId,
       destinationDomain,
-      destinationSpokeConnector,
-      data,
+      destinationRelayerProxyAddress,
+      encodedData,
       relayers,
       chainreader,
       logger,
       requestContext,
     );
-    logger.info("Proved and processed messages sent to relayer", requestContext, methodContext, {
-      taskId,
-      destinationDomain,
-    });
+    logger.info("Proved and processed message sent to relayer", requestContext, methodContext, { taskId });
   } catch (err: unknown) {
     logger.error("Error sending proofs to relayer", requestContext, methodContext, jsonifyError(err as NxtpError));
   }
-=======
-  const proveAndProcessEncodedData = contracts.spokeConnector.encodeFunctionData("proveAndProcess", [
-    [messageProof],
-    targetAggregateRoot,
-    messageRootProof,
-    messageRootIndex,
-  ]);
-
-  const destinationSpokeConnector = config.chains[message.destinationDomain]?.deployments.spokeConnector;
-  if (!destinationSpokeConnector) {
-    throw new NoDestinationDomainForProof(message.destinationDomain);
-  }
-  logger.info("Proving and processing message", requestContext, methodContext, {
-    message,
-    proveAndProcessEncodedData,
-    destinationSpokeConnector,
-  });
-  const chainId = chainData.get(message.destinationDomain)!.chainId;
-
-  /// Temp: Using relayer proxy
-  const domain = +message.destinationDomain;
-  const relayerAddress = GELATO_RELAYER_ADDRESS; // hardcoded gelato address will always be whitelisted
-
-  logger.debug("Getting gas estimate", requestContext, methodContext, {
-    chainId,
-    to: destinationSpokeConnector,
-    data: proveAndProcessEncodedData,
-    from: relayerAddress,
-  });
-
-  const gas = await chainreader.getGasEstimateWithRevertCode(domain, {
-    chainId: chainId,
-    to: destinationSpokeConnector,
-    data: proveAndProcessEncodedData,
-    from: relayerAddress,
-  });
-
-  logger.info("Sending tx to relayer", requestContext, methodContext, {
-    relayer: relayerAddress,
-    connext: destinationSpokeConnector,
-    domain,
-    gas: gas.toString(),
-  });
-
-  const gasLimit = gas.add(200_000); // Add extra overhead for gelato
-  const destinationRelayerProxyAddress = config.chains[message.destinationDomain]?.deployments.relayerProxy;
-  let fee = BigNumber.from(0);
-  try {
-    fee = await getEstimatedFee(chainId, NATIVE_TOKEN, gasLimit, true);
-  } catch (error: unknown) {
-    logger.warn("Error at Gelato Estimate Fee", requestContext, methodContext, {
-      error: jsonifyError(error as NxtpError),
-      relayerProxyAddress: destinationRelayerProxyAddress,
-      gasLimit: gasLimit.toString(),
-      relayerFee: fee.toString(),
-    });
-
-    fee = gasLimit.mul(await chainreader.getGasPrice(domain, requestContext));
-  }
-
-  const {
-    _proofs: proofs,
-    _aggregateRoot: aggregateRoot,
-    _aggregatePath: aggregatePath,
-    _aggregateIndex: aggregateIndex,
-  } = contracts.spokeConnector.decodeFunctionData("proveAndProcess", proveAndProcessEncodedData);
-
-  // eslint-disable-next-line @typescript-eslint/no-unsafe-argument
-  const encodedData = contracts.relayerProxy.encodeFunctionData("proveAndProcess", [
-    proofs,
-    aggregateRoot,
-    aggregatePath,
-    aggregateIndex,
-    fee,
-  ]);
-
-  logger.info("Encoding for Relayer Proxy", requestContext, methodContext, {
-    relayerProxyAddress: destinationRelayerProxyAddress,
-    gasLimit: gasLimit.toString(),
-    relayerFee: fee.toString(),
-    relayerProxyEncodedData: encodedData,
-  });
-
-  const { taskId } = await sendWithRelayerWithBackup(
-    chainId,
-    message.destinationDomain,
-    destinationRelayerProxyAddress,
-    encodedData,
-    relayers,
-    chainreader,
-    logger,
-    requestContext,
-  );
-  logger.info("Proved and processed message sent to relayer", requestContext, methodContext, { taskId });
->>>>>>> ec1319b5
 };