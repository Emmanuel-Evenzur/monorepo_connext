import { createLoggingContext, jsonifyError } from "@connext/nxtp-utils";
import { BigNumber, BigNumberish, utils } from "ethers";
import { l2Networks } from "@arbitrum/sdk/dist/lib/dataEntities/networks";
import { NodeInterface__factory } from "@arbitrum/sdk/dist/lib/abi/factories/NodeInterface__factory";

import { getContext } from "../processFromRoot";
import { ConfirmDataDoesNotMatch, NoRootAvailable, RollUpNodeStaked } from "../errors";
import { EventFetcher, JsonRpcProvider, L2TransactionReceipt, RollupUserLogic__factory } from "../../../mockable";
import { ArbitrumNodeCreatedEventsNotFound } from "../../../errors";

import { GetProcessArgsParams } from ".";

const NODE_INTERFACE_ADDRESS = "0x00000000000000000000000000000000000000C8";

export const getProcessFromArbitrumRootArgs = async ({
  spokeChainId,
  hubChainId,
  hubDomainId,
  spokeProvider,
  hubProvider,
  sendHash,
  _requestContext,
}: GetProcessArgsParams) => {
  const {
    logger,
    adapters: { chainreader },
  } = getContext();
  const { requestContext, methodContext } = createLoggingContext("getProcessFromArbitrumRootArgs", _requestContext);
  logger.info("getProcessFromArbitrumRootArgs method start", requestContext, methodContext, { sendHash });
  // // // Things that are needed:
  // // uint64 _nodeNum, x
  // // bytes32 _sendRoot, x
  // // bytes32 _blockHash, x
  // // bytes32[] calldata _proof, x
  // // uint256 _index, x
  // // L2Message calldata _message x
  // // get the tx
  const spokeJsonProvider = new JsonRpcProvider(spokeProvider);
  const tx = await spokeJsonProvider.getTransactionReceipt(sendHash);
  const l2TxnReceipt = new L2TransactionReceipt(tx);
  // @ts-ignore
  const dataIsOnL1 = await l2TxnReceipt.isDataAvailable(spokeJsonProvider);
  if (!dataIsOnL1) {
    throw new NoRootAvailable(spokeChainId, hubChainId, requestContext, methodContext);
  }
  // get the proof
  const hubJsonProvider = new JsonRpcProvider(hubProvider);
  const [reader] = await l2TxnReceipt.getL2ToL1Messages(hubJsonProvider);
  const msg = (reader as any).nitroReader;
  if (!msg?.event) {
    throw new Error(`Could not find event for message in ${sendHash}`);
  }
  // get the index
  const index = msg.event.position;
  logger.info("Got index", requestContext, methodContext, { index: index.toString() });
  // construct the l2 message information
  const l2Message = {
    l2Sender: msg.event.caller,
    to: msg.event.destination,
    l2Block: msg.event.arbBlockNum,
    l1Block: msg.event.ethBlockNum,
    l2Timestamp: msg.event.timestamp,
    value: msg.event.callvalue,
    callData: msg.event.data,
  };
  logger.info("Got l2Message", requestContext, methodContext, { l2Message });
  // get the node number by finding the node created event with matching send
  // root.
  // a node is the bit of data that includes the l2 state that will eventually
  // get posted into an outbox (where the messages are proven against once the
  // fraud period elapses). because the node is not directly user facing, there are
  // not many utility methods for accessing it. you can get the node num in two ways:
  // 1. Find the `NodeCreated` event where the currentInboxSize > the l2->l1 message
  //    sequence number. Sample of finding this event can be seen here:
  //    https://github.com/OffchainLabs/arbitrum-sdk/blob/0151a79ed37a65033991bb107d6e1072bfc052c0/src/lib/message/L2ToL1Message.ts#L397-L455
  //    NOTE: this was the original method tried, but failed to find the correct node
  //    created event (it was failing when verifying the sendRoot in the connector)
  // 2. (not used) Calculate the send root and the item hash using the `Outbox.sol` interface, then
  //    find the event emitted after the `ethBlockNum` of the message containing a matching
  //    sendRoot. Find the nodeNum from this event, and submit to chain (seen below)
  const arbNetwork = l2Networks[spokeChainId];
  const latest = await hubJsonProvider.getBlockNumber();
  const fetcher = new EventFetcher(hubJsonProvider);
  logger.info("Fetching events", requestContext, methodContext, {
    arbNetworkRollup: arbNetwork.ethBridge.rollup,
    fromBlock: msg.event.ethBlockNum,
    latest,
  });
  const logs = await fetcher.getEvents(RollupUserLogic__factory, (t) => t.filters.NodeCreated(), {
    fromBlock: msg.event.ethBlockNum.toNumber(),
    toBlock: latest,
  });

  if (logs.length === 0) {
    throw new ArbitrumNodeCreatedEventsNotFound(msg.event.ethBlockNum as BigNumber, { sendHash, latest });
  }

  // use binary search to find the first node with sendCount > this.event.position
  // default to the last node since we already checked above
  let foundLog = logs[logs.length - 1];
  let left = 0;
  let right = logs.length - 1;
  while (left <= right) {
    const mid = Math.floor((left + right) / 2);
    const log = logs[mid];
<<<<<<< HEAD
    const block = await msg.getBlockFromNodeLog(spokeJsonProvider, log);
    const sendCount = BigNumber.from(block.sendCount);
=======
    let sendCount = BigNumber.from(msg.event.position as BigNumberish);
    try {
      const block = await msg.getBlockFromNodeLog(spokeJsonProvider, log);
      sendCount = BigNumber.from(block.sendCount);
    } catch (e: unknown) {
      logger.warn("Failed to get block from node log", requestContext, methodContext, {
        error: jsonifyError(e as Error),
        log,
      });
    }
>>>>>>> da58c591
    if (sendCount.gt(msg.event.position as BigNumberish)) {
      foundLog = log;
      right = mid - 1;
    } else {
      left = mid + 1;
    }
  }

  const earliestNodeWithExit = foundLog.event.nodeNum;
  const rollup = RollupUserLogic__factory.getContract(arbNetwork.ethBridge.rollup, RollupUserLogic__factory.abi);
  const foundBlock = await msg.getBlockFromNodeNum(
    rollup.connect(hubJsonProvider),
    earliestNodeWithExit,
    spokeJsonProvider,
  );
  logger.info("Got node and block", requestContext, methodContext, {
    node: earliestNodeWithExit.toString(),
    block: foundBlock,
  });

  // verify confirm data to ensure the node is correct
  const iface = RollupUserLogic__factory.createInterface();
  const nodeData = await chainreader.readTx({
    domain: +hubDomainId,
    data: iface.encodeFunctionData("getNode", [earliestNodeWithExit as BigNumberish]),
    to: arbNetwork.ethBridge.rollup,
  });
  const [node] = iface.decodeFunctionResult("getNode", nodeData);
  logger.info("Got rollup node data", requestContext, methodContext, {
    node,
  });

  const confirmData = node.confirmData.toLowerCase() as string;
  const encoded = utils
    .keccak256(utils.defaultAbiCoder.encode(["bytes32", "bytes32"], [foundBlock.hash, foundBlock.sendRoot]))
    .toLowerCase();
  if (confirmData !== encoded) {
    throw new ConfirmDataDoesNotMatch(confirmData, encoded, { requestContext, methodContext });
  }

  if (node.stakerCount.toNumber() == 0 || node.childStakerCount.toNumber() == 0) {
    throw new RollUpNodeStaked(node.stakerCount.toNumber() as number, node.childStakerCount.toNumber() as number);
  }

  // get the proof
  const params = await NodeInterface__factory.connect(NODE_INTERFACE_ADDRESS, spokeJsonProvider).constructOutboxProof(
    foundBlock.sendCount.toNumber() as number,
    msg.event.position.toNumber() as number,
  );
  logger.debug("Generated proof", requestContext, methodContext, {
    proof: params.proof,
    sendCount: foundBlock.sendCount.toNumber(),
    position: msg.event.position.toNumber(),
  });

  // generate the args to submit
  return [earliestNodeWithExit, foundBlock.sendRoot, foundBlock.hash, params.proof, index, l2Message];
};<|MERGE_RESOLUTION|>--- conflicted
+++ resolved
@@ -103,10 +103,6 @@
   while (left <= right) {
     const mid = Math.floor((left + right) / 2);
     const log = logs[mid];
-<<<<<<< HEAD
-    const block = await msg.getBlockFromNodeLog(spokeJsonProvider, log);
-    const sendCount = BigNumber.from(block.sendCount);
-=======
     let sendCount = BigNumber.from(msg.event.position as BigNumberish);
     try {
       const block = await msg.getBlockFromNodeLog(spokeJsonProvider, log);
@@ -117,7 +113,6 @@
         log,
       });
     }
->>>>>>> da58c591
     if (sendCount.gt(msg.event.position as BigNumberish)) {
       foundLog = log;
       right = mid - 1;
