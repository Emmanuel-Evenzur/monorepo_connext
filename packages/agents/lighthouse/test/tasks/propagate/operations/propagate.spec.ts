import { expect, getNtpTimeSeconds } from "@connext/nxtp-utils";
import { SinonStub, stub } from "sinon";

import { NoChainIdForDomain, RelayerProxyHubNotFound } from "../../../../src/tasks/propagate/errors";
import { propagate, finalize } from "../../../../src/tasks/propagate/operations";
import * as PropagateFns from "../../../../src/tasks/propagate/operations/propagate";
import { propagateCtxMock, sendWithRelayerWithBackupStub } from "../../../globalTestHook";
import { mock } from "../../../mock";
import * as Mockable from "../../../../src/mockable";
import { BigNumber } from "ethers";

describe("Operations: Propagate", () => {
  describe("#propagate", () => {
    beforeEach(() => {
      stub(Mockable, "encodePropagate").returns("0xbeef");
      stub(Mockable, "encodePropagateForRelayerProxy").returns("0xbeef");
      stub(Mockable, "getDeployedRootManagerContract").returns({ address: "0xbeef", abi: [] });
    });

    it("should throw an error if no hub domain id", async () => {
      propagateCtxMock.chainData = new Map();
      await expect(propagate()).to.eventually.be.rejectedWith(NoChainIdForDomain);
    });

<<<<<<< HEAD
    // FIXME: check merge from staging against this test. no code exists like this in propagate
    // function
    it.skip("should skip if propagate is not workable", async () => {
      const curTimestamp = getNtpTimeSeconds();
      stub(Mockable, "getContract").returns({
        lastPropagateAt: stub().resolves(BigNumber.from(curTimestamp)),
        propagateCooldown: stub().resolves(BigNumber.from(1800)),
      } as any);

      await propagate();
      expect(sendWithRelayerWithBackupStub).callCount(0);
    });
=======
    // it("should skip if propagate is not workable", async () => {
    //   const curTimestamp = getNtpTimeSeconds();
    //   stub(Mockable, "getContract").returns({
    //     lastPropagateAt: stub().resolves(BigNumber.from(curTimestamp)),
    //     propagateCooldown: stub().resolves(BigNumber.from(1800)),
    //   } as any);

    //   await propagate();
    //   expect(sendWithRelayerWithBackupStub).callCount(0);
    // });
>>>>>>> e1c026df

    it("should send encoded data to relayer succesfully", async () => {
      stub(PropagateFns, "getParamsForDomainFn").value({
        [mock.domain.A]: () => Promise.resolve({ _encodedData: "0x", _fee: "0" }),
        [mock.domain.B]: () => Promise.resolve({ _encodedData: "0x", _fee: "0" }),
      });

      const curTimestamp = getNtpTimeSeconds();
      stub(Mockable, "getContract").returns({
        lastPropagateAt: stub().resolves(BigNumber.from(curTimestamp - 1800 - 600 - 1)),
        propagateCooldown: stub().resolves(BigNumber.from(1800)),
      } as any);

      await propagate();
      expect(sendWithRelayerWithBackupStub).callCount(1);
    });
  });
  describe("#finalize", () => {
    beforeEach(() => {
      (propagateCtxMock.adapters.database.getCurrentProposedSnapshot as SinonStub).resolves(
        mock.entity.snapshot({ endOfDispute: 1 }),
      );
      stub(PropagateFns, "getParamsForDomainFn").value({
        [mock.domain.A]: () => Promise.resolve({ _encodedData: "0x", _fee: "0" }),
        [mock.domain.B]: () => Promise.resolve({ _encodedData: "0x", _fee: "0" }),
      });
      // stub(Mockable, "encodePropagate").returns("0xbeef");
      // stub(Mockable, "encodePropagateForRelayerProxy").returns("0xbeef");
      // stub(Mockable, "getDeployedRootManagerContract").returns({ address: "0xbeef", abi: [] });
    });

    it("Happy case: should send encoded data to relayer succesfully", async () => {
      await finalize();
      expect(sendWithRelayerWithBackupStub).callCount(1);
    });

    it("Happy case: should send encoded data to relayer succesfully with default params", async () => {
      (propagateCtxMock.adapters.database.getCurrentProposedSnapshot as SinonStub).resolves(
        mock.entity.snapshot({ endOfDispute: 1 }),
      );

      await finalize();
      expect(sendWithRelayerWithBackupStub).callCount(1);
    });

    it("should not propagate dispute window still active", async () => {
      (propagateCtxMock.adapters.database.getCurrentProposedSnapshot as SinonStub).resolves(mock.entity.snapshot());

      await finalize();
      expect(sendWithRelayerWithBackupStub).callCount(0);
    });

    it("should not propagate with invalid latestBlockNumber", async () => {
      const emtpyMap = new Map<string, number>();
      (propagateCtxMock.adapters.subgraph.getLatestBlockNumber as SinonStub).resolves(emtpyMap);

      expect(sendWithRelayerWithBackupStub).callCount(0);
    });

    it("should not propagate with invalid snapshot", async () => {
      (propagateCtxMock.adapters.database.getCurrentProposedSnapshot as SinonStub).resolves(undefined);

      expect(sendWithRelayerWithBackupStub).callCount(0);
    });

    it("should throw an error if no hub domain id", async () => {
      propagateCtxMock.chainData = new Map();
      await expect(finalize()).to.eventually.be.rejectedWith(NoChainIdForDomain);
    });
  });
});<|MERGE_RESOLUTION|>--- conflicted
+++ resolved
@@ -22,20 +22,6 @@
       await expect(propagate()).to.eventually.be.rejectedWith(NoChainIdForDomain);
     });
 
-<<<<<<< HEAD
-    // FIXME: check merge from staging against this test. no code exists like this in propagate
-    // function
-    it.skip("should skip if propagate is not workable", async () => {
-      const curTimestamp = getNtpTimeSeconds();
-      stub(Mockable, "getContract").returns({
-        lastPropagateAt: stub().resolves(BigNumber.from(curTimestamp)),
-        propagateCooldown: stub().resolves(BigNumber.from(1800)),
-      } as any);
-
-      await propagate();
-      expect(sendWithRelayerWithBackupStub).callCount(0);
-    });
-=======
     // it("should skip if propagate is not workable", async () => {
     //   const curTimestamp = getNtpTimeSeconds();
     //   stub(Mockable, "getContract").returns({
@@ -46,7 +32,6 @@
     //   await propagate();
     //   expect(sendWithRelayerWithBackupStub).callCount(0);
     // });
->>>>>>> e1c026df
 
     it("should send encoded data to relayer succesfully", async () => {
       stub(PropagateFns, "getParamsForDomainFn").value({
