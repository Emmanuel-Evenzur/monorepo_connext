--- conflicted
+++ resolved
@@ -5,12 +5,7 @@
   createLoggingContext,
   XTransfer,
   jsonifyError,
-<<<<<<< HEAD
-  RequestContext,
-  BidResponse,
-=======
   DEFAULT_ROUTER_FEE,
->>>>>>> 3a07c4e1
 } from "@connext/nxtp-utils";
 
 import { SanityCheckFailed } from "../errors";
@@ -107,29 +102,5 @@
     });
   }
 
-<<<<<<< HEAD
-  logger.info("Sending bid to sequencer", requestContext, methodContext, { bid, executeArguments });
-  const data = await sendBid(bid, requestContext);
-  logger.info("Sent bid to sequencer", requestContext, methodContext, { data });
-};
-
-export const sendBid = async (bid: Bid, requestContext: RequestContext): Promise<any> => {
-  const { methodContext } = createLoggingContext(sendBid.name, requestContext);
-  const { logger, config } = getContext();
-
-  /// TODO don't send the signature in logs, edit bid during logging
-  logger.info("Method start", requestContext, methodContext, { bid });
-
-  const response = await axios.post<BidResponse>(formatUrl(config.sequencerUrl, "bid"), {
-    bid,
-  });
-
-  if (!response || !response.data) {
-    throw new SequencerResponseInvalid({ response });
-  } else {
-    return response.data;
-  }
-=======
   await sendBid(transferId, bid, bidData, requestContext);
->>>>>>> 3a07c4e1
 };