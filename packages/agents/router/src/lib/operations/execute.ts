--- conflicted
+++ resolved
@@ -45,26 +45,12 @@
     });
   }
 
-<<<<<<< HEAD
-  const { origin, destination, transferId } = params;
-  if (!origin.xcall || !origin.assets) {
-=======
   const { originDomain, destinationDomain, origin, transferId } = params;
   if (!origin) {
->>>>>>> f316c1e2
     throw new MissingXCall({ requestContext, methodContext });
   }
 
   const executeLocalAsset = await getDestinationLocalAsset(
-<<<<<<< HEAD
-    origin.domain,
-    origin.assets.bridgedAsset,
-    destination.domain,
-  );
-  logger.debug("Got local asset", requestContext, methodContext, { executeLocalAsset });
-
-  const receivingAmount = origin.assets.bridgedAmount;
-=======
     originDomain,
     origin.assets.bridged.asset,
     destinationDomain,
@@ -72,7 +58,6 @@
   logger.debug("Got local asset", requestContext, methodContext, { executeLocalAsset });
 
   const receivingAmount = origin.assets.bridged.amount;
->>>>>>> f316c1e2
 
   // TODO: We should make a list of signatures that reflect which auction rounds we want to bid on,
   // based on a calculation of which rounds we can afford to bid on. For now, this is hardcoded to bid
