--- conflicted
+++ resolved
@@ -83,11 +83,8 @@
   mode: TModeConfig,
   network: Type.Union([Type.Literal("testnet"), Type.Literal("mainnet"), Type.Literal("local")]),
   polling: TPollingConfig,
-<<<<<<< HEAD
   auctionRoundDepth: Type.Number(),
-=======
   subgraphPrefix: Type.Optional(Type.String()),
->>>>>>> dc9dd72a
   environment: Type.Union([Type.Literal("staging"), Type.Literal("production")]),
 });
 
@@ -179,15 +176,12 @@
         configFile.polling?.cach ||
         DEFAULT_CACHE_POLL_INTERVAL,
     },
-<<<<<<< HEAD
     auctionRoundDepth:
       process.env.AUCTION_ROUND_DEPTH ||
       configJson.auctionRoundDepth ||
       configFile.auctionRoundDepth ||
       DEFAULT_AUCTION_ROUND_DEPTH,
-=======
     subgraphPrefix: process.env.NXTP_SUBGRAPH_PREFIX || configJson.subgraphPrefix || configFile.subgraphPrefix,
->>>>>>> dc9dd72a
     environment: process.env.NXTP_ENVIRONMENT || configJson.environment || configFile.environment || "production",
   };
 
