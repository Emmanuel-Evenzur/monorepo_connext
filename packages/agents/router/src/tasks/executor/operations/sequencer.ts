--- conflicted
+++ resolved
@@ -42,12 +42,8 @@
   };
 
   // Validate the bid's fulfill call will succeed on chain.
-<<<<<<< HEAD
-  // note: using gelato's relayer address since it will be allowlisted everywhere
-=======
   // note: using gelato's relayer address since it will be whitelisted everywhere
   // another note: we are using the old system, but new system will have this relayer whitelisted still
->>>>>>> 44ea7841
   const relayerAddress = GELATO_RELAYER_ADDRESS;
 
   logger.debug("Getting gas estimate", requestContext, methodContext, {
