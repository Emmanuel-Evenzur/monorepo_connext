{
  "name": "@connext/nxtp-sequencer",
  "version": "0.2.0-beta.20",
  "description": "Sequencer for Amarok, previously auctioneer",
  "author": "Connext",
  "license": "MIT",
  "scripts": {
    "start:all": "concurrently -i -k -c 'green,cyan' npm:start:publisher npm:start:subscriber",
    "docker:redis:up": "docker-compose -f ops/start-redis.docker-compose.yml up -d",
    "start": "node dist/index.js",
    "start:publisher": "node --enable-source-maps dist/publisher.js",
    "start:subscriber": "node --enable-source-maps dist/subscriber.js",
    "lint": "eslint ./src --ext .ts --env node",
    "test": "nyc ts-mocha --require test/globalTestHook.ts --check-leaks --exit --timeout 120000 'test/**/*.spec.ts'",
    "clean": "rimraf ./dist ./tsconfig.tsBuildInfo",
    "build": "tsc --build ./tsconfig.build.json",
    "verify": "yarn test && yarn clean && yarn build && yarn lint --max-warnings 0",
    "purge": "yarn clean && rimraf ./node_modules",
    "tsp": "yarn run tsp:root \"$@\" --cwd $(pwd)"
  },
  "main": "dist/index.js",
  "types": "dist/index.d.ts",
  "files": [
    "dist/**/*",
    "src/**/*"
  ],
<<<<<<< HEAD
  "nodemonConfig": {
    "exec": "node --enable-source-maps ./dist/index.js | pino-pretty",
    "delay": "500",
    "ext": "js,json",
    "watch": [
      ".env",
      "./dist",
      "../@connext/nxtp-adapters-cache/dist",
      "../@connext/nxtp-adapters-subgraph/dist",
      "../@connext/nxtp-adapters-web3signer/dist",
      "../@connext/nxtp-txservice/dist",
      "../@connext/nxtp-utils/dist"
    ]
  },
  "eslintIgnore": [
    "graphqlsdk.ts"
  ],
=======
>>>>>>> ea3fdb5b
  "publishConfig": {
    "registry": "https://registry.npmjs.org",
    "access": "public"
  },
  "gitHead": "937a7cde93e6ac1e151c6374f48adf83d3fa4ec6",
  "dependencies": {
    "@connext/nxtp-adapters-cache": "workspace:*",
    "@connext/nxtp-adapters-subgraph": "workspace:*",
    "@connext/nxtp-adapters-web3signer": "workspace:*",
    "@connext/nxtp-txservice": "workspace:*",
    "@connext/nxtp-utils": "workspace:*",
    "@sinclair/typebox": "0.24.20",
    "axios": "0.27.2",
    "dd-trace": "2.11.0",
    "ethers": "5.6.9",
    "fastify": "4.3.0",
    "foo-foo-mq": "7.1.0",
    "interval-promise": "1.4.0",
    "pino": "8.3.0",
    "prom-client": "14.0.1",
    "tsc": "2.0.4"
  },
  "devDependencies": {
    "concurrently": "7.3.0",
    "eslint": "8.20.0",
    "mocha": "10.0.0",
    "nodemon": "2.0.19",
    "nyc": "15.1.0",
    "pino-pretty": "8.1.0",
    "rimraf": "3.0.2",
    "sinon": "14.0.0",
    "ts-mocha": "10.0.0",
    "typescript": "4.7.4"
  },
  "stableVersion": "0.0.1"
}<|MERGE_RESOLUTION|>--- conflicted
+++ resolved
@@ -24,26 +24,6 @@
     "dist/**/*",
     "src/**/*"
   ],
-<<<<<<< HEAD
-  "nodemonConfig": {
-    "exec": "node --enable-source-maps ./dist/index.js | pino-pretty",
-    "delay": "500",
-    "ext": "js,json",
-    "watch": [
-      ".env",
-      "./dist",
-      "../@connext/nxtp-adapters-cache/dist",
-      "../@connext/nxtp-adapters-subgraph/dist",
-      "../@connext/nxtp-adapters-web3signer/dist",
-      "../@connext/nxtp-txservice/dist",
-      "../@connext/nxtp-utils/dist"
-    ]
-  },
-  "eslintIgnore": [
-    "graphqlsdk.ts"
-  ],
-=======
->>>>>>> ea3fdb5b
   "publishConfig": {
     "registry": "https://registry.npmjs.org",
     "access": "public"
