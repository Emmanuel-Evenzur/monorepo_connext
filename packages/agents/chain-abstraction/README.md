--- conflicted
+++ resolved
@@ -1,5 +1,5 @@
-<<<<<<< HEAD
 # SDK
+
 The Chain Abstraction SDK makes the process of creating the `_swapData` for swaps very simple.
 
 ## Installation
@@ -7,9 +7,6 @@
 ```sh
 npm install @connext/chain-abstraction
 ```
-=======
-# Chain Abstraction Utilities
->>>>>>> 2bb2fab9
 
 ## Publish Package
 
@@ -18,11 +15,7 @@
 2. After merging to the correct branch (e.g. `main` for `alpha` versions), run:
 
    ```
-<<<<<<< HEAD
    git tag -a sdk-v<VERSION>
-=======
-   git tag -a chain-abstraction-v<VERSION>
->>>>>>> 2bb2fab9
    ```
 
 3. Push tag
@@ -31,10 +24,6 @@
    git push --follow-tags
    ```
 
-<<<<<<< HEAD
 4. Check the GitHub workflow completed successfully
 
-For more information refer chain-abstraction [docs](https://documentation-git-revert-103-revert-101-3-31d64b-connextproject.vercel.app/developers/guides/chain-abstraction).
-=======
-4. Check the GitHub workflow completed successfully
->>>>>>> 2bb2fab9
+For more information refer chain-abstraction [docs](https://documentation-git-revert-103-revert-101-3-31d64b-connextproject.vercel.app/developers/guides/chain-abstraction).