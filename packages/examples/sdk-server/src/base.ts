import { FastifyInstance } from "fastify";
import { TypeBoxTypeProvider } from "@fastify/type-provider-typebox";
<<<<<<< HEAD
import { NxtpSdkBase, SdkXCallParamsSchema, SdkXCallParams } from "@connext/nxtp-sdk";
=======
import { NxtpSdkBase } from "@connext/nxtp-sdk";
import { NxtpSdkXCallArgsSchema, NxtpSdkXCallArgs } from "@connext/nxtp-sdk";
>>>>>>> 8389da86

import { approveIfNeededSchema, getCanonicalTokenIdSchema, calculateCanonicalKeySchema } from "./types/api";

export const baseRoutes = async (server: FastifyInstance, sdkBaseInstance: NxtpSdkBase): Promise<any> => {
  const s = server.withTypeProvider<TypeBoxTypeProvider>();

<<<<<<< HEAD
  s.post<{ Body: SdkXCallParams }>(
    "/xcall",
    {
      schema: {
        body: SdkXCallParamsSchema,
=======
  s.post<{ Body: NxtpSdkXCallArgs }>(
    "/xcall",
    {
      schema: {
        body: NxtpSdkXCallArgsSchema,
>>>>>>> 8389da86
      },
    },
    async (request, reply) => {
      const txReq = await sdkBaseInstance.xcall(request.body);
      reply.status(200).send(txReq);
    },
  );

<<<<<<< HEAD
  s.post<{ Body: SdkXCallParams }>(
    "/wrapEthAndXCall",
    {
      schema: {
        body: SdkXCallParamsSchema,
      },
    },
    async (request, reply) => {
      const txReq = await sdkBaseInstance.wrapEthAndXCall(request.body);
      reply.status(200).send(txReq);
    },
  );

=======
>>>>>>> 8389da86
  s.post(
    "/approveIfNeeded",
    {
      schema: {
        body: approveIfNeededSchema,
      },
    },
    async (request, reply) => {
      const { domainId, assetId, amount, infiniteApprove } = request.body;
      const txReq = await sdkBaseInstance.approveIfNeeded(domainId, assetId, amount, infiniteApprove);
      reply.status(200).send(txReq);
    },
  );

  s.get(
    "/getCanonicalTokenId/:domainId/:tokenAddress",
    {
      schema: {
        params: getCanonicalTokenIdSchema,
      },
    },
    async (request, reply) => {
      const { domainId, tokenAddress } = request.params;
      const res = await sdkBaseInstance.getCanonicalTokenId(domainId, tokenAddress);
      reply.status(200).send(res);
    },
  );

  s.get(
    "/calculateCanonicalKey/:domainId/:tokenId",
    {
      schema: {
        params: calculateCanonicalKeySchema,
      },
    },
    async (request, reply) => {
      const { domainId, tokenId } = request.params;
      const res = sdkBaseInstance.calculateCanonicalKey(domainId, tokenId);
      reply.status(200).send(res);
    },
  );
};<|MERGE_RESOLUTION|>--- conflicted
+++ resolved
@@ -1,30 +1,17 @@
 import { FastifyInstance } from "fastify";
 import { TypeBoxTypeProvider } from "@fastify/type-provider-typebox";
-<<<<<<< HEAD
 import { NxtpSdkBase, SdkXCallParamsSchema, SdkXCallParams } from "@connext/nxtp-sdk";
-=======
-import { NxtpSdkBase } from "@connext/nxtp-sdk";
-import { NxtpSdkXCallArgsSchema, NxtpSdkXCallArgs } from "@connext/nxtp-sdk";
->>>>>>> 8389da86
 
 import { approveIfNeededSchema, getCanonicalTokenIdSchema, calculateCanonicalKeySchema } from "./types/api";
 
 export const baseRoutes = async (server: FastifyInstance, sdkBaseInstance: NxtpSdkBase): Promise<any> => {
   const s = server.withTypeProvider<TypeBoxTypeProvider>();
 
-<<<<<<< HEAD
   s.post<{ Body: SdkXCallParams }>(
     "/xcall",
     {
       schema: {
         body: SdkXCallParamsSchema,
-=======
-  s.post<{ Body: NxtpSdkXCallArgs }>(
-    "/xcall",
-    {
-      schema: {
-        body: NxtpSdkXCallArgsSchema,
->>>>>>> 8389da86
       },
     },
     async (request, reply) => {
@@ -33,22 +20,6 @@
     },
   );
 
-<<<<<<< HEAD
-  s.post<{ Body: SdkXCallParams }>(
-    "/wrapEthAndXCall",
-    {
-      schema: {
-        body: SdkXCallParamsSchema,
-      },
-    },
-    async (request, reply) => {
-      const txReq = await sdkBaseInstance.wrapEthAndXCall(request.body);
-      reply.status(200).send(txReq);
-    },
-  );
-
-=======
->>>>>>> 8389da86
   s.post(
     "/approveIfNeeded",
     {
