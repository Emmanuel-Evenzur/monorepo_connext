--- conflicted
+++ resolved
@@ -114,11 +114,8 @@
       overrides: {
         originDomain?: string;
         destinationDomain?: string;
-<<<<<<< HEAD
-=======
         originChain?: string;
         destinationChain?: string;
->>>>>>> f316c1e2
         amount?: string;
         status?: XTransferStatus;
         asset?: string;
@@ -126,19 +123,13 @@
         nonce?: number;
         user?: string;
         relayerFee?: string;
-<<<<<<< HEAD
-=======
         routers?: string[];
->>>>>>> f316c1e2
       } = {},
     ): XTransfer => {
       const originDomain: string = overrides.originDomain ?? mock.domain.A;
       const destinationDomain: string = overrides.destinationDomain ?? mock.domain.B;
-<<<<<<< HEAD
-=======
       const originChain: string = overrides.originChain ?? mock.chain.A;
       const destinationChain: string = overrides.destinationChain ?? mock.chain.B;
->>>>>>> f316c1e2
       const amount = overrides.amount ?? "1000";
       const status: XTransferStatus | undefined = overrides.status;
       const asset: string = overrides.asset ?? mock.asset.A.address;
@@ -146,89 +137,6 @@
       const nonce = overrides.nonce ?? 1234;
       const user: string = overrides.user ?? mkAddress("0xfaded");
       const relayerFee = overrides.relayerFee ?? "12345";
-<<<<<<< HEAD
-
-      return Object.assign({
-        // Meta
-        idx: "0",
-        transferId,
-        nonce,
-
-        // Call Params
-        to: user,
-        callData: "0x0",
-
-        origin: {
-          domain: originDomain,
-
-          // Assets
-          assets: relayerFee
-            ? {
-                transactingAsset: asset,
-                transactingAmount: amount,
-                bridgedAsset: asset,
-                bridgedAmount: amount,
-              }
-            : undefined,
-
-          // XCalled
-          xcall: {
-            // Event Data
-            relayerFee,
-            caller: user,
-            transactionHash: getRandomBytes32(),
-            timestamp: Math.floor(Date.now() / 1000 - 60),
-            gasPrice: utils.parseUnits("5", "gwei").toString(),
-            gasLimit: "80000",
-            blockNumber: 7654321,
-          },
-        },
-
-        destination: {
-          domain: destinationDomain,
-
-          // Event Data
-          status,
-
-          // Assets
-          assets: status
-            ? {
-                transactingAsset: asset,
-                transactingAmount: amount,
-                localAsset: asset,
-                localAmount: amount,
-              }
-            : undefined,
-
-          // If status is executed, we should have executed fields defined (but leave reconciled fields empty).
-          execute:
-            status === XTransferStatus.Executed || status === XTransferStatus.Completed
-              ? {
-                  routers: [mock.address.routers],
-                  originSender: user,
-                  caller: mock.address.relayer,
-                  transactionHash: getRandomBytes32(),
-                  timestamp: Math.floor(Date.now() / 1000 - 30),
-                  gasPrice: utils.parseUnits("5", "gwei").toString(),
-                  gasLimit: "80000",
-                  blockNumber: 5651345,
-                }
-              : undefined,
-
-          reconcile:
-            status === XTransferStatus.Reconciled || status === XTransferStatus.Completed
-              ? {
-                  caller: mock.address.relayer,
-                  transactionHash: getRandomBytes32(),
-                  timestamp: Math.floor(Date.now() / 1000),
-                  gasPrice: utils.parseUnits("5", "gwei").toString(),
-                  gasLimit: "100000",
-                  blockNumber: 5651390,
-                }
-              : undefined,
-        },
-      });
-=======
       const routers = overrides.routers ?? [mock.address.router];
 
       const shouldHaveOriginDefined = !!relayerFee;
@@ -333,7 +241,6 @@
             }
           : undefined,
       };
->>>>>>> f316c1e2
     },
   },
   ethers: {
