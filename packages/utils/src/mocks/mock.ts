import { providers, constants, BigNumber, utils } from "ethers";

import {
  chainDataToMap,
  XTransfer,
  XTransferStatus,
  getRandomBytes32,
  Bid,
  CallParams,
  ExecuteArgs,
  createLoggingContext,
} from "..";
import { Auction, XCallArgs } from "../types";
import { getNtpTimeSeconds } from "../helpers";

import { mkAddress, mkBytes32, mkSig } from ".";

/**
 * General mock toolset used for testing globally.
 */
export const mock: any = {
  chain: {
    A: "1337",
    B: "1338",
  },
  domain: {
    A: "1337",
    B: "1338",
  },
  asset: {
    A: {
      name: "TEST-A",
      address: mkAddress("0xbeefbeefbeef"),
    },
    B: {
      name: "TEST-B",
      address: mkAddress("0x2faced"),
    },
  },
  chainData: () =>
    chainDataToMap([
      {
        name: "Unit Test Chain 1",
        chainId: parseInt(mock.chain.A as string),
        domainId: mock.domain.A,
        confirmations: 1,
        assetId: {},
        subgraphs: {
          runtime: [{ query: "http://example.com", health: "http://example.com" }],
          analytics: [{ query: "http://example.com", health: "http://example.com" }],
          maxLag: 10,
        },
      },
      {
        name: "Unit Test Chain 2",
        chainId: parseInt(mock.chain.B as string),
        domainId: mock.domain.B,
        confirmations: 1,
        assetId: {},
        subgraphs: {
          runtime: [{ query: "http://example.com", health: "http://example.com" }],
          analytics: [{ query: "http://example.com", health: "http://example.com" }],
          maxLag: 10,
        },
      },
    ]),
  signature: mkSig("0xabcdef1c"),
  encodedData: () => getRandomBytes32(),
  address: {
    router: mkAddress("0xc0ffeebabe"),
    relayer: mkAddress("0xdad"),
  },
  loggingContext: (name = "TEST") => createLoggingContext(name, undefined, mkBytes32()),
  entity: {
    callParams: (overrides: Partial<CallParams> = {}): CallParams => ({
      to: mkAddress("0xaaa"),
      callData: "0x",
      originDomain: mock.domain.A,
      destinationDomain: mock.domain.B,
      callback: mkAddress("0xbbbb"),
      callbackFee: "0",
<<<<<<< HEAD
      relayerFee: "0",
=======
      relayerFee: "123",
>>>>>>> 2065858a
      forceSlow: false,
      receiveLocal: false,
      agent: mkAddress(),
      recovery: mkAddress("0xcccc"),
      slippageTol: "0",
      ...overrides,
    }),
    xcallArgs: (overrides: Partial<XCallArgs> = {}): XCallArgs => ({
      params: mock.entity.callParams(),
      transactingAssetId: mock.asset.A.address,
      amount: utils.parseEther("1").toString(),
      ...overrides,
    }),
    executeArgs: (overrides: Partial<ExecuteArgs> = {}): ExecuteArgs => ({
      params: mock.entity.callParams(),
      local: mock.asset.A.address,
      routers: [mkAddress("0x222")],
      routerSignatures: [mock.signature],
      amount: utils.parseEther("1").toString(),
      nonce: 0,
      originSender: mkAddress(),
      ...overrides,
    }),
    auction: (overrides: Partial<Auction>): Auction => ({
      timestamp: getNtpTimeSeconds().toString(),
      origin: mock.domain.A,
      destination: mock.domain.B,
      bids: {
        [mock.address.router]: mock.entity.bid(),
      },
      ...overrides,
    }),
    bid: (overrides: Partial<Bid> = {}): Bid => ({
      routerVersion: "0.0.1",
      transferId: getRandomBytes32(),
      origin: mock.domain.A,
      router: mock.address.router,
      signatures: {
        "1": getRandomBytes32(),
        "2": getRandomBytes32(),
        "3": getRandomBytes32(),
      },
      ...overrides,
    }),
    xtransfer: (
      overrides: {
        originDomain?: string;
        destinationDomain?: string;
        originChain?: string;
        destinationChain?: string;
        amount?: string;
        status?: XTransferStatus;
        asset?: string;
        transferId?: string;
        nonce?: number;
        user?: string;
        relayerFee?: string;
        routers?: string[];
      } = {},
    ): XTransfer => {
      const originDomain: string = overrides.originDomain ?? mock.domain.A;
      const destinationDomain: string = overrides.destinationDomain ?? mock.domain.B;
      const originChain: string = overrides.originChain ?? mock.chain.A;
      const destinationChain: string = overrides.destinationChain ?? mock.chain.B;
      const amount = overrides.amount ?? "1000";
      const status: XTransferStatus | undefined = overrides.status;
      const asset: string = overrides.asset ?? mock.asset.A.address;
      const transferId: string = overrides.transferId ?? getRandomBytes32();
      const nonce = overrides.nonce ?? 1234;
      const user: string = overrides.user ?? mkAddress("0xfaded");
      const relayerFee = overrides.relayerFee ?? "12345";
      const routers = overrides.routers ?? [mock.address.router];

      const shouldHaveOriginDefined = !!relayerFee;
      const shouldHaveDestinationDefined = !!status;
      const isReconciledOnly = !shouldHaveOriginDefined && status === XTransferStatus.Reconciled;

      return {
        // Meta
        transferId,
        nonce: !isReconciledOnly ? nonce : undefined,
        destinationDomain,
        originDomain,

        // Call Params
        xparams: !isReconciledOnly
          ? {
              to: user,
              callData: "0x",
              callback: mkAddress("0x"),
              callbackFee: "0",
              relayerFee: "0",
              recovery: mkAddress("0x"),
              agent: mkAddress("0x"),
              forceSlow: false,
              receiveLocal: false,
              slippageTol: "0",
            }
          : undefined,

        origin: shouldHaveOriginDefined
          ? {
              chain: originChain,

              // Assets
              assets: {
                transacting: {
                  asset,
                  amount,
                },
                bridged: {
                  asset,
                  amount,
                },
              },

              // XCalled
              xcall: {
                // Event Data
                relayerFee,
                caller: user,
                transactionHash: getRandomBytes32(),
                timestamp: Math.floor(Date.now() / 1000 - 60),
                gasPrice: utils.parseUnits("5", "gwei").toString(),
                gasLimit: "80000",
                blockNumber: 7654321,
              },
            }
          : undefined,

        destination: shouldHaveDestinationDefined
          ? {
              chain: destinationChain,

              // Event Data
              status,
              routers,

              // Assets
              assets: {
                // Transfer must have been Executed in order to have this defined.
                transacting:
                  status !== XTransferStatus.Reconciled
                    ? {
                        asset,
                        amount,
                      }
                    : undefined,
                local: {
                  asset,
                  amount,
                },
              },

              // If status is executed, we should have executed fields defined (but leave reconciled fields empty).
              execute:
                status === XTransferStatus.Executed || status === XTransferStatus.CompletedSlow
                  ? {
                      originSender: user,
                      caller: mock.address.relayer,
                      transactionHash: getRandomBytes32(),
                      timestamp: Math.floor(Date.now() / 1000 - 30),
                      gasPrice: utils.parseUnits("5", "gwei").toString(),
                      gasLimit: "80000",
                      blockNumber: 5651345,
                      relayerFee: "12345",
                    }
                  : undefined,

              reconcile:
                status === XTransferStatus.Reconciled || status === XTransferStatus.CompletedFast
                  ? {
                      caller: mock.address.relayer,
                      transactionHash: getRandomBytes32(),
                      timestamp: Math.floor(Date.now() / 1000),
                      gasPrice: utils.parseUnits("5", "gwei").toString(),
                      gasLimit: "100000",
                      blockNumber: 5651390,
                    }
                  : undefined,
            }
          : undefined,
      };
    },
    dbTransfer: (overrides: any): any => ({
      origin_domain: mock.domain.A,
      destination_domain: mock.domain.B,
      nonce: 0,
      to: mkAddress("0x11111"),
      call_data: mkBytes32("0xaaa"),
      callback: mkAddress("0x111"),
      callback_fee: "0",
      recovery: mkAddress("0x112"),
      force_slow: false,
      receiveLocal: false,
      transfer_id: mkBytes32("0xbbb"),
      origin_chain: mock.chain.A,
      origin_transacting_amount: 100,
      origin_transacting_asset: mkAddress("0x11"),
      origin_bridged_amount: 100,
      origin_bridged_asset: mkAddress("0x12"),
      xcall_block_number: 100,
      xcall_caller: mkAddress("0x1"),
      xcall_gas_limit: 10000,
      xcall_gas_price: 5,
      xcall_timestamp: 1e8,
      xcall_transaction_hash: mkBytes32("0xccc"),
      xcall_relayer_fee: 0,
      destination_chain: mock.chain.B,
      destination_transacting_amount: 100,
      destination_transacting_asset: mkAddress("0x22"),
      destination_local_amount: 100,
      destination_local_asset: mkAddress("0x13"),
      routers: [],
      status: XTransferStatus.XCalled,
      execute_block_number: 100,
      execute_caller: mkAddress("0x2"),
      execute_gas_limit: 10000,
      execute_gas_price: 5,
      execute_timestamp: 1e8,
      execute_transaction_hash: mkBytes32("0xddd"),
      execute_relayer_fee: 0,
      execute_origin_sender: mkAddress("0x3"),
      reconcile_block_number: 100,
      reconcile_caller: mkAddress("0x4"),
      reconcile_gas_limit: 10000,
      reconcile_gas_price: 5,
      reconcile_timestamp: 1e8,
      reconcile_transaction_hash: mkBytes32("0xeee"),
      reconcile_relayer_fee: 0,
      reconcile_origin_sender: mkAddress("0x5"),
      ...overrides,
    }),
  },
  ethers: {
    receipt: (overrides: Partial<providers.TransactionReceipt> = {}): providers.TransactionReceipt =>
      ({
        blockHash: "foo",
        blockNumber: 1,
        byzantium: true,
        confirmations: 5,
        contractAddress: mkAddress(),
        cumulativeGasUsed: constants.One,
        from: mkAddress(),
        transactionHash: mkBytes32(),
        effectiveGasPrice: BigNumber.from(10),
        gasUsed: constants.One,
        to: mkAddress(),
        logs: [],
        logsBloom: "",
        transactionIndex: 1,
        ...overrides,
      } as unknown as providers.TransactionReceipt),
  },
  contracts: {
    deployments: {
      connext: function (_: number) {
        return {
          address: mkAddress("0x123123"),
          abi: "fakeAbi()",
        };
      },
      priceOracle: function (_: number) {
        return {
          address: mkAddress("0x321321"),
          abi: "fakeAbi()",
        };
      },
    },
  },
};<|MERGE_RESOLUTION|>--- conflicted
+++ resolved
@@ -79,11 +79,7 @@
       destinationDomain: mock.domain.B,
       callback: mkAddress("0xbbbb"),
       callbackFee: "0",
-<<<<<<< HEAD
-      relayerFee: "0",
-=======
       relayerFee: "123",
->>>>>>> 2065858a
       forceSlow: false,
       receiveLocal: false,
       agent: mkAddress(),
