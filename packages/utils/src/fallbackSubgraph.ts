import { NxtpError } from "./error";
import { getSubgraphHealth } from "./subgraphHealth";

export type SubgraphSyncRecord = {
  uri: string;
  name: string;
  synced: boolean;
  latestBlock: number;
  syncedBlock: number;
  lag: number;
  errors?: any[];
};

type SubgraphSdk = { GetBlockNumber: () => Promise<any> };

type CallMetric = {
  timestamp: number;
  execTime: number;
  success: boolean;
};

type Subgraph<T extends SubgraphSdk> = {
  client: T;
  record: SubgraphSyncRecord;
  priority: number;
  metrics: {
    calls: CallMetric[];
    cps: number;
    reliability: number;
    avgExecTime: number;
  };
};

/**
 * @classdesc A class that manages the sync status of multiple subgraphs as well as their corresponding SDKs.
 */
export class FallbackSubgraph<T extends SubgraphSdk> {
  // Target maximum calls per second. Subgraphs can be called more than this per second, but it's
  // considered not preferable.
  private static MAX_CPS = 10;
  // Target number of samples in the call metrics for each subgraph call.
  private static readonly METRIC_WINDOW = 100;

  private readonly subgraphs: Subgraph<T>[];

  /**
   * Returns boolean representing whether at least one available subgraph is in sync.
   */
  public get inSync(): boolean {
    return this.subgraphs.some((sdk) => sdk.record.synced);
  }

  /**
   * Returns boolean indicating whether we've synchronized the subgraphs at all (indicating
   * whether the records are in fact representative).
   */
  public get hasSynced(): boolean {
    return this.subgraphs.some((sdk) => sdk.record.syncedBlock !== -1 && sdk.record.latestBlock !== -1);
  }

  public get records(): SubgraphSyncRecord[] {
    return this.getOrderedSdks().map((sdk) => sdk.record);
  }

  /**
   *
   * @param chainId - Chain ID of the subgraphs.
   * @param sdks - SDK clients along with corresponding URIs used for each subgraph.
   * @param maxLag - Maximum lag value a subgraph can have before it's considered out of sync.
   * @param stallTimeout - the ms we wait until considering a subgraph RPC call to be a timeout.
   */
  constructor(
    private readonly chainId: number,
    // We use the URIs in sync records for reference in logging.
    sdks: { client: T; uri: string }[],
    private readonly maxLag: number,
    private readonly stallTimeout = 10_000,
  ) {
    const getSubgraphName = (uri: string) => {
      const split = uri.split("/");
      return split[split.length - 1];
    };
    this.subgraphs = sdks.map(({ client, uri }) => ({
      client,
      record: {
        // Typically used for logging, distinguishing between which subgraph is which, so we can monitor
        // which ones are most in sync.
        uri: uri.replace("https://", "").split(".com")[0],
        name: getSubgraphName(uri),
        synced: true,
        latestBlock: -1,
        syncedBlock: -1,
        lag: 0,
        errors: undefined,
      },
      priority: 0,
      metrics: {
        calls: [],
        cps: 0,
        reliability: 0,
        avgExecTime: 0,
      },
    }));
  }

  /**
   * Make an SDK request using the fallback subgraph wrapper.
   *
   * @param method - anonymous callback function that takes an SdkLike client and executes a subgraph sdk method.
   * @param syncRequired - whether it's required for the subgraphs to be in-sync for this call, or if we can tolerate
   *  them being out of sync.
   * @param minBlock - minimum block number for the subgraphs to be in-sync to for this call.
   * @returns A Promise of the generic type.
   * @throws Error if the subgraphs are out of sync (and syncRequired is true).
   */
  public async request<Q>(method: (client: T) => Promise<Q>, syncRequired = false): Promise<Q> {
    // If subgraph sync is requied, we'll check that all subgraphs are in sync before making the request.
    if (syncRequired && !this.inSync) {
      throw new Error(`All subgraphs out of sync on chain ${this.chainId}; unable to handle request.`);
    }
    const orderedSubgraphs = this.getOrderedSdks();
    const errors: Error[] = [];
    // Try each SDK client in order of priority.
    for (const subgraph of orderedSubgraphs) {
      try {
        return await Promise.race([
          new Promise<Q>(async (resolve, reject) => {
            const startTime = Date.now();
            let success = false;
            try {
              const result = await method(subgraph.client);
              success = true;
              resolve(result);
            } catch (e) {
              reject(e);
            } finally {
              subgraph.metrics.calls.push({
                timestamp: startTime,
                // Exec time is measured in seconds.
                execTime: (Date.now() - startTime) / 1000,
                success,
              });
            }
          }),
          new Promise<Q>((_, reject) => setTimeout(() => reject(new NxtpError("Timeout")), this.stallTimeout)),
        ]);
      } catch (e) {
        errors.push(e);
      }
    }
    throw new NxtpError("Unable to handle request", { errors });
  }

  /**
   * Check synchronized status of all subgraphs, and update metrics.
   *
   * @param latestBlock (optional) - current latest block number according to RPC providers. If
   * undefined, this method will rely entirely on the subgraph health query alone. Otherwise, this
   * latestBlock is functionally a fallback value.
   *
   * @returns Subgraph sync records for each subgraph.
   */
  public async sync(_latestBlock?: number): Promise<SubgraphSyncRecord[]> {
    // When accessing the graph, ENOTFOUND errors are known to occur due to too many requests in a
    // short timespan; thus there is a need for this helper.
    const withRetries = async (method: () => Promise<any | undefined>) => {
      for (let i = 0; i < 5; i++) {
        try {
          return await method();
        } catch (e) {
          if (e.errno !== "ENOTFOUND") {
            throw e;
          }
        }
      }
    };

    // Using a Promise.all here to ensure we do our GetBlockNumber queries in parallel.
    await Promise.all(
      this.subgraphs.map(async (subgraph, index) => {
        const errors: any[] = [];
        let latestBlock = _latestBlock;
        let syncedBlock: number | undefined;
        // First, try to use the subgraph health API.
        try {
          const health = await withRetries(async () => await getSubgraphHealth(subgraph.record.name));
          if (health && health.latestBlock && health.chainHeadBlock) {
            // Sanity check: make sure the values are valid numbers.
            latestBlock = typeof health.latestBlock === "number" ? health.latestBlock : latestBlock;
            syncedBlock = typeof health.chainHeadBlock === "number" ? health.chainHeadBlock : undefined;
          } else if (health && health.fatalError) {
            throw new NxtpError("Subgraph health query response had fatal error present.", {
              health,
            });
          } else if (!health || !health.latestBlock || !health.chainHeadBlock) {
            throw new NxtpError("Subgraph health query returned invalid value.", {
              health,
            });
          }
        } catch (e) {
          errors.push(e);
        }

        // Assuming we have the latestBlock passed in, and the above health query failed, we should
        // use the typical GetBlockNumber next.
        if (latestBlock && !syncedBlock) {
          try {
            const { _meta } = await withRetries(async () => await subgraph.client.GetBlockNumber());
            syncedBlock = _meta && _meta.block && _meta.block.number ? _meta.block.number : 0;
          } catch (e) {
            errors.push(e);
          }
        }

        // If all of the above methods failed (or we were otherwise unable to do them), set the
        // record to be out of sync.
        if (!latestBlock || !syncedBlock) {
          this.subgraphs[index].record = {
            ...subgraph.record,
            synced: false,
            latestBlock: latestBlock ?? subgraph.record.latestBlock,
            lag:
              subgraph.record.syncedBlock > 0
                ? (latestBlock ?? subgraph.record.latestBlock) - subgraph.record.syncedBlock
                : subgraph.record.lag,
            errors,
          };
          return;
        }

        // Update the record accordingly.
        this.subgraphs[index].record = {
          ...subgraph.record,
          synced: latestBlock - syncedBlock <= this.maxLag,
          latestBlock,
          syncedBlock,
          // Want to avoid a lag value of -1, which happens due to asyncronous reporting of latest
          // block vs synced block.
          lag: Math.max(0, latestBlock - syncedBlock),
          // Even though no errors may have occurred, we will tack them on the record anyway.
          errors: errors.length > 0 ? errors : undefined,
        };
      }),
    );
    return this.records;
  }

  private getOrderedSdks(): Subgraph<T>[] {
    // Order the subgraphs based on these metrics:
    // 1. Lag, which is the difference between the latest block and the subgraph's latest block.
    // 2. CPS, which is the number of calls per second the subgraph has been making (averaged over last N calls).
    // 3. Reliability, which is how often RPC calls to that subgraph are successful / total calls out of last N calls.
    // 4. Average execution time, which is the average execution time of the last N calls.
    this.subgraphs.forEach((subgraph) => {
      // Get the last N calls (we will replace the calls property with the return value below).
      const calls = subgraph.metrics.calls.slice(-FallbackSubgraph.METRIC_WINDOW);
      // Average calls per second over the window.
      const tsWindowStart = calls[0]?.timestamp ?? 0;
      const tsWindowEnd = calls[calls.length - 1]?.timestamp ?? 0;
      const tsWindow = tsWindowEnd - tsWindowStart;
      // Timestamp window must be >= 1 second for sufficient sample size.
      const cps = tsWindow >= 1 ? calls.length / tsWindow : 0;
      // Average execution time for each call.
      const avgExecTime = calls.reduce((sum, call) => sum + call.execTime, 0) / calls.length;
      // Reliability is the ratio of successful calls to total calls.
      const reliability = calls.filter((call) => call.success).length / calls.length;
      subgraph.metrics = {
        calls,
        cps,
        avgExecTime,
        reliability,
      };
      subgraph.priority =
        subgraph.record.lag -
        subgraph.metrics.cps / FallbackSubgraph.MAX_CPS -
        subgraph.metrics.reliability +
        subgraph.metrics.avgExecTime;
    });

    // Always start with the in sync subgraphs and then concat the out of sync subgraphs.
    // Metrics should only come in to play to sort subgraph call order within each group (i.e. we should never prioritize
    // an out-of-sync subgraph over a synced one).
<<<<<<< HEAD
    return this.subgraphs
      .filter((subgraph) => subgraph.record.synced)
      .sort((subgraphA, subgraphB) => subgraphA.priority - subgraphB.priority)
      .concat(this.subgraphs.filter((subgraph) => !subgraph.record.synced))
      .sort((subgraphA, subgraphB) => subgraphA.priority - subgraphB.priority);
=======
    return this.sdks
      .filter((sdk) => sdk.record.synced)
      .sort((sdkA, sdkB) => sdkA.priority - sdkB.priority)
      .concat(this.sdks.filter((sdk) => !sdk.record.synced).sort((sdkA, sdkB) => sdkA.priority - sdkB.priority));
>>>>>>> cce19135
  }
}<|MERGE_RESOLUTION|>--- conflicted
+++ resolved
@@ -47,7 +47,7 @@
    * Returns boolean representing whether at least one available subgraph is in sync.
    */
   public get inSync(): boolean {
-    return this.subgraphs.some((sdk) => sdk.record.synced);
+    return this.subgraphs.some((subgraph) => subgraph.record.synced);
   }
 
   /**
@@ -55,7 +55,7 @@
    * whether the records are in fact representative).
    */
   public get hasSynced(): boolean {
-    return this.subgraphs.some((sdk) => sdk.record.syncedBlock !== -1 && sdk.record.latestBlock !== -1);
+    return this.subgraphs.some((subgraph) => subgraph.record.syncedBlock !== -1 && subgraph.record.latestBlock !== -1);
   }
 
   public get records(): SubgraphSyncRecord[] {
@@ -280,17 +280,10 @@
     // Always start with the in sync subgraphs and then concat the out of sync subgraphs.
     // Metrics should only come in to play to sort subgraph call order within each group (i.e. we should never prioritize
     // an out-of-sync subgraph over a synced one).
-<<<<<<< HEAD
     return this.subgraphs
       .filter((subgraph) => subgraph.record.synced)
       .sort((subgraphA, subgraphB) => subgraphA.priority - subgraphB.priority)
       .concat(this.subgraphs.filter((subgraph) => !subgraph.record.synced))
       .sort((subgraphA, subgraphB) => subgraphA.priority - subgraphB.priority);
-=======
-    return this.sdks
-      .filter((sdk) => sdk.record.synced)
-      .sort((sdkA, sdkB) => sdkA.priority - sdkB.priority)
-      .concat(this.sdks.filter((sdk) => !sdk.record.synced).sort((sdkA, sdkB) => sdkA.priority - sdkB.priority));
->>>>>>> cce19135
   }
 }