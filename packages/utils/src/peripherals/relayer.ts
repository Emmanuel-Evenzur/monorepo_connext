import { BigNumber, constants } from "ethers";

import { getHardcodedGasLimits } from "../constants";
import { NxtpError } from "../types";
import { chainIdToDomain, getDecimalsForAsset } from "../helpers";
import { Logger, createLoggingContext, RequestContext } from "../logging";

import { ChainData } from "./chainData";
import { getConversionRate, getGelatoEstimatedFee } from "./gelato";

const relayerBufferPercentage = 20; // 20% bump on total estimated relayer fee

export const calculateRelayerFee = async (
  params: {
    originDomain: string;
    destinationDomain: string;
    originChainId?: number;
    destinationChainId?: number;
    originNativeToken?: string;
    destinationNativeToken?: string;
    callDataGasAmount?: number;
    isHighPriority?: boolean;
    getGasPriceCallback?: (domain: number) => Promise<BigNumber>;
    originNativeTokenPrice?: number;
    destinationNativeTokenPrice?: number;
    destinationGasPrice?: string;
  },
  chainData: Map<string, ChainData>,
  logger?: Logger,
  _requestContext?: RequestContext,
): Promise<BigNumber> => {
  const { requestContext, methodContext } = createLoggingContext(calculateRelayerFee.name, _requestContext);

  if (logger) {
    logger.info("Method Start", requestContext, methodContext, { params });
  }
  const {
    originDomain,
    destinationDomain,
    originChainId: _originChainId,
    destinationChainId: _destinationChainId,
    callDataGasAmount,
    originNativeToken: _originNativeToken,
    destinationNativeToken: _destinationNativeToken,
    isHighPriority: _isHighPriority,
    getGasPriceCallback,
    originNativeTokenPrice,
    destinationNativeTokenPrice,
    destinationGasPrice,
  } = params;

  const originNativeToken = _originNativeToken ?? constants.AddressZero;
  const destinationNativeToken = _destinationNativeToken ?? constants.AddressZero;
  const isHighPriority = _isHighPriority ?? false;

<<<<<<< HEAD
  const originChainId = chainIdToDomain(Number(originDomain));
  const destinationChainId = chainIdToDomain(Number(destinationDomain));
=======
  const [originChainId, destinationChainId] = await Promise.all([
    _originChainId ? Promise.resolve(_originChainId) : getChainIdFromDomain(originDomain, chainData),
    _destinationChainId ? Promise.resolve(_destinationChainId) : getChainIdFromDomain(destinationDomain, chainData),
  ]);
>>>>>>> 92b1e0a5

  // fetch executeGasAmount from chainData
  const {
    execute: executeGasAmount,
    executeL1: executeL1GasAmount,
    gasPriceFactor,
  } = await getHardcodedGasLimits(destinationDomain, chainData);
  if (logger) {
    logger.debug("Hardcoded gasLimits", requestContext, methodContext, {
      execute: executeGasAmount,
      executeL1: executeL1GasAmount,
      gasPriceFactor,
    });
  }

  const totalGasAmount = callDataGasAmount
    ? Number(executeGasAmount) + Number(callDataGasAmount)
    : Number(executeGasAmount);
  const [estimatedRelayerFee, originTokenPrice, destinationTokenPrice, originTokenDecimals, destinationTokenDecimals] =
    await Promise.all([
      getGelatoEstimatedFee(
        destinationChainId,
        destinationNativeToken,
        Number(totalGasAmount),
        isHighPriority,
        destinationChainId == 10 ? Number(executeL1GasAmount) : undefined,
      ),
      originNativeTokenPrice
        ? Promise.resolve(originNativeTokenPrice)
        : getConversionRate(originChainId, undefined, undefined),
      destinationNativeTokenPrice
        ? Promise.resolve(destinationNativeTokenPrice)
        : getConversionRate(destinationChainId, undefined, undefined),
      getDecimalsForAsset(originNativeToken, originChainId, undefined, chainData),
      getDecimalsForAsset(destinationNativeToken, destinationChainId, undefined, chainData),
    ]);

  // fallback with passed-in gas price or with callback
  let relayerFee = estimatedRelayerFee;
  if (estimatedRelayerFee.eq("0")) {
    let gasPrice = BigNumber.from(destinationGasPrice ?? 0);
    if (gasPrice.eq("0") && getGasPriceCallback) {
      try {
        gasPrice = await getGasPriceCallback(Number(params.destinationDomain));
      } catch (e: unknown) {
        if (logger) {
          logger.warn("Error getting GasPrice", requestContext, methodContext, {
            error: e as NxtpError,
            domain: params.destinationDomain,
          });
          return BigNumber.from(0);
        }
      }
    }
    relayerFee = estimatedRelayerFee.add(BigNumber.from(totalGasAmount).mul(gasPrice));
  }

  if (logger) {
    logger.info("Estimate Relayer Fee", requestContext, methodContext, {
      originNativeToken,
      originChainId,
      destinationNativeToken,
      destinationChainId,
      executeGasAmount,
      callDataGasAmount,
    });
  }

  // add relayerFee bump to estimatedRelayerFee
  const bumpedFee = relayerFee.add(relayerFee.mul(BigNumber.from(relayerBufferPercentage)).div(100));

  if (originTokenPrice == 0 || destinationTokenPrice == 0) {
    return BigNumber.from(0);
  }

  // converstion rate is float-point number. we multiply by 1000 to be more precise
  const impactedOriginTokenPrice = Math.floor(originTokenPrice * 1000);
  const impactedDestinationTokenPrice = Math.floor(destinationTokenPrice * 1000);

  const relayerFeeInOrginNativeAsset =
    originTokenDecimals >= destinationTokenDecimals
      ? bumpedFee
          .mul(impactedDestinationTokenPrice)
          .div(impactedOriginTokenPrice)
          .mul(BigNumber.from(10).pow(originTokenDecimals - destinationTokenDecimals))
      : bumpedFee
          .mul(impactedDestinationTokenPrice)
          .div(impactedOriginTokenPrice)
          .div(BigNumber.from(10).pow(destinationTokenDecimals - originTokenDecimals));

  if (logger) {
    logger.info("Fee estimation completed!", requestContext, methodContext, {
      bumpedFee: bumpedFee.toString(),
      originTokenPrice,
      destinationTokenPrice,
      relayerFeeInOrginNativeAsset: relayerFeeInOrginNativeAsset.toString(),
    });
  }
  return relayerFeeInOrginNativeAsset;
};<|MERGE_RESOLUTION|>--- conflicted
+++ resolved
@@ -53,15 +53,8 @@
   const destinationNativeToken = _destinationNativeToken ?? constants.AddressZero;
   const isHighPriority = _isHighPriority ?? false;
 
-<<<<<<< HEAD
-  const originChainId = chainIdToDomain(Number(originDomain));
-  const destinationChainId = chainIdToDomain(Number(destinationDomain));
-=======
-  const [originChainId, destinationChainId] = await Promise.all([
-    _originChainId ? Promise.resolve(_originChainId) : getChainIdFromDomain(originDomain, chainData),
-    _destinationChainId ? Promise.resolve(_destinationChainId) : getChainIdFromDomain(destinationDomain, chainData),
-  ]);
->>>>>>> 92b1e0a5
+  const originChainId = _originChainId ? _originChainId : chainIdToDomain(Number(originDomain));
+  const destinationChainId = _destinationChainId ? _destinationChainId : chainIdToDomain(Number(destinationDomain));
 
   // fetch executeGasAmount from chainData
   const {
