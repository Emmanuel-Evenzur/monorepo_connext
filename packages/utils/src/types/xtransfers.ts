import { Type, Static } from "@sinclair/typebox";

import { TAddress, TIntegerString } from ".";

// dear Jake, please stop changing this to enum
export const XTransferStatus = {
  XCalled: "XCalled",
  Executed: "Executed",
  Reconciled: "Reconciled",
  CompletedFast: "CompletedFast",
  CompletedSlow: "CompletedSlow",
} as const;
export type XTransferStatus = typeof XTransferStatus[keyof typeof XTransferStatus];

export const XTransferMethodCallSchema = Type.Object({
  caller: TAddress,
  transactionHash: Type.String(),
  timestamp: Type.Number(),
  gasPrice: TIntegerString,
  gasLimit: TIntegerString,
  blockNumber: Type.Number(),
});

export const XTransferOriginSchema = Type.Object({
  chain: TIntegerString,

  // Event Data
  messageHash: Type.String(),
  originMinOut: TIntegerString,

  // Assets
  assets: Type.Object({
    transacting: Type.Object({
      asset: Type.String(),
      amount: TIntegerString,
    }),
    bridged: Type.Object({
      asset: Type.String(),
      amount: TIntegerString,
    }),
  }),

  // XCall Transaction
  xcall: Type.Intersect([XTransferMethodCallSchema]),
});

export const XTransferDestinationSchema = Type.Object({
  chain: TIntegerString,

  // Event Data
  status: Type.Enum(XTransferStatus),
  // Both Executed and Reconciled events emit `routers`.
  routers: Type.Array(TAddress),

  // Assets
  assets: Type.Object({
    // Transacting assets only come from Executed event.
    transacting: Type.Optional(
      Type.Object({
        asset: Type.String(),
        amount: TIntegerString,
      }),
    ),
    // Local asset comes from Reconciled and Executed events.
    local: Type.Object({
      asset: Type.String(),
      amount: TIntegerString,
    }),
  }),

  // Execute Transaction
  execute: Type.Optional(
    Type.Intersect([
      XTransferMethodCallSchema,
      Type.Object({
        // Executed Event Data
        originSender: Type.Optional(TAddress),
      }),
    ]),
  ),

  // Reconcile Transaction
  reconcile: Type.Optional(XTransferMethodCallSchema),
});

export const CallParamsSchema = Type.Object({
  originDomain: Type.String(),
  destinationDomain: Type.String(),
  canonicalDomain: Type.String(),
  to: TAddress,
  delegate: TAddress,
  receiveLocal: Type.Boolean(),
  callData: Type.String(),
  slippage: TIntegerString,
  originSender: TAddress,
  bridgedAmt: Type.String(),
  normalizedIn: TIntegerString,
  nonce: Type.Number(),
  canonicalId: Type.String(),
});

export const XTransferSchema = Type.Intersect([
  Type.Object({
    transferId: Type.String(),

    // Call Params
    // NOTE: CallParams is emitted by XCalled and Executed events, but not Reconciled event.
    xparams: CallParamsSchema,
  }),
  Type.Object({
    origin: Type.Optional(XTransferOriginSchema),
    destination: Type.Optional(XTransferDestinationSchema),
  }),
]);
export type XTransfer = Static<typeof XTransferSchema>;

export const OriginTransferSchema = Type.Intersect([
  Type.Object({
    transferId: Type.String(),
    xparams: CallParamsSchema,
  }),
  Type.Object({
    origin: XTransferOriginSchema,
    destination: Type.Optional(XTransferDestinationSchema),
  }),
]);
export type OriginTransfer = Static<typeof OriginTransferSchema>;

export const DestinationTransferSchema = Type.Intersect([
  Type.Object({
    transferId: Type.String(),
    xparams: CallParamsSchema,
  }),
  Type.Object({
    origin: Type.Optional(XTransferOriginSchema),
    destination: XTransferDestinationSchema,
  }),
]);
export type DestinationTransfer = Static<typeof DestinationTransferSchema>;

export type CallParams = Static<typeof CallParamsSchema>;

export const XCallArgsSchema = Type.Object({
<<<<<<< HEAD
  params: CallParamsSchema,
  asset: Type.String(),
  amount: TIntegerString,
  originMinOut: TIntegerString,
=======
  destination: Type.String(),
  to: TAddress,
  asset: TAddress,
  delegate: TAddress,
  amount: TIntegerString,
  slippage: TIntegerString,
  callData: Type.String(),
>>>>>>> 4bc556c3
});

export type XCallArgs = Static<typeof XCallArgsSchema>;

export const ExecuteArgsSchema = Type.Object({
  params: CallParamsSchema,
  routers: Type.Array(TAddress),
  routerSignatures: Type.Array(Type.String()),
  sequencer: TAddress,
  sequencerSignature: Type.String(),
});

export type ExecuteArgs = Static<typeof ExecuteArgsSchema>;

export type ExternalCall = {
  to: string;
  callData: string;
};

export type ReconciledTransaction = {
  externalHash: string;
  local: string;
  amount: string;
  recipient: string;
};

export const AssetSchema = Type.Object({
  local: TAddress,
  adoptedAsset: TAddress,
  canonicalId: Type.String(),
  canonicalDomain: Type.String(),
  blockNumber: Type.String(),
});
export type Asset = Static<typeof AssetSchema>;

export const AssetBalanceSchema = Type.Intersect([
  AssetSchema,
  Type.Object({
    balance: TIntegerString,
    domain: Type.String(),
  }),
]);
export type AssetBalance = Static<typeof AssetBalanceSchema>;

export const RouterBalanceSchema = Type.Object({ router: TAddress, assets: Type.Array(AssetBalanceSchema) });
export type RouterBalance = Static<typeof RouterBalanceSchema>;<|MERGE_RESOLUTION|>--- conflicted
+++ resolved
@@ -141,12 +141,6 @@
 export type CallParams = Static<typeof CallParamsSchema>;
 
 export const XCallArgsSchema = Type.Object({
-<<<<<<< HEAD
-  params: CallParamsSchema,
-  asset: Type.String(),
-  amount: TIntegerString,
-  originMinOut: TIntegerString,
-=======
   destination: Type.String(),
   to: TAddress,
   asset: TAddress,
@@ -154,7 +148,6 @@
   amount: TIntegerString,
   slippage: TIntegerString,
   callData: Type.String(),
->>>>>>> 4bc556c3
 });
 
 export type XCallArgs = Static<typeof XCallArgsSchema>;
