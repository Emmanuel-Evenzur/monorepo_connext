--- conflicted
+++ resolved
@@ -19,24 +19,6 @@
   blockNumber: Type.Number(),
 });
 
-<<<<<<< HEAD
-export const XTransferSchema = Type.Object({
-  // Meta
-  originDomain: Type.String(),
-  destinationDomain: Type.String(),
-  status: Type.Enum(XTransferStatus),
-
-  // Transfer Data
-  transferId: Type.String(),
-  to: TAddress,
-  callData: Type.String(),
-  callback: Type.Optional(TAddress),
-  callbackFee: Type.Optional(TIntegerString),
-  idx: Type.Optional(TIntegerString),
-  nonce: Type.Integer(),
-  routers: Type.Optional(Type.Array(TAddress)),
-  relayerFee: Type.Optional(TIntegerString),
-=======
 export const XTransferOriginSchema = Type.Object({
   chain: TIntegerString,
 
@@ -61,7 +43,6 @@
     }),
   ]),
 });
->>>>>>> 28e0e817
 
 export const XTransferDestinationSchema = Type.Object({
   chain: TIntegerString,
@@ -122,6 +103,8 @@
       Type.Object({
         to: TAddress,
         callData: Type.String(),
+        callback: TAddress,
+        callbackFee: TIntegerString,
         forceSlow: Type.Boolean(),
         receiveLocal: Type.Boolean(),
       }),
@@ -143,6 +126,8 @@
     xparams: Type.Object({
       to: TAddress,
       callData: Type.String(),
+      callback: TAddress,
+      callbackFee: TIntegerString,
       forceSlow: Type.Boolean(),
       receiveLocal: Type.Boolean(),
     }),
@@ -165,6 +150,8 @@
       Type.Object({
         to: TAddress,
         callData: Type.String(),
+        callback: TAddress,
+        callbackFee: TIntegerString,
         forceSlow: Type.Boolean(),
         receiveLocal: Type.Boolean(),
       }),
@@ -183,13 +170,10 @@
   callData: Type.String(),
   originDomain: Type.String(),
   destinationDomain: Type.String(),
-<<<<<<< HEAD
   callback: TAddress,
   callbackFee: TIntegerString,
-=======
   forceSlow: Type.Boolean(),
   receiveLocal: Type.Boolean(),
->>>>>>> 28e0e817
 });
 
 export type CallParams = Static<typeof CallParamsSchema>;
