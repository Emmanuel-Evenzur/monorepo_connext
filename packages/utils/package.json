--- conflicted
+++ resolved
@@ -1,10 +1,6 @@
 {
   "name": "@connext/nxtp-utils",
-<<<<<<< HEAD
-  "version": "0.0.64",
-=======
   "version": "0.0.65",
->>>>>>> ec1d5ab7
   "description": "Common utilities for use within the @connext/nxtp-* packages",
   "author": "Connext",
   "license": "MIT",
