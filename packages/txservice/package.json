{
  "name": "@connext/nxtp-txservice",
<<<<<<< HEAD
  "version": "0.0.8",
=======
  "version": "0.0.13",
>>>>>>> cc776988
  "description": "> TODO: description",
  "author": "Connext",
  "license": "MIT",
  "scripts": {
    "dev": "yarn build --watch --preserveWatchOutput",
    "lint": "eslint ./src --ext .ts --env node",
    "test": "nyc ts-mocha --check-leaks --exit --timeout 60000 'test/**/*.spec.ts'",
    "clean": "rimraf ./dist ./tsconfig.tsBuildInfo",
    "build": "tsc --build ./tsconfig.build.json",
    "verify": "yarn test && yarn clean && yarn build && yarn lint --max-warnings 0",
    "purge": "yarn clean && rimraf ./node_modules",
    "tsp": "yarn run tsp:root \"$@\" --cwd $(pwd)"
  },
  "main": "dist/index.js",
  "types": "dist/index.d.ts",
  "files": [
    "dist/**/*",
    "src/**/*"
  ],
  "dependencies": {
    "@connext/nxtp-utils": "workspace:*",
<<<<<<< HEAD
=======
    "@sinclair/typebox": "^0.17.7",
>>>>>>> cc776988
    "@typescript-eslint/eslint-plugin": "^4.28.3",
    "axios": "^0.21.1",
    "eslint": "^7.30.0",
    "ethers": "^5.4.1",
    "p-queue": "6.6.2",
    "pino": "^6.12.0"
  },
  "devDependencies": {
    "@types/chai": "^4.2.21",
    "@types/chai-as-promised": "^7.1.4",
    "@types/chai-subset": "^1.3.3",
    "@types/mocha": "^8.2.3",
    "@types/pino": "^6.3.9",
    "@types/sinon": "^10.0.2",
    "chai": "4.3.4",
    "chai-as-promised": "7.1.1",
    "chai-subset": "^1.6.0",
    "mocha": "^9.0.2",
    "nyc": "^15.1.0",
    "rimraf": "^3.0.2",
    "sinon": "^11.1.1",
    "ts-mocha": "8.0.0",
    "tslib": "^2.3.0",
    "typescript": "^4.3.5"
  },
  "publishConfig": {
    "registry": "https://registry.npmjs.org",
    "access": "public"
  },
  "gitHead": "937a7cde93e6ac1e151c6374f48adf83d3fa4ec6"
}<|MERGE_RESOLUTION|>--- conflicted
+++ resolved
@@ -1,10 +1,6 @@
 {
   "name": "@connext/nxtp-txservice",
-<<<<<<< HEAD
-  "version": "0.0.8",
-=======
   "version": "0.0.13",
->>>>>>> cc776988
   "description": "> TODO: description",
   "author": "Connext",
   "license": "MIT",
@@ -26,10 +22,7 @@
   ],
   "dependencies": {
     "@connext/nxtp-utils": "workspace:*",
-<<<<<<< HEAD
-=======
     "@sinclair/typebox": "^0.17.7",
->>>>>>> cc776988
     "@typescript-eslint/eslint-plugin": "^4.28.3",
     "axios": "^0.21.1",
     "eslint": "^7.30.0",
