import { Values, NxtpError } from "@connext/nxtp-utils";
<<<<<<< HEAD
=======
import { providers } from "ethers";
import { Logger } from "ethers/lib/utils";

export class TransactionError extends NxtpError {
  /**
   * Generic class for all transaction-related errors. Usually appropriate for these
   * errors to occur throughout transaction lifecycle.
   */
  static readonly type = TransactionError.name;
}

export class RpcError extends TransactionError {
  /**
   * Indicates the RPC Providers are malfunctioning. If errors of this type persist,
   * ensure you have a sufficient number of backup providers configured.
   */
  static readonly reasons = {
    OutOfSync: "All providers for this chain fell out of sync with the chain.",
    FailedToSend: "Failed to send RPC transaction.",
    NetworkError: "An RPC network error occurred.",
    ServerError: "An RPC server error occurred.",
  };

  constructor(public readonly reason: Values<typeof RpcError.reasons>, public readonly context: any = {}) {
    super(reason);
  }
}

export class TransactionReadError extends TransactionError {
  /**
   * An error that indicates that a read transaction failed.
   */
  static readonly type = TransactionReadError.name;
>>>>>>> cc776988

export class ChainError extends NxtpError {
  static readonly type = "ChainError";
  static readonly reasons = {
    ProviderNotFound: "Provider not found for chainId",
    SignerNotFound: "Signer not found for chainId",
    SenderNotInChannel: "Sender is not a channel participant",
    NegativeDepositAmount: "Cannot deposit a negative amount",
    NotEnoughFunds: "Not enough funds in wallet",
    FailedToDeploy: "Could not deploy vector channel",
    FailedToSendTx: "Failed to send transaction to chain",
    TransferNotRegistered: "Transfer not in registry",
    MissingSigs: "Channel state is not double signed",
    ResolverNeeded: "Transfer resolver must be provided in dispute",
    NotInitialState: "Transfer must be disputed with initial state",
    MultisigDeployed: "Multisig already deployed",
    TransferNotFound: "Transfer is not included in active transfers",
    TxAlreadyMined: "Tranasction already mined",
    TxNotFound: "Transaction not found",
    TxReverted: "Transaction reverted on chain",
    MaxGasPriceReached: "Max gas price reached",
    ConfirmationTimeout: "Timed out waiting for confirmation.",
    NonceExpired: "Failed to confirm a tx whose nonce had expired.",
    InvalidResponse: "Did not receive valid tx response from ethers.",
    RpcFailure: "Could not execute RPC method.",
  };

<<<<<<< HEAD
  constructor(public readonly message: Values<typeof ChainError.reasons> | string, public readonly context: any = {}) {
    super(message, context, ChainError.type);
=======
  constructor(public readonly reason: Values<typeof TransactionReverted.reasons>, public readonly context: any = {}) {
    super(reason);
  }
}

export class TransactionReverted extends TransactionError {
  /**
   * An error that indicates that the transaction was reverted on-chain.
   *
   * Could be harmless if this was from a subsuquent attempt, e.g. if the tx
   * was already mined (NonceExpired, AlreadyMined)
   *
   * Alternatively, if this is from the first attempt, it must be thrown as the reversion
   * was for a legitimate reason.
   */
  static readonly type = TransactionReverted.name;

  static readonly reasons = {
    InsufficientFunds: "Not enough funds in wallet.",
    AlreadyMined: "Transaction already mined.",
    /**
     * From ethers docs:
     * If the transaction execution failed (i.e. the receipt status is 0), a CALL_EXCEPTION error will be rejected with the following properties:
     * error.transaction - the original transaction
     * error.transactionHash - the hash of the transaction
     * error.receipt - the actual receipt, with the status of 0
     */
    CallException: "An exception occurred during this contract call.",
  };

  constructor(
    public readonly reason: Values<typeof TransactionReverted.reasons>,
    public readonly receipt?: providers.TransactionReceipt,
    public readonly context: any = {},
  ) {
    super(reason);
  }
}

export class TransactionReplaced extends TransactionError {
  /**
   * From ethers docs:
   * If the transaction is replaced by another transaction, a TRANSACTION_REPLACED error will be rejected with the following properties:
   * error.hash - the hash of the original transaction which was replaced
   * error.reason - a string reason; one of "repriced", "cancelled" or "replaced"
   * error.cancelled - a boolean; a "repriced" transaction is not considered cancelled, but "cancelled" and "replaced" are
   * error.replacement - the replacement transaction (a TransactionResponse)
   * error.receipt - the receipt of the replacement transaction (a TransactionReceipt)
   */
  static readonly type = TransactionReplaced.name;

  constructor(
    public readonly receipt: providers.TransactionReceipt,
    public readonly replacement: providers.TransactionResponse,
    public readonly context: any = {},
  ) {
    super("Transaction replaced.");
  }
}

// TODO: Some of these error classes are a bit of an antipattern with the whole "reason" argument structure
// being missing. They won't function as proper NxtpErrors, essentially.
export class TimeoutError extends TransactionError {
  /**
   * An error indicating that an operation (typically confirmation) timed out.
   */
  static readonly type = TimeoutError.name;

  constructor(public readonly context: any = {}) {
    super("Operation timed out.");
  }
}

export class NonceExpired extends TransactionReverted {
  /**
   * An error indicating that we got a "nonce expired" message back from
   * ethers while conducting sendTransaction.
   * 
   * This is a TransactionReverted extension, as it indicates the transaction
   * was in fact reverted.
   */
  static readonly type = NonceExpired.name;

  constructor(public readonly context: any = {}) {
    super("Nonce for this transaction is already expired.");
  }
}

export class ServerError extends TransactionError {
  /**
   * An error indicating that an operation on the node server (such as validation
   * before submitting a transaction) occurred.
   *
   * This error could directly come from geth, or be altered by the node server,
   * depending on which service is used. As a result, we coerce this to a single error
   * type.
   */
  static readonly type = ServerError.name;

  constructor(public readonly context: any = {}) {
    super("Server error occurred");
>>>>>>> cc776988
  }

<<<<<<< HEAD
  // TODO: Fill out all error cases for translation here.
  static parseChainErrorReason = (message: string): string | undefined => {
    if (message.includes("sender doesn't have enough funds")) {
      return ChainError.reasons.NotEnoughFunds;
    }
    return undefined;
  };
}
=======
  static readonly reasons = {
    UnpredictableGasLimit: "The gas estimate could not be determined.",
    Timeout: "Timeout occurred during an RPC operation.",
    ReplacementUnderpriced:
      "Gas for replacement tx was insufficient (must be greater than previous transaction's gas).",
    /**
     * NotEnoughConfirmations: At some point, we stopped receiving additional confirmations, and
     * never reached the required amount. This error should ultimately never occur - but if it does,
     * it indicates that a chain reorg may have happened, stranding the transaction on an orphan/stale
     * chain.
     */
    NotEnoughConfirmations: "Never reached the required amount of confirmations. Did a reorg occur?",
    /**
     * MaxGasPriceReached: Indicates that the transaction bumped gas endlessly, and was never
     * accepted by the chain (0 confirmations, and chain did not revert). Typically indicates on RPC
     * failure but could imply a failure in TransactionService to submit correctly to chain.
     */
    MaxGasPriceReached: "Gas price went over configured limit.",
  };

  constructor(
    public readonly reason: Values<typeof TransactionServiceFailure.reasons>,
    public readonly context: any = {},
  ) {
    super(reason);
  }
}

/**
 * Parses error strings into strongly typed NxtpError.
 * @param error from ethers.js package
 * @returns NxtpError
 */
export const parseError = (error: any): NxtpError => {
  const context = { error };
  switch (error.code) {
    case Logger.errors.TRANSACTION_REPLACED:
      return new TransactionReplaced(error.receipt, error.replacment, context);
    case Logger.errors.INSUFFICIENT_FUNDS:
      return new TransactionReverted(TransactionReverted.reasons.InsufficientFunds, error.receipt, context);
    case Logger.errors.CALL_EXCEPTION:
      return new TransactionReverted(TransactionReverted.reasons.CallException, error.receipt, context);
    case Logger.errors.NONCE_EXPIRED:
      return new NonceExpired(context);
    case Logger.errors.REPLACEMENT_UNDERPRICED:
      return new TransactionServiceFailure(TransactionServiceFailure.reasons.ReplacementUnderpriced, context);
    case Logger.errors.UNPREDICTABLE_GAS_LIMIT:
      return new TransactionServiceFailure(TransactionServiceFailure.reasons.UnpredictableGasLimit, context);
    case Logger.errors.TIMEOUT:
      return new TimeoutError(context);
    case Logger.errors.NETWORK_ERROR:
      return new RpcError(RpcError.reasons.NetworkError, context);
    case Logger.errors.SERVER_ERROR:
      return new ServerError(context);
    default:
      return error;
  }
};
>>>>>>> cc776988
<|MERGE_RESOLUTION|>--- conflicted
+++ resolved
@@ -1,6 +1,4 @@
 import { Values, NxtpError } from "@connext/nxtp-utils";
-<<<<<<< HEAD
-=======
 import { providers } from "ethers";
 import { Logger } from "ethers/lib/utils";
 
@@ -34,38 +32,11 @@
    * An error that indicates that a read transaction failed.
    */
   static readonly type = TransactionReadError.name;
->>>>>>> cc776988
-
-export class ChainError extends NxtpError {
-  static readonly type = "ChainError";
-  static readonly reasons = {
-    ProviderNotFound: "Provider not found for chainId",
-    SignerNotFound: "Signer not found for chainId",
-    SenderNotInChannel: "Sender is not a channel participant",
-    NegativeDepositAmount: "Cannot deposit a negative amount",
-    NotEnoughFunds: "Not enough funds in wallet",
-    FailedToDeploy: "Could not deploy vector channel",
-    FailedToSendTx: "Failed to send transaction to chain",
-    TransferNotRegistered: "Transfer not in registry",
-    MissingSigs: "Channel state is not double signed",
-    ResolverNeeded: "Transfer resolver must be provided in dispute",
-    NotInitialState: "Transfer must be disputed with initial state",
-    MultisigDeployed: "Multisig already deployed",
-    TransferNotFound: "Transfer is not included in active transfers",
-    TxAlreadyMined: "Tranasction already mined",
-    TxNotFound: "Transaction not found",
-    TxReverted: "Transaction reverted on chain",
-    MaxGasPriceReached: "Max gas price reached",
-    ConfirmationTimeout: "Timed out waiting for confirmation.",
-    NonceExpired: "Failed to confirm a tx whose nonce had expired.",
-    InvalidResponse: "Did not receive valid tx response from ethers.",
-    RpcFailure: "Could not execute RPC method.",
-  };
-
-<<<<<<< HEAD
-  constructor(public readonly message: Values<typeof ChainError.reasons> | string, public readonly context: any = {}) {
-    super(message, context, ChainError.type);
-=======
+
+  static readonly reasons = {
+    ContractReadError: "An exception occurred while trying to read from the contract.",
+  };
+
   constructor(public readonly reason: Values<typeof TransactionReverted.reasons>, public readonly context: any = {}) {
     super(reason);
   }
@@ -143,7 +114,7 @@
   /**
    * An error indicating that we got a "nonce expired" message back from
    * ethers while conducting sendTransaction.
-   * 
+   *
    * This is a TransactionReverted extension, as it indicates the transaction
    * was in fact reverted.
    */
@@ -167,19 +138,16 @@
 
   constructor(public readonly context: any = {}) {
     super("Server error occurred");
->>>>>>> cc776988
-  }
-
-<<<<<<< HEAD
-  // TODO: Fill out all error cases for translation here.
-  static parseChainErrorReason = (message: string): string | undefined => {
-    if (message.includes("sender doesn't have enough funds")) {
-      return ChainError.reasons.NotEnoughFunds;
-    }
-    return undefined;
-  };
-}
-=======
+  }
+}
+
+export class TransactionServiceFailure extends NxtpError {
+  /**
+   * An error that indicates that transaction service infrastructure had a critical
+   * and unexpected failure.
+   */
+  static readonly type = TransactionServiceFailure.name;
+
   static readonly reasons = {
     UnpredictableGasLimit: "The gas estimate could not be determined.",
     Timeout: "Timeout occurred during an RPC operation.",
@@ -237,5 +205,4 @@
     default:
       return error;
   }
-};
->>>>>>> cc776988
+};