--- conflicted
+++ resolved
@@ -11,12 +11,8 @@
   Bid,
   getNtpTimeSeconds,
   RelayerType,
-<<<<<<< HEAD
+  Status,
 } from "@connext/utils";
-=======
-  Status,
-} from "@connext/nxtp-utils";
->>>>>>> ce90ef5b
 
 import { AuctionsCache } from "../../../src/index";
 
