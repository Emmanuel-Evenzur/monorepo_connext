--- conflicted
+++ resolved
@@ -69,14 +69,6 @@
 
       // Update the existing transfer with the data from the new one; this will collate the transfer across
       // domains, since our cache is indexed by transferId.
-<<<<<<< HEAD
-      transfer = existing ? { ...sanitizeNull(existing), ...sanitizeNull(transfer) } : transfer;
-      const {
-        origin: { xcall, domain: originDomain },
-        destination: { execute, reconcile },
-        transferId,
-        nonce: _nonce,
-=======
       transfer = existing
         ? {
             ...sanitizeNull(existing),
@@ -96,7 +88,6 @@
         nonce: _nonce,
         origin: { domain: originDomain, xcall },
         destination: { execute, reconcile },
->>>>>>> 3640312d
       } = transfer;
       const nonce = Number(_nonce);
       const stringified = JSON.stringify(transfer);
