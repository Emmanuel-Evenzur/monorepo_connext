SET statement_timeout = 0;
SET lock_timeout = 0;
SET idle_in_transaction_session_timeout = 0;
SET client_encoding = 'UTF8';
SET standard_conforming_strings = on;
SELECT pg_catalog.set_config('search_path', '', false);
SET check_function_bodies = false;
SET xmloption = content;
SET client_min_messages = warning;
SET row_security = off;

--
-- Name: action_type; Type: TYPE; Schema: public; Owner: -
--

CREATE TYPE public.action_type AS ENUM (
    'Add',
    'Remove'
);


--
-- Name: transfer_status; Type: TYPE; Schema: public; Owner: -
--

CREATE TYPE public.transfer_status AS ENUM (
    'XCalled',
    'Executed',
    'Reconciled',
    'CompletedSlow',
    'CompletedFast'
);


--
-- Name: trigger_set_timestamp(); Type: FUNCTION; Schema: public; Owner: -
--

CREATE FUNCTION public.trigger_set_timestamp() RETURNS trigger
    LANGUAGE plpgsql
    AS $$
BEGIN
  NEW.update_time = NOW();
  RETURN NEW;
END;
$$;


SET default_tablespace = '';

SET default_table_access_method = heap;

--
-- Name: aggregated_roots; Type: TABLE; Schema: public; Owner: -
--

CREATE TABLE public.aggregated_roots (
    id text NOT NULL,
    domain character varying(255) NOT NULL,
    received_root character(66) NOT NULL,
    domain_index numeric NOT NULL
);


--
-- Name: asset_balances; Type: TABLE; Schema: public; Owner: -
--

CREATE TABLE public.asset_balances (
    asset_canonical_id character(66) NOT NULL,
    asset_domain character varying(255) NOT NULL,
    router_address character(42) NOT NULL,
    balance numeric DEFAULT 0 NOT NULL,
    fees_earned numeric DEFAULT 0 NOT NULL
);


--
-- Name: assets; Type: TABLE; Schema: public; Owner: -
--

CREATE TABLE public.assets (
    local character(42) NOT NULL,
    adopted character(42) NOT NULL,
    canonical_id character(66) NOT NULL,
    canonical_domain character varying(255) NOT NULL,
    domain character varying(255) NOT NULL,
    key character(66),
    id character(42)
);


--
-- Name: checkpoints; Type: TABLE; Schema: public; Owner: -
--

CREATE TABLE public.checkpoints (
    check_name character varying(255) NOT NULL,
    check_point numeric DEFAULT 0 NOT NULL
);


--
-- Name: routers; Type: TABLE; Schema: public; Owner: -
--

CREATE TABLE public.routers (
    address character(42) NOT NULL
);


--
-- Name: routers_with_balances; Type: VIEW; Schema: public; Owner: -
--

CREATE VIEW public.routers_with_balances AS
 SELECT routers.address,
    asset_balances.asset_canonical_id,
    asset_balances.asset_domain,
    asset_balances.router_address,
    asset_balances.balance,
    assets.local,
    assets.adopted,
    assets.canonical_id,
    assets.canonical_domain,
    assets.domain,
    assets.key,
    assets.id,
    asset_balances.fees_earned
   FROM ((public.routers
     LEFT JOIN public.asset_balances ON ((routers.address = asset_balances.router_address)))
     LEFT JOIN public.assets ON (((asset_balances.asset_canonical_id = assets.canonical_id) AND ((asset_balances.asset_domain)::text = (assets.domain)::text))));


--
-- Name: transfers; Type: TABLE; Schema: public; Owner: -
--

CREATE TABLE public.transfers (
    transfer_id character(66) NOT NULL,
    nonce bigint,
    "to" character(42),
    call_data text,
    origin_domain character varying(255) NOT NULL,
    destination_domain character varying(255),
    receive_local boolean,
    origin_chain character varying(255),
    origin_transacting_asset character(42),
    origin_transacting_amount character varying(255),
    origin_bridged_asset character(42),
    origin_bridged_amount character varying(255),
    xcall_caller character(42),
    xcall_transaction_hash character(66),
    xcall_timestamp integer,
    xcall_gas_price character varying(255),
    xcall_gas_limit character varying(255),
    xcall_block_number integer,
    destination_chain character varying(255),
    status public.transfer_status DEFAULT 'XCalled'::public.transfer_status NOT NULL,
    routers character(42)[],
    destination_transacting_asset character(42),
    destination_transacting_amount character varying(255),
    destination_local_asset character(42),
    destination_local_amount character varying(255),
    execute_caller character(42),
    execute_transaction_hash character(66),
    execute_timestamp integer,
    execute_gas_price character varying(255),
    execute_gas_limit character varying(255),
    execute_block_number integer,
    execute_origin_sender character(42),
    reconcile_caller character(42),
    reconcile_transaction_hash character(66),
    reconcile_timestamp integer,
    reconcile_gas_price character varying(255),
    reconcile_gas_limit character varying(255),
    reconcile_block_number integer,
    update_time timestamp without time zone DEFAULT CURRENT_TIMESTAMP NOT NULL,
    delegate character(42),
    message_hash character(66),
    canonical_domain character varying(255),
    slippage numeric,
    origin_sender character(42),
    bridged_amt character varying(255),
    normalized_in character varying(255),
    canonical_id character(66),
    router_fee character varying(255),
    xcall_tx_origin character(42),
    execute_tx_origin character(42),
    reconcile_tx_origin character(42),
    relayer_fee character varying(255),
    error_status character varying(255),
    backoff integer DEFAULT 32 NOT NULL,
    next_execution_timestamp integer DEFAULT 0 NOT NULL
);


--
-- Name: daily_router_tvl; Type: VIEW; Schema: public; Owner: -
--

CREATE VIEW public.daily_router_tvl AS
 SELECT latest_transfer.latest_transfer_day,
    router_tvl.asset,
    router_tvl.router_address AS router,
    router_tvl.tvl
   FROM (( SELECT rb.local AS asset,
            rb.router_address,
            sum(rb.balance) AS tvl
           FROM public.routers_with_balances rb
          GROUP BY rb.local, rb.router_address) router_tvl
     CROSS JOIN ( SELECT max((date_trunc('day'::text, to_timestamp((tf.xcall_timestamp)::double precision)))::date) AS latest_transfer_day
           FROM public.transfers tf) latest_transfer);


--
-- Name: stableswap_exchanges; Type: TABLE; Schema: public; Owner: -
--

CREATE TABLE public.stableswap_exchanges (
    id character varying(255) NOT NULL,
    pool_id character(66) NOT NULL,
    domain character varying(255) NOT NULL,
    buyer character(42) NOT NULL,
    bought_id integer NOT NULL,
    sold_id integer NOT NULL,
    tokens_sold numeric NOT NULL,
    tokens_bought numeric NOT NULL,
    block_number integer NOT NULL,
    transaction_hash character(66) NOT NULL,
    "timestamp" integer NOT NULL,
    balances numeric[] DEFAULT ARRAY[]::numeric[] NOT NULL
);


--
-- Name: stableswap_pool_events; Type: TABLE; Schema: public; Owner: -
--

CREATE TABLE public.stableswap_pool_events (
    id character varying(255) NOT NULL,
    pool_id character(66) NOT NULL,
    domain character varying(255) NOT NULL,
    provider character(42) NOT NULL,
    action public.action_type DEFAULT 'Add'::public.action_type NOT NULL,
    pooled_tokens text[],
    pool_token_decimals integer[],
    token_amounts numeric[],
    balances numeric[],
    lp_token_amount numeric NOT NULL,
    lp_token_supply numeric NOT NULL,
    block_number integer NOT NULL,
    transaction_hash character(66) NOT NULL,
    "timestamp" integer NOT NULL
);


--
-- Name: daily_swap_tvl; Type: VIEW; Schema: public; Owner: -
--

CREATE VIEW public.daily_swap_tvl AS
 SELECT e.pool_id,
    e.domain,
    (date_trunc('day'::text, to_timestamp((e."timestamp")::double precision)))::date AS day,
    ARRAY( SELECT unnest((array_agg(e.balances ORDER BY e."timestamp" DESC))[1:1]) AS unnest) AS balances
   FROM ( SELECT stableswap_pool_events.pool_id,
            stableswap_pool_events.domain,
            stableswap_pool_events.balances,
            stableswap_pool_events."timestamp"
           FROM public.stableswap_pool_events
        UNION ALL
         SELECT stableswap_exchanges.pool_id,
            stableswap_exchanges.domain,
            stableswap_exchanges.balances,
            stableswap_exchanges."timestamp"
           FROM public.stableswap_exchanges) e
  GROUP BY e.pool_id, e.domain, ((date_trunc('day'::text, to_timestamp((e."timestamp")::double precision)))::date);


--
-- Name: daily_swap_volume; Type: VIEW; Schema: public; Owner: -
--

CREATE VIEW public.daily_swap_volume AS
 SELECT swap.pool_id,
    swap.domain,
    (date_trunc('day'::text, to_timestamp((swap."timestamp")::double precision)))::date AS swap_day,
    sum(((swap.tokens_sold + swap.tokens_bought) / (2)::numeric)) AS volume,
    count(swap.pool_id) AS swap_count
   FROM public.stableswap_exchanges swap
  GROUP BY swap.pool_id, swap.domain, ((date_trunc('day'::text, to_timestamp((swap."timestamp")::double precision)))::date);


--
-- Name: daily_transfer_metrics; Type: VIEW; Schema: public; Owner: -
--

CREATE VIEW public.daily_transfer_metrics AS
 SELECT (date_trunc('day'::text, to_timestamp((tf.xcall_timestamp)::double precision)))::date AS transfer_date,
    tf.origin_domain AS origin_chain,
    tf.destination_domain AS destination_chain,
    regexp_replace((tf.routers)::text, '[\{\}]'::text, ''::text, 'g'::text) AS router,
    tf.origin_transacting_asset AS asset,
    count(tf.transfer_id) AS transfer_count,
    count(DISTINCT tf.xcall_caller) AS unique_user_count,
    count(
        CASE
            WHEN ((tf.origin_bridged_amount)::bpchar = '0'::character(1)) THEN tf.transfer_id
            ELSE NULL::bpchar
        END) AS zero_amount_transfer_count,
    count(
        CASE
            WHEN (tf.status = 'XCalled'::public.transfer_status) THEN tf.transfer_id
            ELSE NULL::bpchar
        END) AS xcalled_transfer_count,
    count(
        CASE
            WHEN (tf.status = 'Executed'::public.transfer_status) THEN tf.transfer_id
            ELSE NULL::bpchar
        END) AS executed_transfer_count,
    count(
        CASE
            WHEN (tf.status = 'Reconciled'::public.transfer_status) THEN tf.transfer_id
            ELSE NULL::bpchar
        END) AS reconciled_transfer_count,
    count(
        CASE
            WHEN (tf.status = 'CompletedFast'::public.transfer_status) THEN tf.transfer_id
            ELSE NULL::bpchar
        END) AS completedfast_transfer_count,
    count(
        CASE
            WHEN (tf.status = 'CompletedSlow'::public.transfer_status) THEN tf.transfer_id
            ELSE NULL::bpchar
        END) AS completedslow_transfer_count,
    avg(
        CASE
            WHEN (tf.status = 'CompletedFast'::public.transfer_status) THEN (tf.execute_timestamp - tf.xcall_timestamp)
            ELSE NULL::integer
        END) AS fastpath_avg_ttv_in_secs,
    avg(
        CASE
            WHEN (tf.status = 'CompletedFast'::public.transfer_status) THEN (tf.reconcile_timestamp - tf.xcall_timestamp)
            ELSE NULL::integer
        END) AS fastpath_avg_ttr_in_secs,
    avg(
        CASE
            WHEN (tf.status = 'CompletedSlow'::public.transfer_status) THEN (tf.execute_timestamp - tf.xcall_timestamp)
            ELSE NULL::integer
        END) AS slowpath_avg_ttv_in_secs,
    avg(
        CASE
            WHEN (tf.status = 'CompletedSlow'::public.transfer_status) THEN (tf.reconcile_timestamp - tf.xcall_timestamp)
            ELSE NULL::integer
        END) AS slowpath_avg_ttr_in_secs
   FROM public.transfers tf
  GROUP BY ((date_trunc('day'::text, to_timestamp((tf.xcall_timestamp)::double precision)))::date), tf.origin_domain, tf.destination_domain, (regexp_replace((tf.routers)::text, '[\{\}]'::text, ''::text, 'g'::text)), tf.origin_transacting_asset;


--
-- Name: daily_transfer_volume; Type: VIEW; Schema: public; Owner: -
--

CREATE VIEW public.daily_transfer_volume AS
 SELECT tf.status,
    (date_trunc('day'::text, to_timestamp((tf.xcall_timestamp)::double precision)))::date AS transfer_date,
    tf.origin_domain AS origin_chain,
    tf.destination_domain AS destination_chain,
    regexp_replace((tf.routers)::text, '[\{\}]'::text, ''::text, 'g'::text) AS router,
    tf.origin_transacting_asset AS asset,
    sum((tf.origin_transacting_amount)::numeric) AS volume
   FROM public.transfers tf
  GROUP BY tf.status, ((date_trunc('day'::text, to_timestamp((tf.xcall_timestamp)::double precision)))::date), tf.origin_domain, tf.destination_domain, (regexp_replace((tf.routers)::text, '[\{\}]'::text, ''::text, 'g'::text)), tf.origin_transacting_asset;


--
-- Name: hourly_swap_volume; Type: VIEW; Schema: public; Owner: -
--

CREATE VIEW public.hourly_swap_volume AS
 SELECT swap.pool_id,
    swap.domain,
    date_trunc('hour'::text, to_timestamp((swap."timestamp")::double precision)) AS swap_hour,
    sum(((swap.tokens_sold + swap.tokens_bought) / (2)::numeric)) AS volume,
    count(swap.pool_id) AS swap_count
   FROM public.stableswap_exchanges swap
  GROUP BY swap.pool_id, swap.domain, (date_trunc('hour'::text, to_timestamp((swap."timestamp")::double precision)));


--
-- Name: hourly_transfer_metrics; Type: VIEW; Schema: public; Owner: -
--

CREATE VIEW public.hourly_transfer_metrics AS
 SELECT date_trunc('hour'::text, to_timestamp((tf.xcall_timestamp)::double precision)) AS transfer_hour,
    tf.origin_domain AS origin_chain,
    tf.destination_domain AS destination_chain,
    regexp_replace((tf.routers)::text, '[\{\}]'::text, ''::text, 'g'::text) AS router,
    tf.origin_transacting_asset AS asset,
    count(tf.transfer_id) AS transfer_count,
    count(DISTINCT tf.xcall_caller) AS unique_user_count,
    count(
        CASE
            WHEN ((tf.origin_bridged_amount)::bpchar = '0'::character(1)) THEN tf.transfer_id
            ELSE NULL::bpchar
        END) AS zero_amount_transfer_count,
    count(
        CASE
            WHEN (tf.status = 'XCalled'::public.transfer_status) THEN tf.transfer_id
            ELSE NULL::bpchar
        END) AS xcalled_transfer_count,
    count(
        CASE
            WHEN (tf.status = 'Executed'::public.transfer_status) THEN tf.transfer_id
            ELSE NULL::bpchar
        END) AS executed_transfer_count,
    count(
        CASE
            WHEN (tf.status = 'Reconciled'::public.transfer_status) THEN tf.transfer_id
            ELSE NULL::bpchar
        END) AS reconciled_transfer_count,
    count(
        CASE
            WHEN (tf.status = 'CompletedFast'::public.transfer_status) THEN tf.transfer_id
            ELSE NULL::bpchar
        END) AS completedfast_transfer_count,
    count(
        CASE
            WHEN (tf.status = 'CompletedSlow'::public.transfer_status) THEN tf.transfer_id
            ELSE NULL::bpchar
        END) AS completedslow_transfer_count,
    avg(
        CASE
            WHEN (tf.status = 'CompletedFast'::public.transfer_status) THEN (tf.execute_timestamp - tf.xcall_timestamp)
            ELSE NULL::integer
        END) AS fastpath_avg_ttv_in_secs,
    avg(
        CASE
            WHEN (tf.status = 'CompletedFast'::public.transfer_status) THEN (tf.reconcile_timestamp - tf.xcall_timestamp)
            ELSE NULL::integer
        END) AS fastpath_avg_ttr_in_secs,
    avg(
        CASE
            WHEN (tf.status = 'CompletedSlow'::public.transfer_status) THEN (tf.execute_timestamp - tf.xcall_timestamp)
            ELSE NULL::integer
        END) AS slowpath_avg_ttv_in_secs,
    avg(
        CASE
            WHEN (tf.status = 'CompletedSlow'::public.transfer_status) THEN (tf.reconcile_timestamp - tf.xcall_timestamp)
            ELSE NULL::integer
        END) AS slowpath_avg_ttr_in_secs
   FROM public.transfers tf
  GROUP BY (date_trunc('hour'::text, to_timestamp((tf.xcall_timestamp)::double precision))), tf.origin_domain, tf.destination_domain, (regexp_replace((tf.routers)::text, '[\{\}]'::text, ''::text, 'g'::text)), tf.origin_transacting_asset;


--
-- Name: hourly_transfer_volume; Type: VIEW; Schema: public; Owner: -
--

CREATE VIEW public.hourly_transfer_volume AS
 SELECT tf.status,
    date_trunc('hour'::text, to_timestamp((tf.xcall_timestamp)::double precision)) AS transfer_hour,
    tf.origin_domain AS origin_chain,
    tf.destination_domain AS destination_chain,
    regexp_replace((tf.routers)::text, '[\{\}]'::text, ''::text, 'g'::text) AS router,
    tf.origin_transacting_asset AS asset,
    sum((tf.origin_transacting_amount)::numeric) AS volume
   FROM public.transfers tf
  GROUP BY tf.status, (date_trunc('hour'::text, to_timestamp((tf.xcall_timestamp)::double precision))), tf.origin_domain, tf.destination_domain, (regexp_replace((tf.routers)::text, '[\{\}]'::text, ''::text, 'g'::text)), tf.origin_transacting_asset;


--
-- Name: merkle_cache; Type: TABLE; Schema: public; Owner: -
--

CREATE TABLE public.merkle_cache (
    domain character varying(255) NOT NULL,
    domain_path character(32) NOT NULL,
    tree_root character(66) NOT NULL
);


--
-- Name: messages; Type: TABLE; Schema: public; Owner: -
--

CREATE TABLE public.messages (
    leaf character(66) NOT NULL,
    origin_domain character varying(255) NOT NULL,
    destination_domain character varying(255),
    index numeric,
    root character(66),
    message character varying,
    processed boolean DEFAULT false,
    return_data character varying(255)
);


--
-- Name: propagated_roots; Type: TABLE; Schema: public; Owner: -
--

CREATE TABLE public.propagated_roots (
    id character(66) NOT NULL,
    aggregate_root character(66) NOT NULL,
    leaf_count numeric NOT NULL,
    domains_hash text
);


--
-- Name: received_aggregate_roots; Type: TABLE; Schema: public; Owner: -
--

CREATE TABLE public.received_aggregate_roots (
    id character(66) NOT NULL,
    domain character varying(255) NOT NULL,
    root character(66) NOT NULL,
    block_number integer NOT NULL
);


--
-- Name: root_messages; Type: TABLE; Schema: public; Owner: -
--

CREATE TABLE public.root_messages (
    id text NOT NULL,
    spoke_domain character varying(255),
    hub_domain character varying(255),
    root character(66),
    caller character(42),
    sent_transaction_hash character(66),
    sent_timestamp integer,
    gas_price numeric,
    gas_limit numeric,
    block_number integer,
    processed boolean DEFAULT false NOT NULL,
    processed_transaction_hash character(66),
    leaf_count numeric,
    sent_timestamp_secs integer,
    sent_task_id character(66),
    relayer_type text
);


--
-- Name: router_tvl; Type: VIEW; Schema: public; Owner: -
--

CREATE VIEW public.router_tvl AS
 SELECT latest_transfer.latest_transfer_day,
    router_tvl.asset,
    router_tvl.tvl
   FROM (( SELECT rb.local AS asset,
            sum(rb.balance) AS tvl
           FROM public.routers_with_balances rb
          GROUP BY rb.local) router_tvl
     CROSS JOIN ( SELECT max((date_trunc('day'::text, to_timestamp((tf.xcall_timestamp)::double precision)))::date) AS latest_transfer_day
           FROM public.transfers tf) latest_transfer);


--
-- Name: schema_migrations; Type: TABLE; Schema: public; Owner: -
--

CREATE TABLE public.schema_migrations (
    version character varying(255) NOT NULL
);


--
-- Name: stableswap_lp_balances; Type: VIEW; Schema: public; Owner: -
--

CREATE VIEW public.stableswap_lp_balances AS
 SELECT e.pool_id,
    e.domain,
    e.provider,
    sum(
        CASE
            WHEN (e.action = 'Add'::public.action_type) THEN e.lp_token_amount
            WHEN (e.action = 'Remove'::public.action_type) THEN (('-1'::integer)::numeric * e.lp_token_amount)
            ELSE NULL::numeric
        END) AS balance,
    sum(
        CASE
            WHEN (e.action = 'Add'::public.action_type) THEN 1
            ELSE 0
        END) AS add_count,
    sum(
        CASE
            WHEN (e.action = 'Remove'::public.action_type) THEN 1
            ELSE 0
        END) AS remove_count
   FROM public.stableswap_pool_events e
  GROUP BY e.pool_id, e.domain, e.provider;


--
-- Name: stableswap_pools; Type: TABLE; Schema: public; Owner: -
--

CREATE TABLE public.stableswap_pools (
    key character(66) NOT NULL,
    domain character varying(255) NOT NULL,
    is_active boolean DEFAULT false,
    lp_token character(42) NOT NULL,
    initial_a integer NOT NULL,
    future_a integer NOT NULL,
    initial_a_time integer NOT NULL,
    future_a_time integer NOT NULL,
    swap_fee character varying(255) NOT NULL,
    admin_fee character varying(255) NOT NULL,
    pooled_tokens text[],
    token_precision_multipliers text[],
    pool_token_decimals integer[],
    balances text[],
    virtual_price character varying(255) NOT NULL,
    invariant character varying(255) NOT NULL,
    lp_token_supply character varying(255) NOT NULL
);


--
-- Name: transfer_count; Type: VIEW; Schema: public; Owner: -
--

CREATE VIEW public.transfer_count AS
 SELECT tf.status,
    (date_trunc('day'::text, to_timestamp((tf.xcall_timestamp)::double precision)))::date AS transfer_day,
    tf.origin_domain AS origin_chain,
    tf.origin_transacting_asset AS asset,
    count(tf.transfer_id) AS transfer_count
   FROM public.transfers tf
  GROUP BY tf.status, ((date_trunc('day'::text, to_timestamp((tf.xcall_timestamp)::double precision)))::date), tf.origin_domain, tf.origin_transacting_asset;


--
-- Name: transfer_volume; Type: VIEW; Schema: public; Owner: -
--

CREATE VIEW public.transfer_volume AS
 SELECT tf.status,
    (date_trunc('day'::text, to_timestamp((tf.xcall_timestamp)::double precision)))::date AS transfer_day,
    tf.origin_domain AS origin_chain,
    tf.origin_transacting_asset AS asset,
    sum((tf.origin_transacting_amount)::numeric) AS volume
   FROM public.transfers tf
  GROUP BY tf.status, ((date_trunc('day'::text, to_timestamp((tf.xcall_timestamp)::double precision)))::date), tf.origin_domain, tf.origin_transacting_asset;


--
-- Name: transfers_with_ttr_ttv; Type: VIEW; Schema: public; Owner: -
--

CREATE VIEW public.transfers_with_ttr_ttv AS
 SELECT tf.transfer_id,
    tf.nonce,
    tf."to",
    tf.call_data,
    tf.origin_domain,
    tf.destination_domain,
    tf.receive_local,
    tf.origin_chain,
    tf.origin_transacting_asset,
    tf.origin_transacting_amount,
    tf.origin_bridged_asset,
    tf.origin_bridged_amount,
    tf.xcall_caller,
    tf.xcall_transaction_hash,
    tf.xcall_timestamp,
    tf.xcall_gas_price,
    tf.xcall_gas_limit,
    tf.xcall_block_number,
    tf.destination_chain,
    tf.status,
    tf.routers,
    tf.destination_transacting_asset,
    tf.destination_transacting_amount,
    tf.destination_local_asset,
    tf.destination_local_amount,
    tf.execute_caller,
    tf.execute_transaction_hash,
    tf.execute_timestamp,
    tf.execute_gas_price,
    tf.execute_gas_limit,
    tf.execute_block_number,
    tf.execute_origin_sender,
    tf.reconcile_caller,
    tf.reconcile_transaction_hash,
    tf.reconcile_timestamp,
    tf.reconcile_gas_price,
    tf.reconcile_gas_limit,
    tf.reconcile_block_number,
    tf.update_time,
    tf.delegate,
    tf.message_hash,
    tf.canonical_domain,
    tf.slippage,
    tf.origin_sender,
    tf.bridged_amt,
    tf.normalized_in,
    tf.canonical_id,
    tf.router_fee,
    tf.xcall_tx_origin,
    tf.execute_tx_origin,
    tf.reconcile_tx_origin,
    tf.relayer_fee,
    tf.error_status,
    tf.backoff,
    tf.next_execution_timestamp,
    (tf.execute_timestamp - tf.xcall_timestamp) AS ttv,
    (tf.reconcile_timestamp - tf.xcall_timestamp) AS ttr
   FROM public.transfers tf;


--
-- Name: aggregated_roots aggregated_roots_pkey; Type: CONSTRAINT; Schema: public; Owner: -
--

ALTER TABLE ONLY public.aggregated_roots
    ADD CONSTRAINT aggregated_roots_pkey PRIMARY KEY (domain_index, domain);


--
-- Name: asset_balances asset_balances_pkey; Type: CONSTRAINT; Schema: public; Owner: -
--

ALTER TABLE ONLY public.asset_balances
    ADD CONSTRAINT asset_balances_pkey PRIMARY KEY (asset_canonical_id, asset_domain, router_address);


--
-- Name: assets assets_pkey; Type: CONSTRAINT; Schema: public; Owner: -
--

ALTER TABLE ONLY public.assets
    ADD CONSTRAINT assets_pkey PRIMARY KEY (canonical_id, domain);


--
-- Name: checkpoints checkpoints_pkey; Type: CONSTRAINT; Schema: public; Owner: -
--

ALTER TABLE ONLY public.checkpoints
    ADD CONSTRAINT checkpoints_pkey PRIMARY KEY (check_name);


--
-- Name: merkle_cache merkle_cache_pkey; Type: CONSTRAINT; Schema: public; Owner: -
--

ALTER TABLE ONLY public.merkle_cache
    ADD CONSTRAINT merkle_cache_pkey PRIMARY KEY (domain, domain_path);


--
-- Name: messages messages_pkey; Type: CONSTRAINT; Schema: public; Owner: -
--

ALTER TABLE ONLY public.messages
    ADD CONSTRAINT messages_pkey PRIMARY KEY (leaf);


--
-- Name: propagated_roots propagated_roots_aggregate_root_key; Type: CONSTRAINT; Schema: public; Owner: -
--

ALTER TABLE ONLY public.propagated_roots
    ADD CONSTRAINT propagated_roots_aggregate_root_key UNIQUE (aggregate_root);


--
-- Name: propagated_roots propagated_roots_pkey; Type: CONSTRAINT; Schema: public; Owner: -
--

ALTER TABLE ONLY public.propagated_roots
    ADD CONSTRAINT propagated_roots_pkey PRIMARY KEY (id);


--
-- Name: received_aggregate_roots received_aggregate_roots_pkey; Type: CONSTRAINT; Schema: public; Owner: -
--

ALTER TABLE ONLY public.received_aggregate_roots
    ADD CONSTRAINT received_aggregate_roots_pkey PRIMARY KEY (root, domain);


--
-- Name: root_messages root_messages_pkey; Type: CONSTRAINT; Schema: public; Owner: -
--

ALTER TABLE ONLY public.root_messages
    ADD CONSTRAINT root_messages_pkey PRIMARY KEY (id);


--
-- Name: routers routers_pkey; Type: CONSTRAINT; Schema: public; Owner: -
--

ALTER TABLE ONLY public.routers
    ADD CONSTRAINT routers_pkey PRIMARY KEY (address);


--
-- Name: schema_migrations schema_migrations_pkey; Type: CONSTRAINT; Schema: public; Owner: -
--

ALTER TABLE ONLY public.schema_migrations
    ADD CONSTRAINT schema_migrations_pkey PRIMARY KEY (version);


--
-- Name: stableswap_exchanges stableswap_exchanges_id_key; Type: CONSTRAINT; Schema: public; Owner: -
--

ALTER TABLE ONLY public.stableswap_exchanges
    ADD CONSTRAINT stableswap_exchanges_id_key UNIQUE (id);


--
-- Name: stableswap_exchanges stableswap_exchanges_pkey; Type: CONSTRAINT; Schema: public; Owner: -
--

ALTER TABLE ONLY public.stableswap_exchanges
    ADD CONSTRAINT stableswap_exchanges_pkey PRIMARY KEY (domain, id);


--
-- Name: stableswap_pool_events stableswap_pool_events_pkey; Type: CONSTRAINT; Schema: public; Owner: -
--

ALTER TABLE ONLY public.stableswap_pool_events
    ADD CONSTRAINT stableswap_pool_events_pkey PRIMARY KEY (id);


--
-- Name: stableswap_pools stableswap_pools_pkey; Type: CONSTRAINT; Schema: public; Owner: -
--

ALTER TABLE ONLY public.stableswap_pools
    ADD CONSTRAINT stableswap_pools_pkey PRIMARY KEY (domain, key);


--
-- Name: transfers transfers_pkey; Type: CONSTRAINT; Schema: public; Owner: -
--

ALTER TABLE ONLY public.transfers
    ADD CONSTRAINT transfers_pkey PRIMARY KEY (transfer_id);


--
-- Name: messages_processed_index_idx; Type: INDEX; Schema: public; Owner: -
--

CREATE INDEX messages_processed_index_idx ON public.messages USING btree (processed, index);


--
-- Name: transfers_destination_domain_update_time_idx; Type: INDEX; Schema: public; Owner: -
--

CREATE INDEX transfers_destination_domain_update_time_idx ON public.transfers USING btree (destination_domain, update_time);


--
-- Name: transfers_origin_domain_xcall_timestamp_idx; Type: INDEX; Schema: public; Owner: -
--

CREATE INDEX transfers_origin_domain_xcall_timestamp_idx ON public.transfers USING btree (origin_domain, xcall_timestamp);


--
-- Name: transfers_status_xcall_timestamp_idx; Type: INDEX; Schema: public; Owner: -
--

CREATE INDEX transfers_status_xcall_timestamp_idx ON public.transfers USING btree (status, xcall_timestamp);


--
-- Name: transfers update_time_on_transfers; Type: TRIGGER; Schema: public; Owner: -
--

CREATE TRIGGER update_time_on_transfers BEFORE UPDATE ON public.transfers FOR EACH ROW EXECUTE FUNCTION public.trigger_set_timestamp();


--
-- Name: asset_balances fk_asset; Type: FK CONSTRAINT; Schema: public; Owner: -
--

ALTER TABLE ONLY public.asset_balances
    ADD CONSTRAINT fk_asset FOREIGN KEY (asset_canonical_id, asset_domain) REFERENCES public.assets(canonical_id, domain);


--
-- Name: asset_balances fk_router; Type: FK CONSTRAINT; Schema: public; Owner: -
--

ALTER TABLE ONLY public.asset_balances
    ADD CONSTRAINT fk_router FOREIGN KEY (router_address) REFERENCES public.routers(address);


--
-- PostgreSQL database dump complete
--


--
-- Dbmate schema migrations
--

INSERT INTO public.schema_migrations (version) VALUES
    ('20220520150644'),
    ('20220524141906'),
    ('20220617215641'),
    ('20220618065158'),
    ('20220707182823'),
    ('20220730013440'),
    ('20220811120125'),
    ('20220816134851'),
    ('20220824094332'),
    ('20220907212007'),
    ('20220914215736'),
    ('20220914230120'),
    ('20220920101730'),
    ('20220921065611'),
    ('20221006051045'),
    ('20221006115622'),
    ('20221006193142'),
    ('20221009051415'),
    ('20221010233716'),
    ('20221011065150'),
    ('20221018124227'),
    ('20221018190949'),
    ('20221019094510'),
    ('20221025060119'),
    ('20221026084236'),
    ('20221027123722'),
    ('20221118203009'),
    ('20221122235058'),
    ('20221130222017'),
    ('20221207151852'),
    ('20221216164744'),
    ('20230104142147'),
    ('20230105105045'),
    ('20230105152814'),
    ('20230113140119'),
    ('20230119130526'),
    ('20230127195903'),
    ('20230130081731'),
    ('20230201004755'),
    ('20230206131920'),
    ('20230207104528'),
    ('20230209013027'),
    ('20230209043516'),
<<<<<<< HEAD
    ('20230213141356');
=======
    ('20230214014310');
>>>>>>> 7eaecf87
<|MERGE_RESOLUTION|>--- conflicted
+++ resolved
@@ -101,35 +101,96 @@
 
 
 --
--- Name: routers; Type: TABLE; Schema: public; Owner: -
---
-
-CREATE TABLE public.routers (
-    address character(42) NOT NULL
-);
-
-
---
--- Name: routers_with_balances; Type: VIEW; Schema: public; Owner: -
---
-
-CREATE VIEW public.routers_with_balances AS
- SELECT routers.address,
-    asset_balances.asset_canonical_id,
-    asset_balances.asset_domain,
-    asset_balances.router_address,
-    asset_balances.balance,
-    assets.local,
-    assets.adopted,
-    assets.canonical_id,
-    assets.canonical_domain,
-    assets.domain,
-    assets.key,
-    assets.id,
-    asset_balances.fees_earned
-   FROM ((public.routers
-     LEFT JOIN public.asset_balances ON ((routers.address = asset_balances.router_address)))
-     LEFT JOIN public.assets ON (((asset_balances.asset_canonical_id = assets.canonical_id) AND ((asset_balances.asset_domain)::text = (assets.domain)::text))));
+-- Name: daily_router_tvl; Type: TABLE; Schema: public; Owner: -
+--
+
+CREATE TABLE public.daily_router_tvl (
+    id character varying(255) NOT NULL,
+    domain character varying(255) NOT NULL,
+    asset character(42) NOT NULL,
+    router character(42) NOT NULL,
+    day date NOT NULL,
+    balance character varying(255) NOT NULL
+);
+
+
+--
+-- Name: stableswap_exchanges; Type: TABLE; Schema: public; Owner: -
+--
+
+CREATE TABLE public.stableswap_exchanges (
+    id character varying(255) NOT NULL,
+    pool_id character(66) NOT NULL,
+    domain character varying(255) NOT NULL,
+    buyer character(42) NOT NULL,
+    bought_id integer NOT NULL,
+    sold_id integer NOT NULL,
+    tokens_sold numeric NOT NULL,
+    tokens_bought numeric NOT NULL,
+    block_number integer NOT NULL,
+    transaction_hash character(66) NOT NULL,
+    "timestamp" integer NOT NULL,
+    balances numeric[] DEFAULT ARRAY[]::numeric[] NOT NULL
+);
+
+
+--
+-- Name: stableswap_pool_events; Type: TABLE; Schema: public; Owner: -
+--
+
+CREATE TABLE public.stableswap_pool_events (
+    id character varying(255) NOT NULL,
+    pool_id character(66) NOT NULL,
+    domain character varying(255) NOT NULL,
+    provider character(42) NOT NULL,
+    action public.action_type DEFAULT 'Add'::public.action_type NOT NULL,
+    pooled_tokens text[],
+    pool_token_decimals integer[],
+    token_amounts numeric[],
+    balances numeric[],
+    lp_token_amount numeric NOT NULL,
+    lp_token_supply numeric NOT NULL,
+    block_number integer NOT NULL,
+    transaction_hash character(66) NOT NULL,
+    "timestamp" integer NOT NULL
+);
+
+
+--
+-- Name: daily_swap_tvl; Type: VIEW; Schema: public; Owner: -
+--
+
+CREATE VIEW public.daily_swap_tvl AS
+ SELECT e.pool_id,
+    e.domain,
+    (date_trunc('day'::text, to_timestamp((e."timestamp")::double precision)))::date AS day,
+    ARRAY( SELECT unnest((array_agg(e.balances ORDER BY e."timestamp" DESC))[1:1]) AS unnest) AS balances
+   FROM ( SELECT stableswap_pool_events.pool_id,
+            stableswap_pool_events.domain,
+            stableswap_pool_events.balances,
+            stableswap_pool_events."timestamp"
+           FROM public.stableswap_pool_events
+        UNION ALL
+         SELECT stableswap_exchanges.pool_id,
+            stableswap_exchanges.domain,
+            stableswap_exchanges.balances,
+            stableswap_exchanges."timestamp"
+           FROM public.stableswap_exchanges) e
+  GROUP BY e.pool_id, e.domain, ((date_trunc('day'::text, to_timestamp((e."timestamp")::double precision)))::date);
+
+
+--
+-- Name: daily_swap_volume; Type: VIEW; Schema: public; Owner: -
+--
+
+CREATE VIEW public.daily_swap_volume AS
+ SELECT swap.pool_id,
+    swap.domain,
+    (date_trunc('day'::text, to_timestamp((swap."timestamp")::double precision)))::date AS swap_day,
+    sum(((swap.tokens_sold + swap.tokens_bought) / (2)::numeric)) AS volume,
+    count(swap.pool_id) AS swap_count
+   FROM public.stableswap_exchanges swap
+  GROUP BY swap.pool_id, swap.domain, ((date_trunc('day'::text, to_timestamp((swap."timestamp")::double precision)))::date);
 
 
 --
@@ -196,103 +257,6 @@
 
 
 --
--- Name: daily_router_tvl; Type: VIEW; Schema: public; Owner: -
---
-
-CREATE VIEW public.daily_router_tvl AS
- SELECT latest_transfer.latest_transfer_day,
-    router_tvl.asset,
-    router_tvl.router_address AS router,
-    router_tvl.tvl
-   FROM (( SELECT rb.local AS asset,
-            rb.router_address,
-            sum(rb.balance) AS tvl
-           FROM public.routers_with_balances rb
-          GROUP BY rb.local, rb.router_address) router_tvl
-     CROSS JOIN ( SELECT max((date_trunc('day'::text, to_timestamp((tf.xcall_timestamp)::double precision)))::date) AS latest_transfer_day
-           FROM public.transfers tf) latest_transfer);
-
-
---
--- Name: stableswap_exchanges; Type: TABLE; Schema: public; Owner: -
---
-
-CREATE TABLE public.stableswap_exchanges (
-    id character varying(255) NOT NULL,
-    pool_id character(66) NOT NULL,
-    domain character varying(255) NOT NULL,
-    buyer character(42) NOT NULL,
-    bought_id integer NOT NULL,
-    sold_id integer NOT NULL,
-    tokens_sold numeric NOT NULL,
-    tokens_bought numeric NOT NULL,
-    block_number integer NOT NULL,
-    transaction_hash character(66) NOT NULL,
-    "timestamp" integer NOT NULL,
-    balances numeric[] DEFAULT ARRAY[]::numeric[] NOT NULL
-);
-
-
---
--- Name: stableswap_pool_events; Type: TABLE; Schema: public; Owner: -
---
-
-CREATE TABLE public.stableswap_pool_events (
-    id character varying(255) NOT NULL,
-    pool_id character(66) NOT NULL,
-    domain character varying(255) NOT NULL,
-    provider character(42) NOT NULL,
-    action public.action_type DEFAULT 'Add'::public.action_type NOT NULL,
-    pooled_tokens text[],
-    pool_token_decimals integer[],
-    token_amounts numeric[],
-    balances numeric[],
-    lp_token_amount numeric NOT NULL,
-    lp_token_supply numeric NOT NULL,
-    block_number integer NOT NULL,
-    transaction_hash character(66) NOT NULL,
-    "timestamp" integer NOT NULL
-);
-
-
---
--- Name: daily_swap_tvl; Type: VIEW; Schema: public; Owner: -
---
-
-CREATE VIEW public.daily_swap_tvl AS
- SELECT e.pool_id,
-    e.domain,
-    (date_trunc('day'::text, to_timestamp((e."timestamp")::double precision)))::date AS day,
-    ARRAY( SELECT unnest((array_agg(e.balances ORDER BY e."timestamp" DESC))[1:1]) AS unnest) AS balances
-   FROM ( SELECT stableswap_pool_events.pool_id,
-            stableswap_pool_events.domain,
-            stableswap_pool_events.balances,
-            stableswap_pool_events."timestamp"
-           FROM public.stableswap_pool_events
-        UNION ALL
-         SELECT stableswap_exchanges.pool_id,
-            stableswap_exchanges.domain,
-            stableswap_exchanges.balances,
-            stableswap_exchanges."timestamp"
-           FROM public.stableswap_exchanges) e
-  GROUP BY e.pool_id, e.domain, ((date_trunc('day'::text, to_timestamp((e."timestamp")::double precision)))::date);
-
-
---
--- Name: daily_swap_volume; Type: VIEW; Schema: public; Owner: -
---
-
-CREATE VIEW public.daily_swap_volume AS
- SELECT swap.pool_id,
-    swap.domain,
-    (date_trunc('day'::text, to_timestamp((swap."timestamp")::double precision)))::date AS swap_day,
-    sum(((swap.tokens_sold + swap.tokens_bought) / (2)::numeric)) AS volume,
-    count(swap.pool_id) AS swap_count
-   FROM public.stableswap_exchanges swap
-  GROUP BY swap.pool_id, swap.domain, ((date_trunc('day'::text, to_timestamp((swap."timestamp")::double precision)))::date);
-
-
---
 -- Name: daily_transfer_metrics; Type: VIEW; Schema: public; Owner: -
 --
 
@@ -543,6 +507,38 @@
     sent_task_id character(66),
     relayer_type text
 );
+
+
+--
+-- Name: routers; Type: TABLE; Schema: public; Owner: -
+--
+
+CREATE TABLE public.routers (
+    address character(42) NOT NULL
+);
+
+
+--
+-- Name: routers_with_balances; Type: VIEW; Schema: public; Owner: -
+--
+
+CREATE VIEW public.routers_with_balances AS
+ SELECT routers.address,
+    asset_balances.asset_canonical_id,
+    asset_balances.asset_domain,
+    asset_balances.router_address,
+    asset_balances.balance,
+    assets.local,
+    assets.adopted,
+    assets.canonical_id,
+    assets.canonical_domain,
+    assets.domain,
+    assets.key,
+    assets.id,
+    asset_balances.fees_earned
+   FROM ((public.routers
+     LEFT JOIN public.asset_balances ON ((routers.address = asset_balances.router_address)))
+     LEFT JOIN public.assets ON (((asset_balances.asset_canonical_id = assets.canonical_id) AND ((asset_balances.asset_domain)::text = (assets.domain)::text))));
 
 
 --
@@ -749,6 +745,14 @@
 
 
 --
+-- Name: daily_router_tvl daily_router_tvl_pkey; Type: CONSTRAINT; Schema: public; Owner: -
+--
+
+ALTER TABLE ONLY public.daily_router_tvl
+    ADD CONSTRAINT daily_router_tvl_pkey PRIMARY KEY (id);
+
+
+--
 -- Name: merkle_cache merkle_cache_pkey; Type: CONSTRAINT; Schema: public; Owner: -
 --
 
@@ -956,8 +960,5 @@
     ('20230207104528'),
     ('20230209013027'),
     ('20230209043516'),
-<<<<<<< HEAD
-    ('20230213141356');
-=======
-    ('20230214014310');
->>>>>>> 7eaecf87
+    ('20230213141356'),
+    ('20230214014310');