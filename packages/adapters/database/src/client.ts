import {
  XTransfer,
  XTransferStatus,
  RouterBalance,
  convertFromDbTransfer,
  XMessage,
  RootMessage,
  convertFromDbMessage,
  convertFromDbRootMessage,
  convertFromDbAggregatedRoot,
  convertFromDbPropagatedRoot,
  convertFromDbReceivedAggregateRoot,
  AggregatedRoot,
  PropagatedRoot,
  ReceivedAggregateRoot,
  StableSwapPool,
  StableSwapExchange,
  XTransferErrorStatus,
  StableSwapPoolEvent,
  RouterDailyTVL,
  SlippageUpdate,
<<<<<<< HEAD
  Asset,
=======
  XTransferMessageStatus,
>>>>>>> 8ca06584
} from "@connext/nxtp-utils";
import { Pool } from "pg";
import * as db from "zapatos/db";
import { conditions as dc } from "zapatos/db";
import type * as s from "zapatos/schema";
import { BigNumber } from "ethers";

import { pool } from "./index";

// Max execution time backoff for a transfer
const maxBackoff = 86400 * 7;

const convertToDbTransfer = (transfer: XTransfer): s.transfers.Insertable => {
  return {
    transfer_id: transfer.transferId,
    message_hash: transfer.origin?.messageHash,

    // xparams: call_params
    origin_domain: transfer.xparams!.originDomain,
    destination_domain: transfer.xparams!.destinationDomain,
    canonical_domain: transfer.xparams?.canonicalDomain,
    to: transfer.xparams?.to,
    delegate: transfer.xparams?.delegate,
    receive_local: transfer.xparams?.receiveLocal,
    call_data: transfer.xparams?.callData,
    slippage: transfer.xparams?.slippage as any,
    origin_sender: transfer.xparams?.originSender,
    bridged_amt: transfer.xparams?.bridgedAmt,
    normalized_in: transfer.xparams?.normalizedIn,
    nonce: transfer.xparams?.nonce,
    canonical_id: transfer.xparams?.canonicalId,
    relayer_fees: transfer.origin?.relayerFees,
    error_status: transfer.origin?.errorStatus,
    message_status: transfer.origin?.messageStatus,
    origin_chain: transfer.origin?.chain,
    origin_transacting_asset: transfer.origin?.assets.transacting.asset,
    origin_transacting_amount: transfer.origin?.assets.transacting.amount,
    origin_bridged_asset: transfer.origin?.assets.bridged.asset,
    origin_bridged_amount: transfer.origin?.assets.bridged.amount,
    xcall_caller: transfer.origin?.xcall.caller,
    xcall_transaction_hash: transfer.origin?.xcall?.transactionHash,
    xcall_timestamp: transfer.origin?.xcall?.timestamp,
    xcall_gas_price: transfer.origin?.xcall?.gasPrice,
    xcall_gas_limit: transfer.origin?.xcall?.gasLimit,
    xcall_block_number: transfer.origin?.xcall?.blockNumber,
    xcall_tx_origin: transfer.origin?.xcall?.txOrigin,

    destination_chain: transfer.destination?.chain,
    status: transfer.destination?.status,
    routers: transfer.destination?.routers,
    destination_transacting_asset: transfer.destination?.assets.transacting?.asset,
    destination_transacting_amount: transfer.destination?.assets.transacting?.amount,
    destination_local_asset: transfer.destination?.assets.local?.asset,
    destination_local_amount: transfer.destination?.assets.local?.amount,

    execute_caller: transfer.destination?.execute?.caller,
    execute_transaction_hash: transfer.destination?.execute?.transactionHash,
    execute_timestamp: transfer.destination?.execute?.timestamp,
    execute_gas_price: transfer.destination?.execute?.gasPrice,
    execute_gas_limit: transfer.destination?.execute?.gasLimit,
    execute_block_number: transfer.destination?.execute?.blockNumber,
    execute_origin_sender: transfer.destination?.execute?.originSender,
    execute_tx_origin: transfer.destination?.execute?.txOrigin,

    reconcile_caller: transfer.destination?.reconcile?.caller,
    reconcile_transaction_hash: transfer.destination?.reconcile?.transactionHash,
    reconcile_timestamp: transfer.destination?.reconcile?.timestamp,
    reconcile_gas_price: transfer.destination?.reconcile?.gasPrice,
    reconcile_gas_limit: transfer.destination?.reconcile?.gasLimit,
    reconcile_block_number: transfer.destination?.reconcile?.blockNumber,
    reconcile_tx_origin: transfer.destination?.reconcile?.txOrigin,
  };
};

const convertToDbMessage = (message: XMessage): s.messages.Insertable => {
  return {
    leaf: message.leaf,
    origin_domain: message.originDomain,
    destination_domain: message.destinationDomain,
    index: message.origin?.index,
    root: message.origin?.root,
    message: message.origin?.message,
    processed: message.destination?.processed,
    return_data: message.destination?.returnData,
  };
};

const convertToDbRootMessage = (message: RootMessage, type: "sent" | "processed"): s.root_messages.Insertable => {
  return {
    id: message.id,
    spoke_domain: message.spokeDomain,
    hub_domain: message.hubDomain,
    root: message.root,
    caller: message.caller,
    sent_transaction_hash: type === "sent" ? message.transactionHash : undefined,
    processed_transaction_hash: type === "processed" ? message.transactionHash : undefined,
    processed: type === "processed" || message.spokeDomain === message.hubDomain ? true : message.processed,
    sent_timestamp: message.timestamp,
    gas_price: message.gasPrice as any,
    gas_limit: message.gasLimit as any,
    block_number: message.blockNumber,
    leaf_count: message.count,
    sent_task_id: message.sentTaskId,
    sent_timestamp_secs: message.sentTimestamp,
    relayer_type: message.relayerType,
  };
};

const convertToDbAggregatedRoot = (root: AggregatedRoot): s.aggregated_roots.Insertable => {
  return {
    id: root.id,
    domain: root.domain,
    received_root: root.receivedRoot,
    domain_index: root.index,
  };
};

const convertToDbPropagatedRoot = (root: PropagatedRoot): s.propagated_roots.Insertable => {
  return {
    id: root.id,
    aggregate_root: root.aggregate,
    domains_hash: root.domainsHash,
    leaf_count: root.count,
  };
};

const convertToDbReceivedAggregateRoot = (root: ReceivedAggregateRoot): s.received_aggregate_roots.Insertable => {
  return {
    id: root.id,
    domain: root.domain,
    root: root.root,
    block_number: root.blockNumber,
  };
};

const convertToDbStableSwapPool = (pool: StableSwapPool): s.stableswap_pools.Insertable => {
  return {
    key: pool.key,
    domain: pool.domain,
    is_active: pool.isActive,
    lp_token: pool.lpToken,
    initial_a: pool.initialA,
    future_a: pool.futureA,
    initial_a_time: pool.initialATime,
    future_a_time: pool.futureATime,
    swap_fee: pool.swapFee as any,
    admin_fee: pool.adminFee as any,
    pooled_tokens: pool.pooledTokens,
    token_precision_multipliers: pool.tokenPrecisionMultipliers,
    pool_token_decimals: pool.poolTokenDecimals,
    balances: pool.balances,
    virtual_price: pool.virtualPrice,
    invariant: pool.invariant,
    lp_token_supply: pool.lpTokenSupply,
  };
};

const convertToDbStableSwapExchange = (exchange: StableSwapExchange): s.stableswap_exchanges.Insertable => {
  return {
    id: exchange.id,
    pool_id: exchange.poolId,
    domain: exchange.domain,
    buyer: exchange.buyer,
    bought_id: exchange.boughtId,
    sold_id: exchange.soldId,
    tokens_sold: exchange.tokensSold,
    tokens_bought: exchange.tokensBought,
    balances: exchange.balances,
    fee: exchange.fee,
    block_number: exchange.blockNumber,
    transaction_hash: exchange.transactionHash,
    timestamp: exchange.timestamp,
  };
};

const convertToDbStableSwapPoolEvent = (event: StableSwapPoolEvent): s.stableswap_pool_events.Insertable => {
  return {
    id: event.id,
    pool_id: event.poolId,
    domain: event.domain,
    action: event.action,
    provider: event.provider,
    pooled_tokens: event.pooledTokens,
    pool_token_decimals: event.poolTokenDecimals,
    token_amounts: event.tokenAmounts,
    balances: event.balances,
    fees: event.fees,
    lp_token_amount: event.lpTokenAmount,
    lp_token_supply: event.lpTokenSupply,
    block_number: event.blockNumber,
    transaction_hash: event.transactionHash,
    timestamp: event.timestamp,
  };
};

const convertToDbRouterDailyTVL = (tvl: RouterDailyTVL): s.daily_router_tvl.Insertable => {
  return {
    id: tvl.id,
    domain: tvl.domain,
    asset: tvl.asset,
    router: tvl.router,
    day: new Date(tvl.timestamp * 1000),
    balance: tvl.balance,
  };
};

const sanitizeNull = (obj: { [s: string]: any }): any => {
  return Object.fromEntries(Object.entries(obj).filter(([_, v]) => v != null));
};

export const saveTransfers = async (
  xtransfers: XTransfer[],
  _pool?: Pool | db.TxnClientForRepeatableRead,
): Promise<void> => {
  const poolToUse = _pool ?? pool;
  let transfers: s.transfers.Insertable[] = xtransfers.map(convertToDbTransfer).map(sanitizeNull);

  const dbTransfers = await getTransfersByTransferIds(
    xtransfers.map((xtransfer) => xtransfer.transferId),
    poolToUse,
  );

  transfers = transfers.map((_transfer) => {
    const dbTransfer = dbTransfers.find((dbTransfer) => dbTransfer.transfer_id === _transfer.transfer_id);

    if (dbTransfer !== undefined) {
      // Special handling as boolean fields defualt to false, when upstream subgraph data is null
      _transfer.receive_local = dbTransfer?.receive_local || _transfer.receive_local;
    }

    if (_transfer.status === undefined) {
      _transfer.status = dbTransfer?.status ? dbTransfer.status : XTransferStatus.XCalled;
    } else if (
      _transfer.status == XTransferStatus.Executed ||
      _transfer.status == XTransferStatus.CompletedFast ||
      _transfer.status == XTransferStatus.CompletedSlow
    ) {
      _transfer.error_status = undefined;
    }

    if (!_transfer.message_status) {
      _transfer.message_status = dbTransfer ? dbTransfer.message_status : XTransferMessageStatus.XCalled;
    }

    const transfer: s.transfers.Insertable = { ...dbTransfer, ..._transfer };
    return transfer;
  });

  // TODO: Perfomance implications to be evaluated. Upgrade to batching of configured batch size N.
  await db.upsert("transfers", transfers, ["transfer_id"]).run(poolToUse);
};

export const saveMessages = async (
  xMessages: XMessage[],
  _pool?: Pool | db.TxnClientForRepeatableRead,
): Promise<void> => {
  // The `xMessages` are the ones retrieved only from the origin or destination domain
  const poolToUse = _pool ?? pool;
  const messages: s.messages.Insertable[] = xMessages.map(convertToDbMessage).map(sanitizeNull);

  await db.upsert("messages", messages, ["leaf"]).run(poolToUse);
};

export const saveSentRootMessages = async (
  _messages: RootMessage[],
  _pool?: Pool | db.TxnClientForRepeatableRead,
): Promise<void> => {
  const poolToUse = _pool ?? pool;
  const messages: s.root_messages.Insertable[] = _messages
    .map((m) => convertToDbRootMessage(m, "sent"))
    .map(sanitizeNull);

  // use upsert here. if the message exists, we don't want to overwrite anything, just add the sent tx hash
  await db
    .upsert("root_messages", messages, ["id"], {
      updateColumns: ["sent_transaction_hash", "sent_timestamp_secs", "sent_task_id", "relayer_type"],
    })
    .run(poolToUse);
};

export const saveProcessedRootMessages = async (
  _messages: RootMessage[],
  _pool?: Pool | db.TxnClientForRepeatableRead,
): Promise<void> => {
  const poolToUse = _pool ?? pool;
  const messages: s.root_messages.Insertable[] = _messages
    .map((m) => convertToDbRootMessage(m, "processed"))
    .map(sanitizeNull);

  // upsert to set processed tx hash and processed boolean only
  await db
    .upsert("root_messages", messages, ["id"], {
      updateColumns: ["processed_transaction_hash", "processed"],
    })
    .run(poolToUse);

  // update `processed` to true for previous root messages.
  for (const message of _messages) {
    const spoke_domain = message.spokeDomain;
    await db
      .update(
        "root_messages",
        { processed: true },
        { processed: false, spoke_domain, sent_timestamp: dc.lte(message.timestamp) },
      )
      .run(poolToUse);
  }
};

export const getRootMessages = async (
  processed: boolean | undefined,
  limit = 100,
  orderDirection: "ASC" | "DESC" = "ASC",
  _pool?: Pool | db.TxnClientForRepeatableRead,
): Promise<RootMessage[]> => {
  const poolToUse = _pool ?? pool;
  const messages = await db
    .select("root_messages", processed === undefined ? {} : { processed }, {
      limit,
      order: { by: "block_number", direction: orderDirection },
    })
    .run(poolToUse);
  return messages.map(convertFromDbRootMessage);
};

export const saveAggregatedRoots = async (
  _roots: AggregatedRoot[],
  _pool?: Pool | db.TxnClientForRepeatableRead,
): Promise<void> => {
  const poolToUse = _pool ?? pool;
  const roots: s.aggregated_roots.Insertable[] = _roots.map((r) => convertToDbAggregatedRoot(r)).map(sanitizeNull);

  // If the root exists, we don't want to overwrite anything
  await db.upsert("aggregated_roots", roots, ["domain", "domain_index"], { updateColumns: [] }).run(poolToUse);
};

export const savePropagatedRoots = async (
  _roots: PropagatedRoot[],
  _pool?: Pool | db.TxnClientForRepeatableRead,
): Promise<void> => {
  const poolToUse = _pool ?? pool;
  const roots: s.propagated_roots.Insertable[] = _roots.map((r) => convertToDbPropagatedRoot(r)).map(sanitizeNull);

  // use upsert here. if the root exists, we don't want to overwrite anything
  await db.upsert("propagated_roots", roots, ["id"], { updateColumns: [] }).run(poolToUse);
};

export const saveCheckPoint = async (
  check: string,
  point: number,
  _pool?: Pool | db.TxnClientForRepeatableRead,
): Promise<void> => {
  const poolToUse = _pool ?? pool;
  const checkpoint = { check_name: check, check_point: point };

  await db.upsert("checkpoints", checkpoint, ["check_name"]).run(poolToUse);
};

export const getCheckPoint = async (
  check_name: string,
  _pool?: Pool | db.TxnClientForRepeatableRead,
): Promise<number> => {
  const poolToUse = _pool ?? pool;

  const result = await db.selectOne("checkpoints", { check_name }).run(poolToUse);
  return BigNumber.from(result?.check_point ?? 0).toNumber();
};

export const getTransferByTransferId = async (
  transfer_id: string,
  _pool?: Pool | db.TxnClientForRepeatableRead,
): Promise<XTransfer | undefined> => {
  const poolToUse = _pool ?? pool;

  const x = await db.selectOne("transfers", { transfer_id }).run(poolToUse);
  return x ? convertFromDbTransfer(x) : undefined;
};

export const getTransfersByTransferIds = async (
  transfer_ids: string[],
  _pool?: Pool | db.TxnClientForRepeatableRead,
): Promise<s.transfers.JSONSelectable[]> => {
  const poolToUse = _pool ?? pool;

  const x = await db.select("transfers", { transfer_id: db.conditions.isIn(transfer_ids) }).run(poolToUse);
  return x;
};

export const getTransfersByStatus = async (
  status: XTransferStatus,
  limit: number,
  offset = 0,
  orderDirection: "ASC" | "DESC" = "ASC",
  _pool?: Pool | db.TxnClientForRepeatableRead,
): Promise<XTransfer[]> => {
  const poolToUse = _pool ?? pool;

  const x = await db
    .select(
      "transfers",
      { status },
      { limit, offset, order: { by: "nonce", direction: orderDirection, nulls: "LAST" } },
    )
    .run(poolToUse);
  return x.map(convertFromDbTransfer);
};

export const getTransfersWithOriginPending = async (
  domain: string,
  limit: number,
  orderDirection: "ASC" | "DESC" = "ASC",
  _pool?: Pool | db.TxnClientForRepeatableRead,
): Promise<string[]> => {
  const poolToUse = _pool ?? pool;

  const transfers = await db
    .select("transfers", db.sql<s.transfers.SQL>`${{ origin_domain: domain }} AND xcall_timestamp IS NULL`, {
      limit,
      order: { by: "update_time", direction: orderDirection },
    })
    .run(poolToUse);

  const transfer_ids = transfers.map((transfer) => transfer.transfer_id);
  return transfer_ids;
};

export const getTransfersWithDestinationPending = async (
  domain: string,
  limit: number,
  orderDirection: "ASC" | "DESC" = "ASC",
  _pool?: Pool | db.TxnClientForRepeatableRead,
): Promise<string[]> => {
  const poolToUse = _pool ?? pool;

  const transfers = await db
    .select(
      "transfers",
      db.sql<s.transfers.SQL>`
      (${{ destination_domain: domain }} 
      OR "destination_domain" IS NULL)
      AND ("xcall_timestamp" IS NOT NULL AND ("execute_timestamp" IS NULL 
      OR "reconcile_timestamp" IS NULL))
      `,
      { order: { by: "update_time", direction: orderDirection }, limit },
    )
    .run(poolToUse);

  const transfer_ids = transfers.map((transfer) => transfer.transfer_id);
  return transfer_ids;
};

export const getCompletedTransfersByMessageHashes = async (
  message_hashes: string[],
  _pool?: Pool | db.TxnClientForRepeatableRead,
): Promise<XTransfer[]> => {
  const poolToUse = _pool ?? pool;

  const x = await db
    .select("transfers", {
      message_hash: db.conditions.isIn(message_hashes),
      status: db.conditions.isIn([
        XTransferStatus.CompletedFast,
        XTransferStatus.CompletedSlow,
        XTransferStatus.Reconciled,
      ]),
    })
    .run(poolToUse);
  return x.map(convertFromDbTransfer);
};

export const saveRouterBalances = async (
  routerBalances: RouterBalance[],
  _pool?: Pool | db.TxnClientForRepeatableRead,
): Promise<void> => {
  const poolToUse = _pool ?? pool;
  const routers: s.routers.Insertable[] = routerBalances.map((router) => {
    return { address: router.router };
  });

  await db.upsert("routers", routers, ["address"], { updateColumns: db.doNothing }).run(poolToUse);

  for (const router of routers) {
    const balances = (routerBalances.find((r) => r.router === router.address) ?? {}).assets ?? [];
    const dbBalances: { balance: s.asset_balances.Insertable; asset: s.assets.Insertable }[] = balances.map((b) => {
      return {
        balance: {
          asset_canonical_id: b.canonicalId,
          asset_domain: b.domain,
          router_address: router.address,
          // eslint-disable-next-line @typescript-eslint/no-unnecessary-type-assertion
          balance: b.balance as any,
          locked: b.locked as any,
          supplied: b.supplied as any,
          removed: b.removed as any,
          fees_earned: b.feesEarned as any,
        },
        asset: {
          key: b.key,
          id: b.id,
          decimal: b.decimal as any,
          local: b.localAsset,
          adopted: b.adoptedAsset,
          canonical_id: b.canonicalId,
          canonical_domain: b.canonicalDomain,
          domain: b.domain,
        },
      };
    });

    await db
      .upsert(
        "assets",
        dbBalances.map((b) => b.asset),
        ["canonical_id", "domain"],
      )
      .run(poolToUse);

    await db
      .upsert(
        "asset_balances",
        dbBalances.map((b) => b.balance),
        ["asset_canonical_id", "asset_domain", "router_address"],
      )
      .run(poolToUse);
  }
};

export const saveAssets = async (assets: Asset[], _pool?: Pool | db.TxnClientForRepeatableRead): Promise<void> => {
  const poolToUse = _pool ?? pool;
  const dbAssets: s.assets.Insertable[] = assets.map((asset) => {
    return {
      key: asset.key,
      id: asset.id,
      decimal: asset.decimal as any,
      local: asset.localAsset,
      adopted: asset.adoptedAsset,
      canonical_id: asset.canonicalId,
      canonical_domain: asset.canonicalDomain,
      domain: asset.domain,
    };
  });
  await db.upsert("assets", dbAssets, ["canonical_id", "domain"]).run(poolToUse);
};

export const transaction = async (
  callback: (client: db.TxnClientForRepeatableRead) => Promise<void>,
): Promise<void> => {
  db.repeatableRead(pool, async (txnClient) => callback(txnClient));
};

export const getUnProcessedMessages = async (
  origin_domain: string,
  limit = 100,
  offset = 0,
  orderDirection: "ASC" | "DESC" = "ASC",
  _pool?: Pool | db.TxnClientForRepeatableRead,
): Promise<XMessage[]> => {
  const poolToUse = _pool ?? pool;
  const messages = await db
    .select(
      "messages",
      { processed: false, origin_domain },
      {
        limit,
        offset,
        order: { by: "index", direction: orderDirection },
      },
    )
    .run(poolToUse);
  return messages.map(convertFromDbMessage);
};

export const getUnProcessedMessagesByIndex = async (
  origin_domain: string,
  destination_domain: string,
  index: number,
  offset: number,
  limit = 100,
  orderDirection: "ASC" | "DESC" = "ASC",
  _pool?: Pool | db.TxnClientForRepeatableRead,
): Promise<XMessage[]> => {
  const poolToUse = _pool ?? pool;
  const messages = await db
    .select(
      "messages",
      { processed: false, origin_domain: origin_domain, destination_domain: destination_domain, index: dc.lte(index) },
      { offset, limit, order: { by: "index", direction: orderDirection } },
    )
    .run(poolToUse);
  return messages.map(convertFromDbMessage);
};

export const getMessageByLeaf = async (
  origin_domain: string,
  leaf: string,
  _pool?: Pool | db.TxnClientForRepeatableRead,
): Promise<XMessage | undefined> => {
  const poolToUse = _pool ?? pool;
  const message = await db.selectOne("messages", { origin_domain, leaf }).run(poolToUse);

  return message ? convertFromDbMessage(message) : undefined;
};

export const getAggregateRoot = async (
  messageRoot: string,
  _pool?: Pool | db.TxnClientForRepeatableRead,
): Promise<string | undefined> => {
  const poolToUse = _pool ?? pool;
  // Get the most recent unprocessed propagated root
  const root = await db
    .selectOne(
      "aggregated_roots",
      { received_root: messageRoot },
      { limit: 1, order: { by: "domain_index", direction: "DESC" } },
    )
    .run(poolToUse);
  if (!root) return undefined;

  // NOTE: id is made up of propagated_root and aggregateRoot index in subgraph ==> id = `${propagated_root}-${index}`
  const aggregateRootId = convertFromDbAggregatedRoot(root).id;
  return aggregateRootId.split("-")[0] ?? undefined;
};

export const getAggregateRootCount = async (
  aggreateRoot: string,
  _pool?: Pool | db.TxnClientForRepeatableRead,
): Promise<number | undefined> => {
  const poolToUse = _pool ?? pool;
  // Get the leaf count at the aggregated root
  const root = await db.selectOne("propagated_roots", { aggregate_root: aggreateRoot }).run(poolToUse);
  return root ? convertFromDbPropagatedRoot(root).count : undefined;
};

export const getMessageRootIndex = async (
  domain: string,
  messageRoot: string,
  _pool?: Pool | db.TxnClientForRepeatableRead,
): Promise<number | undefined> => {
  const poolToUse = _pool ?? pool;
  // Find the index emitted from the RootAggregated event
  const root = await db.selectOne("aggregated_roots", { domain: domain, received_root: messageRoot }).run(poolToUse);
  return root ? convertFromDbAggregatedRoot(root).index : undefined;
};

export const getLatestMessageRoot = async (
  spoke_domain: string,
  aggregate_root: string,
  _pool?: Pool | db.TxnClientForRepeatableRead,
): Promise<RootMessage | undefined> => {
  const poolToUse = _pool ?? pool;

  type rootPropagatedSQL = s.root_messages.SQL | s.propagated_roots.SQL;
  type rootPropagatedSelectable = s.root_messages.Selectable & { author: s.propagated_roots.Selectable };

  const root = await db.sql<
    rootPropagatedSQL,
    rootPropagatedSelectable[]
  >`select * from ${"root_messages"} where ${"root"} in (select received_root from aggregated_roots where domain_index < (select leaf_count from propagated_roots where ${{
    aggregate_root,
  }})) and ${{
    spoke_domain,
  }} order by ${"leaf_count"} desc nulls last limit 1`.run(poolToUse);
  return root.length > 0 ? convertFromDbRootMessage(root[0]) : undefined;
};

export const getLatestAggregateRoot = async (
  domain: string,
  orderDirection: "ASC" | "DESC" = "DESC",
  _pool?: Pool | db.TxnClientForRepeatableRead,
): Promise<ReceivedAggregateRoot | undefined> => {
  const poolToUse = _pool ?? pool;
  const root = await db
    .selectOne(
      "received_aggregate_roots",
      { domain: domain },
      { limit: 1, order: { by: "block_number", direction: orderDirection } },
    )
    .run(poolToUse);
  return root ? convertFromDbReceivedAggregateRoot(root) : undefined;
};

export const getAggregateRootByRootAndDomain = async (
  domain: string,
  aggregatedRoot: string,
  orderDirection: "ASC" | "DESC" = "DESC",
  _pool?: Pool | db.TxnClientForRepeatableRead,
): Promise<ReceivedAggregateRoot | undefined> => {
  const poolToUse = _pool ?? pool;
  const root = await db
    .selectOne(
      "received_aggregate_roots",
      { domain: domain, root: aggregatedRoot },
      { limit: 1, order: { by: "block_number", direction: orderDirection } },
    )
    .run(poolToUse);
  return root ? convertFromDbReceivedAggregateRoot(root) : undefined;
};

export const getMessageRootAggregatedFromIndex = async (
  spoke_domain: string,
  index: number,
  _pool?: Pool | db.TxnClientForRepeatableRead,
): Promise<RootMessage | undefined> => {
  const poolToUse = _pool ?? pool;
  // Find the first published outbound root that contains the index, for a given domain
  const root = await db.sql<
    s.root_messages.SQL,
    s.root_messages.Selectable[]
  >`select * from ${"root_messages"} where ${"root"} in (select received_root from aggregated_roots) and ${{
    spoke_domain,
  }} and ${{ leaf_count: dc.gte(index) }} order by ${"leaf_count"} asc nulls last limit 1`.run(poolToUse);
  return root.length > 0 ? convertFromDbRootMessage(root[0]) : undefined;
};

export const getMessageRootsFromIndex = async (
  spoke_domain: string,
  index: number,
  _pool?: Pool | db.TxnClientForRepeatableRead,
): Promise<RootMessage[]> => {
  const poolToUse = _pool ?? pool;
  // Find the first published outbound root that contains the index, for a given domain
  const root = await db.sql<
    s.root_messages.SQL,
    s.root_messages.Selectable[]
  >`select * from ${"root_messages"} where ${{
    spoke_domain,
  }} and ${{ leaf_count: dc.gte(index) }} order by ${"leaf_count"} asc nulls last limit 10`.run(poolToUse);
  return root.length > 0 ? root.map(convertFromDbRootMessage) : [];
};

export const getMessageRootCount = async (
  domain: string,
  messageRoot: string,
  _pool?: Pool | db.TxnClientForRepeatableRead,
): Promise<number | undefined> => {
  const poolToUse = _pool ?? pool;
  // Find the index of the last message in the published messageRoot.
  // This will be the count at the time messageRoot was sent
  const message = await db.selectOne("messages", { origin_domain: domain, root: messageRoot }).run(poolToUse);
  return message ? convertFromDbMessage(message).origin?.index : undefined;
};

export const getSpokeNode = async (
  domain: string,
  index: number,
  count: number,
  _pool?: Pool | db.TxnClientForRepeatableRead,
): Promise<string | undefined> => {
  const poolToUse = _pool ?? pool;
  const message = await db
    .selectOne("messages", { origin_domain: domain, index: dc.and(dc.eq(index), dc.lt(count)) })
    .run(poolToUse);
  return message ? convertFromDbMessage(message).leaf : undefined;
};

export const getSpokeNodes = async (
  domain: string,
  start: number,
  end: number,
  count: number,
  _pool?: Pool | db.TxnClientForRepeatableRead,
): Promise<string[]> => {
  const poolToUse = _pool ?? pool;
  const messages = await db
    .select(
      "messages",
      { origin_domain: domain, index: dc.and(dc.gte(start), dc.lte(end), dc.lt(count)) },
      { order: { by: "index", direction: "ASC" } },
    )
    .run(poolToUse);
  return messages.map((message) => convertFromDbMessage(message).leaf);
};

export const getHubNode = async (
  index: number,
  count: number,
  _pool?: Pool | db.TxnClientForRepeatableRead,
): Promise<string | undefined> => {
  const poolToUse = _pool ?? pool;
  const root = await db
    .selectOne("aggregated_roots", { domain_index: dc.and(dc.eq(index), dc.lt(count)) })
    .run(poolToUse);
  return root ? convertFromDbAggregatedRoot(root).receivedRoot : undefined;
};

export const getHubNodes = async (
  start: number,
  end: number,
  count: number,
  _pool?: Pool | db.TxnClientForRepeatableRead,
): Promise<string[]> => {
  const poolToUse = _pool ?? pool;
  const roots = await db
    .select(
      "aggregated_roots",
      { domain_index: dc.and(dc.gte(start), dc.lte(end), dc.lt(count)) },
      { order: { by: "domain_index", direction: "ASC" } },
    )
    .run(poolToUse);
  return roots.map((root) => convertFromDbAggregatedRoot(root).receivedRoot);
};

export const getRoot = async (
  domain: string,
  path: string,
  _pool?: Pool | db.TxnClientForRepeatableRead,
): Promise<string | undefined> => {
  const poolToUse = _pool ?? pool;
  const root = await db.selectOne("merkle_cache", { domain: domain, domain_path: path }).run(poolToUse);
  return root?.tree_root;
};

export const putRoot = async (
  domain: string,
  path: string,
  hash: string,
  _pool?: Pool | db.TxnClientForRepeatableRead,
): Promise<void> => {
  const poolToUse = _pool ?? pool;
  const root = { domain: domain, domain_path: path, tree_root: hash };
  await db.upsert("merkle_cache", root, ["domain", "domain_path"], { updateColumns: [] }).run(poolToUse);
};

export const saveReceivedAggregateRoot = async (
  _roots: ReceivedAggregateRoot[],
  _pool?: Pool | db.TxnClientForRepeatableRead,
): Promise<void> => {
  const poolToUse = _pool ?? pool;
  const roots: s.received_aggregate_roots.Insertable[] = _roots
    .map((m) => convertToDbReceivedAggregateRoot(m))
    .map(sanitizeNull);

  await db.upsert("received_aggregate_roots", roots, ["root", "domain"]).run(poolToUse);
};

/**
 * Uses an exponential backoff forumla to increase the backoff time for a transfer execution.
 * @param transferId
 * @param _pool
 * @returns
 */
export const increaseBackoff = async (
  transferId: string,
  _pool?: Pool | db.TxnClientForRepeatableRead,
): Promise<void> => {
  const poolToUse = _pool ?? pool;
  const transfer = await db.selectOne("transfers", { transfer_id: transferId }).run(poolToUse);
  if (!transfer) {
    return;
  }
  const backoff = Math.min(transfer.backoff * 2, maxBackoff);
  const next_execution_timestamp = Math.floor(Date.now() / 1000) + backoff;
  await db.update("transfers", { backoff, next_execution_timestamp }, { transfer_id: transferId }).run(poolToUse);
};

export const resetBackoffs = async (
  transferIds: string[],
  _pool?: Pool | db.TxnClientForRepeatableRead,
): Promise<void> => {
  const poolToUse = _pool ?? pool;
  const backoff = 32;
  await db
    .update("transfers", { backoff, next_execution_timestamp: 0 }, { transfer_id: dc.isIn(transferIds) })
    .run(poolToUse);
};

export const saveStableSwapPool = async (
  _swapPools: StableSwapPool[],
  _pool?: Pool | db.TxnClientForRepeatableRead,
): Promise<void> => {
  const poolToUse = _pool ?? pool;
  const pools: s.stableswap_pools.Insertable[] = _swapPools.map((m) => convertToDbStableSwapPool(m)).map(sanitizeNull);

  await db.upsert("stableswap_pools", pools, ["key", "domain"]).run(poolToUse);
};

export const saveStableSwapExchange = async (
  _swapExchanges: StableSwapExchange[],
  _pool?: Pool | db.TxnClientForRepeatableRead,
): Promise<void> => {
  const poolToUse = _pool ?? pool;
  const exchanges: s.stableswap_exchanges.Insertable[] = _swapExchanges
    .map((m) => convertToDbStableSwapExchange(m))
    .map(sanitizeNull);

  await db.upsert("stableswap_exchanges", exchanges, ["domain", "id"]).run(poolToUse);
};

export const updateErrorStatus = async (
  transferId: string,
  error: XTransferErrorStatus,
  _pool?: Pool | db.TxnClientForRepeatableRead,
): Promise<void> => {
  const poolToUse = _pool ?? pool;
  await db.update("transfers", { error_status: error }, { transfer_id: transferId }).run(poolToUse);
};

export const saveStableSwapPoolEvent = async (
  _poolEvents: StableSwapPoolEvent[],
  _pool?: Pool | db.TxnClientForRepeatableRead,
): Promise<void> => {
  const poolToUse = _pool ?? pool;
  const poolEvents: s.stableswap_pool_events.Insertable[] = _poolEvents
    .map((m) => convertToDbStableSwapPoolEvent(m))
    .map(sanitizeNull);

  await db.upsert("stableswap_pool_events", poolEvents, ["id"]).run(poolToUse);
};

export const saveRouterDailyTVL = async (
  _tvls: RouterDailyTVL[],
  _pool?: Pool | db.TxnClientForRepeatableRead,
): Promise<void> => {
  const poolToUse = _pool ?? pool;
  const tvls: s.daily_router_tvl.Insertable[] = _tvls.map((m) => convertToDbRouterDailyTVL(m)).map(sanitizeNull);

  await db.upsert("daily_router_tvl", tvls, ["id"]).run(poolToUse);
};

export const updateSlippage = async (
  _slippageUpdates: SlippageUpdate[],
  _pool?: Pool | db.TxnClientForRepeatableRead,
): Promise<void> => {
  const poolToUse = _pool ?? pool;

  // todo can this be done in a single query?
  for (const update of _slippageUpdates) {
    await db
      .update("transfers", { updated_slippage: Number(update.slippage) }, { transfer_id: update.transferId })
      .run(poolToUse);
  }
};

export const markRootMessagesProcessed = async (
  rootMessages: RootMessage[],
  _pool?: Pool | db.TxnClientForRepeatableRead,
): Promise<void> => {
  const poolToUse = _pool ?? pool;
  const rootMessageIds = rootMessages.map((m) => m.id);
  await db.update("root_messages", { processed: true }, { id: dc.isIn(rootMessageIds) }).run(poolToUse);
};

export const updateExecuteSimulationData = async (
  transferId: string,
  executeSimulationInput: string,
  executeSimulationFrom: string,
  executeSimulationTo: string,
  executeSimulationNetwork: string,
  _pool?: Pool | db.TxnClientForRepeatableRead,
): Promise<void> => {
  const poolToUse = _pool ?? pool;

  await db
    .update(
      "transfers",
      {
        execute_simulation_input: executeSimulationInput,
        execute_simulation_from: executeSimulationFrom,
        execute_simulation_to: executeSimulationTo,
        execute_simulation_network: executeSimulationNetwork,
      },
      { transfer_id: transferId },
    )
    .run(poolToUse);
};

export const getPendingTransfersByMessageStatus = async (
  domain: string,
  offset: number,
  limit: number,
  orderDirection: "ASC" | "DESC" = "ASC",
  _pool?: Pool | db.TxnClientForRepeatableRead,
): Promise<XTransfer[]> => {
  const poolToUse = _pool ?? pool;
  const completedMessageStatus = [XTransferMessageStatus.Processed];

  const x = await db
    .select(
      "transfers",
      {
        message_status: db.conditions.or(db.conditions.isNull, db.conditions.isNotIn(completedMessageStatus)),
        origin_domain: domain,
      },
      { limit, offset, order: { by: "nonce", direction: orderDirection, nulls: "LAST" } },
    )
    .run(poolToUse);
  return x.map(convertFromDbTransfer);
};<|MERGE_RESOLUTION|>--- conflicted
+++ resolved
@@ -19,11 +19,8 @@
   StableSwapPoolEvent,
   RouterDailyTVL,
   SlippageUpdate,
-<<<<<<< HEAD
+  XTransferMessageStatus,
   Asset,
-=======
-  XTransferMessageStatus,
->>>>>>> 8ca06584
 } from "@connext/nxtp-utils";
 import { Pool } from "pg";
 import * as db from "zapatos/db";
