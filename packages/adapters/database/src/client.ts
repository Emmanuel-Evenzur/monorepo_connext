--- conflicted
+++ resolved
@@ -33,11 +33,8 @@
   StableSwapTransfer,
   StableSwapLpBalance,
   RootMessageStatus,
-<<<<<<< HEAD
   convertFromDbSpokeOptimisticRoot,
-=======
   RouterLiquidityEvent,
->>>>>>> e1c026df
 } from "@connext/nxtp-utils";
 import { Pool } from "pg";
 import * as db from "zapatos/db";
@@ -289,7 +286,6 @@
   };
 };
 
-<<<<<<< HEAD
 const convertToDbSnapshot = (snapshot: Snapshot): s.snapshots.Insertable => {
   return {
     id: snapshot.id,
@@ -319,7 +315,8 @@
     propose_timestamp: opRoot.proposeTimestamp,
     propose_task_id: opRoot.proposeTaskId ?? undefined,
     relayer_type: opRoot.relayerType ?? undefined,
-=======
+  };
+};
 const convertToDbRouterLiquidityEvent = (event: RouterLiquidityEvent): s.router_liquidity_events.Insertable => {
   return {
     id: event.id,
@@ -332,7 +329,6 @@
     transaction_hash: event.transactionHash,
     timestamp: event.timestamp,
     nonce: event.nonce,
->>>>>>> e1c026df
   };
 };
 
