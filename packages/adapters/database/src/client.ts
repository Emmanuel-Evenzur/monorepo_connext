--- conflicted
+++ resolved
@@ -24,13 +24,10 @@
   SlippageUpdate,
   XTransferMessageStatus,
   Asset,
-<<<<<<< HEAD
   OptimisticRootFinalized,
   OptimisticRootPropagated,
   SnapshotRoot,
-=======
   AssetPrice,
->>>>>>> 0ed06168
 } from "@connext/nxtp-utils";
 import { Pool } from "pg";
 import * as db from "zapatos/db";
