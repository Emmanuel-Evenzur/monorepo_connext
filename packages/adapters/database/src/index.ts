import {
  jsonifyError,
  XTransfer,
  XTransferStatus,
  RouterBalance,
  XMessage,
  RootMessage,
  Logger,
  AggregatedRoot,
  PropagatedRoot,
  ReceivedAggregateRoot,
  StableSwapPool,
  StableSwapExchange,
  XTransferErrorStatus,
  StableSwapPoolEvent,
  RouterDailyTVL,
  SlippageUpdate,
} from "@connext/nxtp-utils";
import { Pool } from "pg";
import { TxnClientForRepeatableRead } from "zapatos/db";

import {
  getTransfersByStatus,
  getTransfersWithOriginPending,
  getTransfersWithDestinationPending,
  saveTransfers,
  saveRouterBalances,
  saveMessages,
  saveSentRootMessages,
  saveProcessedRootMessages,
  saveCheckPoint,
  getCheckPoint,
  transaction,
  getRootMessages,
  saveAggregatedRoots,
  savePropagatedRoots,
  saveReceivedAggregateRoot,
  getUnProcessedMessages,
  getUnProcessedMessagesByIndex,
  getAggregateRoot,
  getAggregateRootCount,
  getMessageRootIndex,
  getLatestMessageRoot,
  getLatestAggregateRoot,
  getMessageRootFromIndex,
  getMessageRootCount,
  getSpokeNode,
  getSpokeNodes,
  getHubNode,
  getHubNodes,
  getRoot,
  putRoot,
  getCompletedTransfersByMessageHashes,
  increaseBackoff,
  saveStableSwapExchange,
  saveStableSwapPool,
  resetBackoffs,
  updateErrorStatus,
  saveStableSwapPoolEvent,
  saveRouterDailyTVL,
  updateSlippage,
<<<<<<< HEAD
  markRootMessagesProcessed,
=======
  updateExecuteSimulationData,
>>>>>>> a9e3ee16
} from "./client";

export * as db from "zapatos/db";

export type Checkpoints = {
  prefix: string;
  checkpoints: { domain: string; checkpoint: number }[];
};

export type Database = {
  saveTransfers: (xtransfers: XTransfer[], _pool?: Pool | TxnClientForRepeatableRead) => Promise<void>;
  getTransfersByStatus: (
    status: XTransferStatus,
    limit: number,
    offset?: number,
    orderDirection?: "ASC" | "DESC",
    _pool?: Pool | TxnClientForRepeatableRead,
  ) => Promise<XTransfer[]>;
  getTransfersWithOriginPending: (
    domain: string,
    limit: number,
    orderDirection?: "ASC" | "DESC",
    _pool?: Pool | TxnClientForRepeatableRead,
  ) => Promise<string[]>;
  getTransfersWithDestinationPending: (
    domain: string,
    limit: number,
    orderDirection?: "ASC" | "DESC",
    _pool?: Pool | TxnClientForRepeatableRead,
  ) => Promise<string[]>;
  getCompletedTransfersByMessageHashes: (
    message_hashes: string[],
    _pool?: Pool | TxnClientForRepeatableRead,
  ) => Promise<XTransfer[]>;
  saveRouterBalances: (routerBalances: RouterBalance[], _pool?: Pool | TxnClientForRepeatableRead) => Promise<void>;
  saveMessages: (messages: XMessage[], _pool?: Pool | TxnClientForRepeatableRead) => Promise<void>;
  getRootMessages: (
    processed: boolean | undefined,
    limit?: number,
    orderDirection?: "ASC" | "DESC",
    _pool?: Pool | TxnClientForRepeatableRead,
  ) => Promise<RootMessage[]>;
  saveSentRootMessages: (messages: RootMessage[], _pool?: Pool | TxnClientForRepeatableRead) => Promise<void>;
  saveProcessedRootMessages: (messages: RootMessage[], _pool?: Pool | TxnClientForRepeatableRead) => Promise<void>;
  saveCheckPoint: (check: string, point: number, _pool?: Pool | TxnClientForRepeatableRead) => Promise<void>;
  getCheckPoint: (check_name: string, _pool?: Pool | TxnClientForRepeatableRead) => Promise<number>;
  transaction: (callback: (client: TxnClientForRepeatableRead) => Promise<void>) => Promise<void>;
  saveAggregatedRoots: (roots: AggregatedRoot[], _pool?: Pool | TxnClientForRepeatableRead) => Promise<void>;
  savePropagatedRoots: (roots: PropagatedRoot[], _pool?: Pool | TxnClientForRepeatableRead) => Promise<void>;
  saveReceivedAggregateRoot: (
    roots: ReceivedAggregateRoot[],
    _pool?: Pool | TxnClientForRepeatableRead,
  ) => Promise<void>;
  getUnProcessedMessages: (
    origin_domain: string,
    limit?: number,
    offset?: number,
    orderDirection?: "ASC" | "DESC",
    _pool?: Pool | TxnClientForRepeatableRead,
  ) => Promise<XMessage[]>;
  getUnProcessedMessagesByIndex: (
    origin_domain: string,
    destination_domain: string,
    index: number,
    offset: number,
    limit?: number,
    orderDirection?: "ASC" | "DESC",
    _pool?: Pool | TxnClientForRepeatableRead,
  ) => Promise<XMessage[]>;
  getAggregateRoot: (messageRoot: string, _pool?: Pool | TxnClientForRepeatableRead) => Promise<string | undefined>;
  getAggregateRootCount: (
    aggregateRoot: string,
    _pool?: Pool | TxnClientForRepeatableRead,
  ) => Promise<number | undefined>;
  getMessageRootIndex: (
    domain: string,
    messageRoot: string,
    _pool?: Pool | TxnClientForRepeatableRead,
  ) => Promise<number | undefined>;
  getLatestMessageRoot: (
    domain: string,
    aggregate_root: string,
    _pool?: Pool | TxnClientForRepeatableRead,
  ) => Promise<RootMessage | undefined>;
  getLatestAggregateRoot: (
    domain: string,
    orderDirection?: "ASC" | "DESC",
    _pool?: Pool | TxnClientForRepeatableRead,
  ) => Promise<ReceivedAggregateRoot | undefined>;
  getMessageRootFromIndex: (
    domain: string,
    index: number,
    _pool?: Pool | TxnClientForRepeatableRead,
  ) => Promise<string | undefined>;
  getMessageRootCount: (
    domain: string,
    messageRoot: string,
    _pool?: Pool | TxnClientForRepeatableRead,
  ) => Promise<number | undefined>;
  getSpokeNode: (
    domain: string,
    index: number,
    count: number,
    _pool?: Pool | TxnClientForRepeatableRead,
  ) => Promise<string | undefined>;
  getSpokeNodes: (
    domain: string,
    start: number,
    end: number,
    count: number,
    _pool?: Pool | TxnClientForRepeatableRead,
  ) => Promise<string[]>;
  getHubNode: (index: number, count: number, _pool?: Pool | TxnClientForRepeatableRead) => Promise<string | undefined>;
  getHubNodes: (
    start: number,
    end: number,
    count: number,
    _pool?: Pool | TxnClientForRepeatableRead,
  ) => Promise<string[]>;
  getRoot: (domain: string, path: string, _pool?: Pool | TxnClientForRepeatableRead) => Promise<string | undefined>;
  putRoot: (domain: string, path: string, hash: string, _pool?: Pool | TxnClientForRepeatableRead) => Promise<void>;
  increaseBackoff: (transferId: string, _pool?: Pool | TxnClientForRepeatableRead) => Promise<void>;
  resetBackoffs: (transferIds: string[], _pool?: Pool | TxnClientForRepeatableRead) => Promise<void>;
  saveStableSwapPool: (_swapPools: StableSwapPool[], _pool?: Pool | TxnClientForRepeatableRead) => Promise<void>;
  saveStableSwapExchange: (
    _swapExchanges: StableSwapExchange[],
    _pool?: Pool | TxnClientForRepeatableRead,
  ) => Promise<void>;
  updateErrorStatus: (transferId: string, error: XTransferErrorStatus) => Promise<void>;
  saveStableSwapPoolEvent: (
    _poolEvents: StableSwapPoolEvent[],
    _pool?: Pool | TxnClientForRepeatableRead,
  ) => Promise<void>;
  markRootMessagesProcessed: (rootMessages: RootMessage[], _pool?: Pool | TxnClientForRepeatableRead) => Promise<void>;
  saveRouterDailyTVL: (_tvls: RouterDailyTVL[], _pool?: Pool | TxnClientForRepeatableRead) => Promise<void>;
  updateSlippage: (_slippageUpdates: SlippageUpdate[], _pool?: Pool | TxnClientForRepeatableRead) => Promise<void>;
  updateExecuteSimulationData: (
    transferId: string,
    executeSimulationInput: string,
    executeSimulationFrom: string,
    executeSimulationTo: string,
    executeSimulationNetwork: string,
    _pool?: Pool | TxnClientForRepeatableRead,
  ) => Promise<void>;
};

export let pool: Pool;

export const getDatabase = async (databaseUrl: string, logger: Logger): Promise<Database> => {
  pool = new Pool({ connectionString: databaseUrl, idleTimeoutMillis: 3000, allowExitOnIdle: true });
  pool.on("error", (err: Error) => logger.error("Database error", undefined, undefined, jsonifyError(err))); // don't let a pg restart kill your app

  try {
    await pool.query("SELECT NOW()");
  } catch (e: unknown) {
    logger.error("Database connection error", undefined, undefined, jsonifyError(e as Error));
    throw new Error("Database connection error");
  }

  return {
    saveTransfers,
    getTransfersByStatus,
    getTransfersWithOriginPending,
    getTransfersWithDestinationPending,
    getCompletedTransfersByMessageHashes,
    saveRouterBalances,
    saveMessages,
    getRootMessages,
    saveSentRootMessages,
    saveProcessedRootMessages,
    saveCheckPoint,
    getCheckPoint,
    transaction,
    saveAggregatedRoots,
    savePropagatedRoots,
    saveReceivedAggregateRoot,
    getUnProcessedMessages,
    getUnProcessedMessagesByIndex,
    getAggregateRoot,
    getAggregateRootCount,
    getMessageRootIndex,
    getLatestMessageRoot,
    getLatestAggregateRoot,
    getMessageRootFromIndex,
    getMessageRootCount,
    getSpokeNode,
    getSpokeNodes,
    getHubNode,
    getHubNodes,
    getRoot,
    putRoot,
    increaseBackoff,
    resetBackoffs,
    saveStableSwapPool,
    saveStableSwapExchange,
    updateErrorStatus,
    saveStableSwapPoolEvent,
    markRootMessagesProcessed,
    saveRouterDailyTVL,
    updateSlippage,
    updateExecuteSimulationData,
  };
};

export const closeDatabase = async (): Promise<void> => {
  await pool.end();
};<|MERGE_RESOLUTION|>--- conflicted
+++ resolved
@@ -59,11 +59,8 @@
   saveStableSwapPoolEvent,
   saveRouterDailyTVL,
   updateSlippage,
-<<<<<<< HEAD
   markRootMessagesProcessed,
-=======
   updateExecuteSimulationData,
->>>>>>> a9e3ee16
 } from "./client";
 
 export * as db from "zapatos/db";
