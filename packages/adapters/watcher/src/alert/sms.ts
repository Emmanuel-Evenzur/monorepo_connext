--- conflicted
+++ resolved
@@ -68,12 +68,8 @@
       from: twilioNumber,
     };
 
-<<<<<<< HEAD
-    await client.messages.create(textContent);
-=======
     const message = await client.messages.create(textContent);
     messages.push(message);
->>>>>>> 0e375252
   }
   return messages;
 };