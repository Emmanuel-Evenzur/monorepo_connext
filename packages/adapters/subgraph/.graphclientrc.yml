--- conflicted
+++ resolved
@@ -181,39 +181,6 @@
       - autoPagination:
           validateSchema: true
           limitOfRecords: 250
-<<<<<<< HEAD
-  # - name: Connext_ConsensysTest
-  #   handler:
-  #     graphql:
-  #       endpoint: https://thegraph.goerli.zkevm.consensys.net/subgraphs/name/connext/amarok-runtime-v0-consensys-test
-  #       retry: 5
-  #       timeout: 30000 # 30 seconds
-  #   transforms:
-  #     - prefix:
-  #         value: consensystest_
-  #         includeRootOperations: true
-  #         ignore:
-  #           - _SubgraphErrorPolicy_
-  #     - autoPagination:
-  #         validateSchema: true
-  #         limitOfRecords: 250
-  - name: Connext_ZkSync2Test
-    handler:
-      graphql:
-        endpoint: https://api.thegraph.com/subgraphs/name/connext/runtime-v0-zksynct
-        retry: 5
-        timeout: 30000 # 30 seconds
-    transforms:
-      - prefix:
-          value: zksync2test_
-          includeRootOperations: true
-          ignore:
-            - _SubgraphErrorPolicy_
-      - autoPagination:
-          validateSchema: true
-          limitOfRecords: 250
-=======
->>>>>>> cde0f526
 
   - name: StableSwap_Goerli
     handler:
