import {
  NxtpError,
  DestinationTransfer,
  OriginMessage,
  RootMessage,
  AggregatedRoot,
  PropagatedRoot,
  OriginTransfer,
  ConnectorMeta,
  RootManagerMeta,
  RootManagerMode,
  SpokeConnectorMode,
  OptimisticRootFinalized,
  OptimisticRootPropagated,
  SnapshotRoot,
  ReceivedAggregateRoot,
  StableSwapPool,
  StableSwapExchange,
  RelayerFeesIncrease,
  SlippageUpdate,
  StableSwapPoolEvent,
  StableSwapTransfer,
  PoolActionType,
  RouterDailyTVL,
  isValidBytes32,
<<<<<<< HEAD
  Snapshot,
  SpokeOptimisticRoot,
=======
  RouterLiquidityEvent,
  RouterLiquidityEventType,
>>>>>>> e1c026df
} from "@connext/nxtp-utils";
import { BigNumber, constants, utils } from "ethers";

import { XQueryResultParseError } from "../errors";
import { AssetId } from "../entities";

import { getHelpers } from ".";

// Used for sanity checking: both OriginTransfer and DestinationTransfer will have these fields defined.
export const SHARED_TRANSFER_ENTITY_REQUIREMENTS = ["transferId"];

// helper to find decimals from key in chaindata record of given domain. defaults to 18 if not found
const getDecimals = (assets: Record<string, AssetId>, assetId: string): number => {
  return (
    assets[assetId]?.decimals ??
    assets[assetId.toLowerCase()]?.decimals ??
    assets[utils.getAddress(assetId)]?.decimals ??
    assets[assetId.toUpperCase()]?.decimals ??
    18
  );
};

export const originTransfer = (entity: any, asset: Record<string, AssetId>): OriginTransfer => {
  // Sanity checks.
  if (!entity) {
    throw new NxtpError("Subgraph `OriginTransfer` entity parser: Transfer entity is `undefined`.");
  }
  if (entity.executedTransactionHash || entity.reconciledTransactionHash) {
    // Wrong transfer type. This is a destination transfer entity!
    throw new NxtpError("Subgraph `OriginTransfer` entity parser: Transfer entity is a destination transfer entity.");
  }
  for (const field of [
    ...SHARED_TRANSFER_ENTITY_REQUIREMENTS,
    "originDomain",
    "destinationDomain",
    "nonce",
    "to",
    "callData",
  ]) {
    if (!entity[field]) {
      throw new NxtpError("Subgraph `OriginTransfer` entity parser: Transfer entity missing required field", {
        missingField: field,
        entity,
      });
    }
  }

  // get the decimals
  // FIXME: https://github.com/connext/nxtp/issues/2862
  const transactingAsset = entity.transactingAsset ?? constants.AddressZero;
  const originDecimals = getDecimals(asset, transactingAsset as string);

  const relayerFees: Record<string, string> = {};
  if (entity.relayerFees) {
    for (const relayerFee of entity.relayerFees) {
      relayerFees[relayerFee.asset] = relayerFee.fee;
    }
  } else {
    // TODO: Remove after all routers support multiple relayer fee assets
    // INFO: https://github.com/connext/monorepo/issues/3811
    // Handle entity from previous subgraph for backwards compatibility
    relayerFees[constants.AddressZero] = entity?.relayerFee ?? "0";
  }

  return {
    // Meta Data
    transferId: entity.transferId,

    // Call Params
    xparams: {
      originDomain: entity.originDomain,
      destinationDomain: entity.destinationDomain,
      canonicalDomain: entity.canonicalDomain,
      to: entity.to,
      delegate: entity.delegate,
      receiveLocal: entity.receiveLocal,
      callData: entity.callData,
      slippage: entity.slippage,
      originSender: entity.originSender,
      bridgedAmt: entity.bridgedAmt,
      normalizedIn: entity.normalizedIn,
      nonce: BigNumber.from(entity.nonce).toNumber(),
      canonicalId: entity.canonicalId,
    },

    // Origin Info
    origin: {
      chain: entity.chainId,

      // Event Data
      messageHash: entity.messageHash,

      relayerFees: relayerFees,

      // Assets
      // FIXME: https://github.com/connext/nxtp/issues/2862
      assets: {
        transacting: {
          asset: transactingAsset,
          // convert to proper units from 18
          amount:
            originDecimals === 18
              ? entity.normalizedIn // shortcut
              : BigNumber.from(entity.normalizedIn as string)
                  .div(BigNumber.from(10).pow(18 - originDecimals))
                  .toString(),
        },
        bridged: {
          asset: entity.asset?.id ?? constants.AddressZero,
          amount: entity.bridgedAmt,
        },
      },

      // XCall
      xcall: {
        // Transaction Data
        caller: entity.caller,
        transactionHash: entity.transactionHash,
        timestamp: BigNumber.from(entity.timestamp ?? "0").toNumber(),
        gasPrice: entity.gasPrice,
        gasLimit: entity.gasLimit,
        blockNumber: BigNumber.from(entity.blockNumber ?? "0").toNumber(),
        txOrigin: entity.txOrigin,
      },
    },

    // Destination Info
    destination: undefined,
  };
};

export const destinationTransfer = (entity: any): DestinationTransfer => {
  // Sanity checks.
  if (!entity) {
    throw new NxtpError("Subgraph `DestinationTransfer` entity parser: Transfer entity is `undefined`.");
  }
  if (entity.transactionHash) {
    // Wrong transfer type. This is an origin transfer entity!
    throw new NxtpError("Subgraph `DestinationTransfer` entity parser: Transfer entity is an origin transfer entity.");
  }
  for (const field of [
    ...SHARED_TRANSFER_ENTITY_REQUIREMENTS,
    "destinationDomain",
    "originDomain",
    "status",
    "routers",
  ]) {
    if (!entity[field]) {
      throw new NxtpError("Subgraph `DestinationTransfer` entity parser: Transfer entity missing required field", {
        missingField: field,
        entity,
      });
    }
  }

  return {
    // Meta Data
    transferId: entity.transferId,

    // Call Params
    xparams: {
      originDomain: entity.originDomain,
      destinationDomain: entity.destinationDomain,
      canonicalDomain: entity.canonicalDomain,
      to: entity.to,
      delegate: entity.delegate,
      receiveLocal: entity.receiveLocal,
      callData: entity.callData,
      slippage: entity.slippage,
      originSender: entity.originSender,
      bridgedAmt: entity.bridgedAmt,
      amount: entity.amount,
      normalizedIn: entity.normalizedIn,
      nonce: entity.nonce ? BigNumber.from(entity.nonce).toNumber() : undefined,
      canonicalId: entity.canonicalId,
    },

    // Origin Info
    origin: undefined,

    // Destination Info
    destination: {
      chain: entity.chainId,

      // Status (Executed | Reconciled | Completed)
      status: entity.status,
      routers: entity.routers.map((router: any) => router.id),

      // Assets
      assets: {
        transacting:
          entity.amount && entity.asset
            ? {
                asset: entity.asset?.adoptedAsset ?? constants.AddressZero,
                amount: entity.amount,
              }
            : undefined,
        local: {
          asset: entity.asset?.id ?? constants.AddressZero,
          amount: entity.bridgedAmt,
        },
      },

      // Execute
      execute: entity.executedTransactionHash
        ? {
            // Event Data
            originSender: entity.originSender,
            // Transaction Data
            caller: entity.executedCaller,
            transactionHash: entity.executedTransactionHash,
            timestamp: BigNumber.from(entity.executedTimestamp ?? "0").toNumber(),
            gasPrice: entity.executedGasPrice,
            gasLimit: entity.executedGasLimit,
            blockNumber: BigNumber.from(entity.executedBlockNumber ?? "0").toNumber(),
            txOrigin: entity.executedTxOrigin,
            txNonce: BigNumber.from(entity.executedTxNonce ?? "0").toNumber(),
          }
        : undefined,

      // Reconcile
      reconcile: entity.reconciledTransactionHash
        ? {
            // Transaction Data
            caller: entity.reconciledCaller,
            transactionHash: entity.reconciledTransactionHash,
            timestamp: BigNumber.from(entity.reconciledTimestamp ?? "0").toNumber(),
            gasPrice: entity.reconciledGasPrice,
            gasLimit: entity.reconciledGasLimit,
            blockNumber: BigNumber.from(entity.reconciledBlockNumber ?? "0").toNumber(),
            txOrigin: entity.reconciledTxOrigin,
            txNonce: BigNumber.from(entity.reconciledTxNonce ?? "0").toNumber(),
          }
        : undefined,
    },
  };
};

export const originMessage = (entity: any): OriginMessage => {
  // Sanity checks.
  if (!entity) {
    throw new NxtpError("Subgraph `OriginMessage` entity parser: OriginMessage entity is `undefined`.");
  }
  for (const field of ["index", "leaf", "root", "domain", "destinationDomain", "transferId", "message"]) {
    if (!entity[field]) {
      throw new NxtpError("Subgraph `OriginMessage` entity parser: Message entity missing required field", {
        missingField: field,
        entity,
      });
    }
  }

  return {
    domain: entity.domain,
    destinationDomain: entity.destinationDomain,
    transferId: entity.transferId,
    index: entity.index,
    leaf: entity.leaf,
    root: entity.root,
    message: entity.message,
  };
};

/**
 * Parses raw response of crosschain query request and group by domain
 * @param response The raw response from endpoints
 */
export const xquery = (response: any): Map<string, any[]> => {
  const { getDomainFromPrefix } = getHelpers();
  const result: Map<string, any[]> = new Map();
  if (response.data) {
    const entityRes = response.data as Record<string, any[]>;
    for (const key of Object.keys(entityRes)) {
      const prefix = key.split("_")[0].toLowerCase();
      const domain = getDomainFromPrefix(prefix);
      if (domain) {
        const value = entityRes[key];
        if (result.has(domain)) {
          result.get(domain)!.push(value);
        } else {
          result.set(domain, [value]);
        }
      }
    }

    return result;
  } else {
    throw new XQueryResultParseError({ response });
  }
};

export const rootMessage = (entity: any): RootMessage => {
  // Sanity checks.
  if (!entity) {
    throw new NxtpError("Subgraph `RootMessage` entity parser: RootMessage, entity is `undefined`.");
  }
  for (const field of ["id", "spokeDomain", "hubDomain", "root", "timestamp", "gasPrice", "gasLimit", "blockNumber"]) {
    if (!entity[field]) {
      throw new NxtpError("Subgraph `RootMessage` entity parser: Message entity missing required field", {
        missingField: field,
        entity,
      });
    }
  }
  const [idRoot, ...idRest] = entity.id.split("-");
  return {
    id: isValidBytes32(idRoot) ? entity.id : [`0x${idRoot.slice(-64)}`].concat(idRest as string[]).join("-"),
    spokeDomain: entity.spokeDomain,
    hubDomain: entity.hubDomain,
    // root will be final 32 if not 32 bytes
    root: isValidBytes32(entity.root) ? entity.root : `0x${entity.root.slice(-64)}`,
    caller: entity.caller,
    transactionHash: entity.transactionHash,
    timestamp: entity.timestamp,
    gasPrice: entity.gasPrice,
    gasLimit: entity.gasLimit,
    blockNumber: entity.blockNumber,
    processed: entity.processed,
    count: entity.count || undefined,
  };
};

export const aggregatedRoot = (entity: any): AggregatedRoot => {
  // Sanity checks.
  if (!entity) {
    throw new NxtpError("Subgraph `AggregatedRoot` entity parser: AggregatedRoot, entity is `undefined`.");
  }
  for (const field of ["id", "domain", "receivedRoot", "index"]) {
    if (!entity[field]) {
      throw new NxtpError("Subgraph `AggregatedRoot` entity parser: Message entity missing required field", {
        missingField: field,
        entity,
      });
    }
  }

  return {
    id: entity.id,
    domain: entity.domain,
    receivedRoot: entity.receivedRoot,
    index: entity.index,
  };
};

export const propagatedRoot = (entity: any): PropagatedRoot => {
  // Sanity checks.
  if (!entity) {
    throw new NxtpError("Subgraph `PropagatedRoot` entity parser: PropagatedRoot, entity is `undefined`.");
  }
  for (const field of ["id", "aggregate", "domainsHash", "count"]) {
    if (!entity[field]) {
      throw new NxtpError("Subgraph `PropagatedRoot` entity parser: Message entity missing required field", {
        missingField: field,
        entity,
      });
    }
  }

  return {
    id: entity.id,
    aggregate: entity.aggregate,
    domainsHash: entity.domainsHash,
    count: entity.count,
  };
};

export const proposedRoot = (entity: any): Snapshot => {
  // Sanity checks.
  if (!entity) {
    throw new NxtpError("Subgraph `proposedRoot` entity parser: proposedRoot, entity is `undefined`.");
  }
  for (const field of [
    "id",
    "disputeCliff",
    "aggregateRoot",
    "snapshotsRoots",
    "domains",
    "baseAggregateRoot",
    "timestamp",
  ]) {
    if (!entity[field]) {
      throw new NxtpError("Subgraph `proposedRoot` entity parser: Message entity missing required field", {
        missingField: field,
        entity,
      });
    }
  }

  return {
    id: entity.id,
    endOfDispute: entity.disputeCliff,
    aggregateRoot: entity.aggregateRoot,
    roots: entity.snapshotsRoots,
    domains: entity.domains,
    baseAggregateRoot: entity.baseAggregateRoot,
    proposedTimestamp: entity.timestamp,
  };
};
export const proposedSpokeOptimisticRoot = (entity: any): SpokeOptimisticRoot => {
  // Sanity checks.
  if (!entity) {
    throw new NxtpError("Subgraph `SpokeOptimisticRoot` entity parser: SpokeOptimisticRoot, entity is `undefined`.");
  }
  for (const field of ["id", "aggregateRoot", "rootTimestamp", "endOfDispute", "domain", "timestamp"]) {
    if (!entity[field]) {
      throw new NxtpError("Subgraph `SpokeOptimisticRoot` entity parser: Message entity missing required field", {
        missingField: field,
        entity,
      });
    }
  }

  return {
    id: entity.id,
    aggregateRoot: entity.aggregateRoot,
    rootTimestamp: entity.rootTimestamp,
    endOfDispute: entity.endOfDispute,
    domain: entity.domain,
    proposeTimestamp: entity.timestamp,
  };
};
export const snapshotRoot = (entity: any): SnapshotRoot => {
  // Sanity checks.
  if (!entity) {
    throw new NxtpError("Subgraph `snapshotRoot` entity parser: snapshotRoot, entity is `undefined`.");
  }
  for (const field of ["id", "spokeDomain", "root", "count", "timestamp", "blockNumber"]) {
    if (!entity[field]) {
      throw new NxtpError("Subgraph `snapshotRoot` entity parser: Message entity missing required field", {
        missingField: field,
        entity,
      });
    }
  }

  return {
    id: entity.id,
    spokeDomain: entity.spokeDomain,
    root: entity.root,
    count: entity.count,
    timestamp: entity.timestamp,
    blockNumber: entity.blockNumber,
  };
};

export const finalizedRoot = (entity: any): OptimisticRootFinalized => {
  // Sanity checks.
  if (!entity) {
    throw new NxtpError("Subgraph `finalizedRoot` entity parser: finalizedRoot, entity is `undefined`.");
  }
  for (const field of ["id", "aggregateRoot", "timestamp"]) {
    if (!entity[field]) {
      throw new NxtpError("Subgraph `finalizedRoot` entity parser: Message entity missing required field", {
        missingField: field,
        entity,
      });
    }
  }

  return {
    id: entity.id,
    aggregateRoot: entity.aggregateRoot,
    timestamp: entity.timestamp,
  };
};

export const propagatedOptimisticRoot = (entity: any): OptimisticRootPropagated => {
  // Sanity checks.
  if (!entity) {
    throw new NxtpError(
      "Subgraph `propagatedOptimisticRoot` entity parser: propagatedOptimisticRoot, entity is `undefined`.",
    );
  }
  for (const field of ["id", "aggregateRoot", "domainsHash", "timestamp"]) {
    if (!entity[field]) {
      throw new NxtpError("Subgraph `propagatedOptimisticRoot` entity parser: Message entity missing required field", {
        missingField: field,
        entity,
      });
    }
  }

  return {
    id: entity.id,
    aggregateRoot: entity.aggregateRoot,
    domainsHash: entity.domainsHash,
    timestamp: entity.timestamp,
  };
};

export const connectorMeta = (entity: any): ConnectorMeta => {
  // Sanity checks.
  if (!entity) {
    throw new NxtpError("Subgraph `ConnectorMeta` entity parser: ConnectorMeta, entity is `undefined`.");
  }
  for (const field of ["id", "spokeDomain", "hubDomain", "rootManager", "mirrorConnector", "amb"]) {
    if (!entity[field]) {
      throw new NxtpError("Subgraph `ConnectorMeta` entity parser: Message entity missing required field", {
        missingField: field,
        entity,
      });
    }
  }

  return {
    id: entity.id,
    spokeDomain: entity.spokeDomain,
    hubDomain: entity.hubDomain,
    amb: entity.amb,
    mirrorConnector: entity.mirrorConnector,
    rootManager: entity.rootManager,
  };
};

export const rootManagerMeta = (entity: any): RootManagerMeta => {
  // Sanity checks.
  if (!entity) {
    throw new NxtpError("Subgraph `RootManagerMeta` entity parser: RootManagerMeta, entity is `undefined`.");
  }
  for (const field of ["id", "connectors", "domains"]) {
    if (!entity[field]) {
      throw new NxtpError("Subgraph `RootManagerMeta` entity parser: Message entity missing required field", {
        missingField: field,
        entity,
      });
    }
  }

  return {
    id: entity.id,
    connectors: entity.connectors,
    domains: entity.domains,
  };
};

export const rootManagerMode = (entity: any): RootManagerMode => {
  // Sanity checks.
  if (!entity) {
    throw new NxtpError("Subgraph `RootManagerMode` entity parser: RootManagerMode, entity is `undefined`.");
  }
  for (const field of ["id", "mode"]) {
    if (!entity[field]) {
      throw new NxtpError("Subgraph `RootManagerMode` entity parser: Message entity missing required field", {
        missingField: field,
        entity,
      });
    }
  }

  return {
    id: entity.id,
    mode: entity.mode,
  };
};

export const spokeConnectorMode = (entity: any): SpokeConnectorMode => {
  // Sanity checks.
  if (!entity) {
    throw new NxtpError("Subgraph `SpokeConnectorMode` entity parser: SpokeConnectorMode, entity is `undefined`.");
  }
  for (const field of ["id", "mode"]) {
    if (!entity[field]) {
      throw new NxtpError("Subgraph `SpokeConnectorMode` entity parser: Message entity missing required field", {
        missingField: field,
        entity,
      });
    }
  }

  return {
    id: entity.id,
    mode: entity.mode,
  };
};

export const receivedAggregateRoot = (entity: any): ReceivedAggregateRoot => {
  // Sanity checks.
  if (!entity) {
    throw new NxtpError(
      "Subgraph `ReceivedAggregateRoot` entity parser: ReceivedAggregateRoot, entity is `undefined`.",
    );
  }
  for (const field of ["id", "root", "domain", "blockNumber"]) {
    if (!entity[field]) {
      throw new NxtpError("Subgraph `ReceivedAggregateRoot` entity parser: Message entity missing required field", {
        missingField: field,
        entity,
      });
    }
  }

  return {
    id: entity.id,
    root: entity.root,
    domain: entity.domain,
    blockNumber: entity.blockNumber,
  };
};

export const stableSwapPool = (entity: any): StableSwapPool => {
  // Sanity checks.
  if (!entity) {
    throw new NxtpError("Subgraph `StableSwapPool` entity parser: StableSwapPool, entity is `undefined`.");
  }

  for (const field of [
    "key",
    "domain",
    "isActive",
    "lpToken",
    "balances",
    "pooledTokens",
    "tokenPrecisionMultipliers",
    "swapFee",
    "adminFee",
    "virtualPrice",
    "invariant",
    "lpTokenSupply",
  ]) {
    if (!entity[field]) {
      throw new NxtpError("Subgraph `StableSwapPool` entity parser: Message entity missing required field", {
        missingField: field,
        entity,
      });
    }
  }

  return {
    key: entity.key,
    domain: entity.domain,
    isActive: entity.isActive,
    lpToken: entity.lpToken,
    initialA: BigNumber.from(entity.initialA ?? "0").toNumber(),
    futureA: BigNumber.from(entity.futureA ?? "0").toNumber(),
    initialATime: BigNumber.from(entity.initialATime ?? "0").toNumber(),
    futureATime: BigNumber.from(entity.futureATime ?? "0").toNumber(),
    swapFee: entity.swapFee,
    adminFee: entity.adminFee,
    pooledTokens: entity.pooledTokens,
    tokenPrecisionMultipliers: entity.tokenPrecisionMultipliers,
    poolTokenDecimals: entity.tokenPrecisionMultipliers.map((m: string) => 18 - m.length + 1),
    balances: entity.balances,
    virtualPrice: entity.virtualPrice,
    invariant: entity.invariant,
    lpTokenSupply: entity.lpTokenSupply,
  };
};

export const stableSwapExchange = (entity: any): StableSwapExchange => {
  // Sanity checks.
  if (!entity) {
    throw new NxtpError("Subgraph `stableSwapExchange` entity parser: stableSwapExchange, entity is `undefined`.");
  }

  for (const field of [
    "id",
    "domain",
    "buyer",
    "boughtId",
    "soldId",
    "tokensSold",
    "tokensBought",
    "balances",
    "fee",
    "block",
    "transaction",
    "timestamp",
    "nonce",
  ]) {
    if (!entity[field]) {
      throw new NxtpError("Subgraph `stableSwapExchange` entity parser: Message entity missing required field", {
        missingField: field,
        entity,
      });
    }
  }

  const boughtId = BigNumber.from(entity.boughtId).toNumber();
  const soldId = BigNumber.from(entity.soldId).toNumber();
  const tokenDecimals: number[] = entity.stableSwap.tokenPrecisionMultipliers.map((m: string) => 18 - (m.length - 1));

  const tokensSold = +utils.formatUnits(String(entity.tokensSold), tokenDecimals[soldId]);
  const tokensBought = +utils.formatUnits(String(entity.tokensBought), tokenDecimals[boughtId]);
  const balances = entity.balances.map((a: string, index: number) => +utils.formatUnits(a, tokenDecimals[index]));
  const fee = +utils.formatUnits(String(entity.fee), tokenDecimals[boughtId]);

  return {
    id: entity.id,
    domain: entity.domain,
    poolId: entity.stableSwap.key,
    buyer: entity.buyer,
    boughtId,
    soldId,
    tokensSold,
    tokensBought,
    balances,
    fee,
    blockNumber: BigNumber.from(entity.block).toNumber(),
    timestamp: BigNumber.from(entity.timestamp).toNumber(),
    nonce: BigNumber.from(entity.nonce).toNumber(),
    transactionHash: entity.transaction,
  };
};

export const stableSwapPoolEvent = (entity: any): StableSwapPoolEvent => {
  // Sanity checks.
  if (!entity) {
    throw new NxtpError("Subgraph `stableSwapPoolEvent` entity parser: stableSwapPoolEvent, entity is `undefined`.");
  }

  for (const field of [
    "id",
    "domain",
    "stableSwap",
    "provider",
    "tokenAmounts",
    "balances",
    "lpTokenSupply",
    "lpTokenAmount",
    "block",
    "transaction",
    "timestamp",
    "nonce",
  ]) {
    if (!entity[field]) {
      throw new NxtpError("Subgraph `stableSwapPoolEvent` entity parser: Message entity missing required field", {
        missingField: field,
        entity,
      });
    }
  }

  const tokenDecimals: number[] = entity.stableSwap.tokenPrecisionMultipliers.map((m: string) => 18 - (m.length - 1));
  const tokenAmounts = entity.tokenAmounts.map(
    (a: string, index: number) => +utils.formatUnits(a, tokenDecimals[index]),
  );
  const balances = entity.balances.map((a: string, index: number) => +utils.formatUnits(a, tokenDecimals[index]));
  const fees = !entity.fees
    ? new Array(entity.tokenAmounts.length).fill(0)
    : entity.fees.map((a: string, index: number) => +utils.formatUnits(a, tokenDecimals[index]));

  return {
    id: entity.id,
    domain: entity.domain,
    poolId: entity.stableSwap.key,
    provider: entity.provider,
    action: entity.id.includes("add_liquidity") ? PoolActionType.Add : PoolActionType.Remove,
    pooledTokens: entity.stableSwap.pooledTokens,
    poolTokenDecimals: tokenDecimals,
    tokenAmounts,
    balances,
    fees,
    lpTokenSupply: +utils.formatEther(String(entity.lpTokenSupply)),
    lpTokenAmount: +utils.formatEther(String(entity.lpTokenAmount)),
    blockNumber: BigNumber.from(entity.block).toNumber(),
    timestamp: BigNumber.from(entity.timestamp).toNumber(),
    nonce: BigNumber.from(entity.nonce).toNumber(),
    transactionHash: entity.transaction,
  };
};

export const stableSwapLpTransfer = (entity: any): StableSwapTransfer => {
  // Sanity checks.
  if (!entity) {
    throw new NxtpError("Subgraph `stableSwapLpTransfer` entity parser: stableSwapLpTransfer, entity is `undefined`.");
  }

  for (const field of [
    "id",
    "token",
    "domain",
    "from",
    "to",
    "fromBalance",
    "toBalance",
    "amount",
    "block",
    "transaction",
    "timestamp",
    "nonce",
  ]) {
    if (!entity[field]) {
      throw new NxtpError("Subgraph `stableSwapLpTransfer` entity parser: Message entity missing required field", {
        missingField: field,
        entity,
      });
    }
  }

  const balances = [+entity.fromBalance, +entity.toBalance];

  return {
    id: `${entity.domain}-${entity.id}`,
    domain: entity.domain,
    poolId: entity.token.stableSwap.key,
    lpToken: entity.token.address,
    pooledTokens: entity.token.stableSwap.pooledTokens,
    fromAddress: entity.from,
    toAddress: entity.to,
    amount: +entity.amount,
    balances,
    blockNumber: BigNumber.from(entity.block).toNumber(),
    timestamp: BigNumber.from(entity.timestamp).toNumber(),
    nonce: BigNumber.from(entity.nonce).toNumber(),
    transactionHash: entity.transaction,
  };
};

export const relayerFeesIncrease = (entity: any): RelayerFeesIncrease => {
  // Sanity checks.
  if (!entity) {
    throw new NxtpError("Subgraph `RelayerFeesIncrease` entity parser: RelayerFeesIncrease, entity is `undefined`.");
  }
  for (const field of ["id", "increase"]) {
    if (!entity[field]) {
      throw new NxtpError("Subgraph `RelayerFeesIncrease` entity parser: Message entity missing required field", {
        missingField: field,
        entity,
      });
    }
  }

  return {
    id: entity.id,
    increase: entity.increase,
    transferId: entity.transfer.id,
    timestamp: entity.timestamp,
    asset: entity.asset,
    domain: entity.domain,
  };
};

export const slippageUpdate = (entity: any): SlippageUpdate => {
  // Sanity checks.
  if (!entity) {
    throw new NxtpError("Subgraph `SlippageUpdate` entity parser: SlippageUpdate, entity is `undefined`.");
  }
  for (const field of ["id", "slippage"]) {
    if (!entity[field]) {
      throw new NxtpError("Subgraph `SlippageUpdate` entity parser: Message entity missing required field", {
        missingField: field,
        entity,
      });
    }
  }

  return {
    id: entity.id,
    slippage: entity.slippage,
    transferId: entity.transfer.id,
    timestamp: entity.timestamp,
    domain: entity.domain,
  };
};

export const routerDailyTvl = (entity: any): RouterDailyTVL => {
  // Sanity checks.
  if (!entity) {
    throw new NxtpError("Subgraph `RouterDailyTVL` entity parser: RouterDailyTVL, entity is `undefined`.");
  }
  for (const field of ["id", "asset", "router", "timestamp", "balance"]) {
    if (!entity[field]) {
      throw new NxtpError("Subgraph `RouterDailyTVL` entity parser: Message entity missing required field", {
        missingField: field,
        entity,
      });
    }
  }

  return {
    id: `${entity.domain}-${entity.id}`,
    asset: entity.asset.id,
    router: entity.router.id,
    domain: entity.domain,
    timestamp: entity.timestamp,
    // TODO: why negative router balances on subgraph?
    balance: BigNumber.from(entity.balance).isNegative() ? "0" : entity.balance,
  };
};

export const routerLiquidityEvent = (entity: any): RouterLiquidityEvent => {
  // Sanity checks.
  if (!entity) {
    throw new NxtpError("Subgraph `routerLiquidityEvent` entity parser: routerLiquidityEvent, entity is `undefined`.");
  }

  for (const field of [
    "id",
    "domain",
    "type",
    "router",
    "asset",
    "amount",
    "balance",
    "blockNumber",
    "transactionHash",
    "timestamp",
    "nonce",
  ]) {
    if (!entity[field]) {
      throw new NxtpError("Subgraph `routerLiquidityEvent` entity parser: Message entity missing required field", {
        missingField: field,
        entity,
      });
    }
  }

  return {
    id: entity.id,
    domain: entity.domain,
    event: entity.type as RouterLiquidityEventType,
    asset: entity.asset.id,
    router: entity.router.id,
    amount: +utils.formatUnits(String(entity.amount), +entity.asset.decimal),
    balance: +utils.formatUnits(String(entity.balance), +entity.asset.decimal),
    blockNumber: BigNumber.from(entity.blockNumber).toNumber(),
    timestamp: BigNumber.from(entity.timestamp).toNumber(),
    nonce: BigNumber.from(entity.nonce).toNumber(),
    transactionHash: entity.transactionHash,
  };
};<|MERGE_RESOLUTION|>--- conflicted
+++ resolved
@@ -23,13 +23,10 @@
   PoolActionType,
   RouterDailyTVL,
   isValidBytes32,
-<<<<<<< HEAD
   Snapshot,
   SpokeOptimisticRoot,
-=======
   RouterLiquidityEvent,
   RouterLiquidityEventType,
->>>>>>> e1c026df
 } from "@connext/nxtp-utils";
 import { BigNumber, constants, utils } from "ethers";
 
