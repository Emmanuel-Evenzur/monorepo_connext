// @ts-nocheck
import { buildASTSchema } from 'graphql';

const schemaAST = {
  "kind": "Document",
  "definitions": [
    {
      "kind": "SchemaDefinition",
      "operationTypes": [
        {
          "kind": "OperationTypeDefinition",
          "operation": "query",
          "type": {
            "kind": "NamedType",
            "name": {
              "kind": "Name",
              "value": "Query"
            }
          }
        },
        {
          "kind": "OperationTypeDefinition",
          "operation": "subscription",
          "type": {
            "kind": "NamedType",
            "name": {
              "kind": "Name",
              "value": "Subscription"
            }
          }
        }
      ],
      "directives": []
    },
    {
      "kind": "DirectiveDefinition",
      "description": {
        "kind": "StringValue",
        "value": "Marks the GraphQL type as indexable entity.  Each type that should be an entity is required to be annotated with this directive."
      },
      "name": {
        "kind": "Name",
        "value": "entity"
      },
      "arguments": [],
      "repeatable": false,
      "locations": [
        {
          "kind": "Name",
          "value": "OBJECT"
        }
      ]
    },
    {
      "kind": "DirectiveDefinition",
      "description": {
        "kind": "StringValue",
        "value": "Defined a Subgraph ID for an object type"
      },
      "name": {
        "kind": "Name",
        "value": "subgraphId"
      },
      "arguments": [
        {
          "kind": "InputValueDefinition",
          "name": {
            "kind": "Name",
            "value": "id"
          },
          "type": {
            "kind": "NonNullType",
            "type": {
              "kind": "NamedType",
              "name": {
                "kind": "Name",
                "value": "String"
              }
            }
          },
          "directives": []
        }
      ],
      "repeatable": false,
      "locations": [
        {
          "kind": "Name",
          "value": "OBJECT"
        }
      ]
    },
    {
      "kind": "DirectiveDefinition",
      "description": {
        "kind": "StringValue",
        "value": "creates a virtual field on the entity that may be queried but cannot be set manually through the mappings API."
      },
      "name": {
        "kind": "Name",
        "value": "derivedFrom"
      },
      "arguments": [
        {
          "kind": "InputValueDefinition",
          "name": {
            "kind": "Name",
            "value": "field"
          },
          "type": {
            "kind": "NonNullType",
            "type": {
              "kind": "NamedType",
              "name": {
                "kind": "Name",
                "value": "String"
              }
            }
          },
          "directives": []
        }
      ],
      "repeatable": false,
      "locations": [
        {
          "kind": "Name",
          "value": "FIELD_DEFINITION"
        }
      ]
    },
    {
      "kind": "ObjectTypeDefinition",
      "name": {
        "kind": "Name",
        "value": "AggregatedMessageRoot"
      },
      "fields": [
        {
          "kind": "FieldDefinition",
          "name": {
            "kind": "Name",
            "value": "id"
          },
          "arguments": [],
          "type": {
            "kind": "NonNullType",
            "type": {
              "kind": "NamedType",
              "name": {
                "kind": "Name",
                "value": "ID"
              }
            }
          },
          "directives": []
        },
        {
          "kind": "FieldDefinition",
          "name": {
            "kind": "Name",
            "value": "index"
          },
          "arguments": [],
          "type": {
            "kind": "NonNullType",
            "type": {
              "kind": "NamedType",
              "name": {
                "kind": "Name",
                "value": "BigInt"
              }
            }
          },
          "directives": []
        },
        {
          "kind": "FieldDefinition",
          "name": {
            "kind": "Name",
            "value": "receivedRoot"
          },
          "arguments": [],
          "type": {
            "kind": "NonNullType",
            "type": {
              "kind": "NamedType",
              "name": {
                "kind": "Name",
                "value": "Bytes"
              }
            }
          },
          "directives": []
        },
        {
          "kind": "FieldDefinition",
          "name": {
            "kind": "Name",
            "value": "domain"
          },
          "arguments": [],
          "type": {
            "kind": "NamedType",
            "name": {
              "kind": "Name",
              "value": "BigInt"
            }
          },
          "directives": []
        }
      ],
      "interfaces": [],
      "directives": []
    },
    {
      "kind": "InputObjectTypeDefinition",
      "name": {
        "kind": "Name",
        "value": "AggregatedMessageRoot_filter"
      },
      "fields": [
        {
          "kind": "InputValueDefinition",
          "name": {
            "kind": "Name",
            "value": "id"
          },
          "type": {
            "kind": "NamedType",
            "name": {
              "kind": "Name",
              "value": "ID"
            }
          },
          "directives": []
        },
        {
          "kind": "InputValueDefinition",
          "name": {
            "kind": "Name",
            "value": "id_not"
          },
          "type": {
            "kind": "NamedType",
            "name": {
              "kind": "Name",
              "value": "ID"
            }
          },
          "directives": []
        },
        {
          "kind": "InputValueDefinition",
          "name": {
            "kind": "Name",
            "value": "id_gt"
          },
          "type": {
            "kind": "NamedType",
            "name": {
              "kind": "Name",
              "value": "ID"
            }
          },
          "directives": []
        },
        {
          "kind": "InputValueDefinition",
          "name": {
            "kind": "Name",
            "value": "id_lt"
          },
          "type": {
            "kind": "NamedType",
            "name": {
              "kind": "Name",
              "value": "ID"
            }
          },
          "directives": []
        },
        {
          "kind": "InputValueDefinition",
          "name": {
            "kind": "Name",
            "value": "id_gte"
          },
          "type": {
            "kind": "NamedType",
            "name": {
              "kind": "Name",
              "value": "ID"
            }
          },
          "directives": []
        },
        {
          "kind": "InputValueDefinition",
          "name": {
            "kind": "Name",
            "value": "id_lte"
          },
          "type": {
            "kind": "NamedType",
            "name": {
              "kind": "Name",
              "value": "ID"
            }
          },
          "directives": []
        },
        {
          "kind": "InputValueDefinition",
          "name": {
            "kind": "Name",
            "value": "id_in"
          },
          "type": {
            "kind": "ListType",
            "type": {
              "kind": "NonNullType",
              "type": {
                "kind": "NamedType",
                "name": {
                  "kind": "Name",
                  "value": "ID"
                }
              }
            }
          },
          "directives": []
        },
        {
          "kind": "InputValueDefinition",
          "name": {
            "kind": "Name",
            "value": "id_not_in"
          },
          "type": {
            "kind": "ListType",
            "type": {
              "kind": "NonNullType",
              "type": {
                "kind": "NamedType",
                "name": {
                  "kind": "Name",
                  "value": "ID"
                }
              }
            }
          },
          "directives": []
        },
        {
          "kind": "InputValueDefinition",
          "name": {
            "kind": "Name",
            "value": "index"
          },
          "type": {
            "kind": "NamedType",
            "name": {
              "kind": "Name",
              "value": "BigInt"
            }
          },
          "directives": []
        },
        {
          "kind": "InputValueDefinition",
          "name": {
            "kind": "Name",
            "value": "index_not"
          },
          "type": {
            "kind": "NamedType",
            "name": {
              "kind": "Name",
              "value": "BigInt"
            }
          },
          "directives": []
        },
        {
          "kind": "InputValueDefinition",
          "name": {
            "kind": "Name",
            "value": "index_gt"
          },
          "type": {
            "kind": "NamedType",
            "name": {
              "kind": "Name",
              "value": "BigInt"
            }
          },
          "directives": []
        },
        {
          "kind": "InputValueDefinition",
          "name": {
            "kind": "Name",
            "value": "index_lt"
          },
          "type": {
            "kind": "NamedType",
            "name": {
              "kind": "Name",
              "value": "BigInt"
            }
          },
          "directives": []
        },
        {
          "kind": "InputValueDefinition",
          "name": {
            "kind": "Name",
            "value": "index_gte"
          },
          "type": {
            "kind": "NamedType",
            "name": {
              "kind": "Name",
              "value": "BigInt"
            }
          },
          "directives": []
        },
        {
          "kind": "InputValueDefinition",
          "name": {
            "kind": "Name",
            "value": "index_lte"
          },
          "type": {
            "kind": "NamedType",
            "name": {
              "kind": "Name",
              "value": "BigInt"
            }
          },
          "directives": []
        },
        {
          "kind": "InputValueDefinition",
          "name": {
            "kind": "Name",
            "value": "index_in"
          },
          "type": {
            "kind": "ListType",
            "type": {
              "kind": "NonNullType",
              "type": {
                "kind": "NamedType",
                "name": {
                  "kind": "Name",
                  "value": "BigInt"
                }
              }
            }
          },
          "directives": []
        },
        {
          "kind": "InputValueDefinition",
          "name": {
            "kind": "Name",
            "value": "index_not_in"
          },
          "type": {
            "kind": "ListType",
            "type": {
              "kind": "NonNullType",
              "type": {
                "kind": "NamedType",
                "name": {
                  "kind": "Name",
                  "value": "BigInt"
                }
              }
            }
          },
          "directives": []
        },
        {
          "kind": "InputValueDefinition",
          "name": {
            "kind": "Name",
            "value": "receivedRoot"
          },
          "type": {
            "kind": "NamedType",
            "name": {
              "kind": "Name",
              "value": "Bytes"
            }
          },
          "directives": []
        },
        {
          "kind": "InputValueDefinition",
          "name": {
            "kind": "Name",
            "value": "receivedRoot_not"
          },
          "type": {
            "kind": "NamedType",
            "name": {
              "kind": "Name",
              "value": "Bytes"
            }
          },
          "directives": []
        },
        {
          "kind": "InputValueDefinition",
          "name": {
            "kind": "Name",
            "value": "receivedRoot_gt"
          },
          "type": {
            "kind": "NamedType",
            "name": {
              "kind": "Name",
              "value": "Bytes"
            }
          },
          "directives": []
        },
        {
          "kind": "InputValueDefinition",
          "name": {
            "kind": "Name",
            "value": "receivedRoot_lt"
          },
          "type": {
            "kind": "NamedType",
            "name": {
              "kind": "Name",
              "value": "Bytes"
            }
          },
          "directives": []
        },
        {
          "kind": "InputValueDefinition",
          "name": {
            "kind": "Name",
            "value": "receivedRoot_gte"
          },
          "type": {
            "kind": "NamedType",
            "name": {
              "kind": "Name",
              "value": "Bytes"
            }
          },
          "directives": []
        },
        {
          "kind": "InputValueDefinition",
          "name": {
            "kind": "Name",
            "value": "receivedRoot_lte"
          },
          "type": {
            "kind": "NamedType",
            "name": {
              "kind": "Name",
              "value": "Bytes"
            }
          },
          "directives": []
        },
        {
          "kind": "InputValueDefinition",
          "name": {
            "kind": "Name",
            "value": "receivedRoot_in"
          },
          "type": {
            "kind": "ListType",
            "type": {
              "kind": "NonNullType",
              "type": {
                "kind": "NamedType",
                "name": {
                  "kind": "Name",
                  "value": "Bytes"
                }
              }
            }
          },
          "directives": []
        },
        {
          "kind": "InputValueDefinition",
          "name": {
            "kind": "Name",
            "value": "receivedRoot_not_in"
          },
          "type": {
            "kind": "ListType",
            "type": {
              "kind": "NonNullType",
              "type": {
                "kind": "NamedType",
                "name": {
                  "kind": "Name",
                  "value": "Bytes"
                }
              }
            }
          },
          "directives": []
        },
        {
          "kind": "InputValueDefinition",
          "name": {
            "kind": "Name",
            "value": "receivedRoot_contains"
          },
          "type": {
            "kind": "NamedType",
            "name": {
              "kind": "Name",
              "value": "Bytes"
            }
          },
          "directives": []
        },
        {
          "kind": "InputValueDefinition",
          "name": {
            "kind": "Name",
            "value": "receivedRoot_not_contains"
          },
          "type": {
            "kind": "NamedType",
            "name": {
              "kind": "Name",
              "value": "Bytes"
            }
          },
          "directives": []
        },
        {
          "kind": "InputValueDefinition",
          "name": {
            "kind": "Name",
            "value": "domain"
          },
          "type": {
            "kind": "NamedType",
            "name": {
              "kind": "Name",
              "value": "BigInt"
            }
          },
          "directives": []
        },
        {
          "kind": "InputValueDefinition",
          "name": {
            "kind": "Name",
            "value": "domain_not"
          },
          "type": {
            "kind": "NamedType",
            "name": {
              "kind": "Name",
              "value": "BigInt"
            }
          },
          "directives": []
        },
        {
          "kind": "InputValueDefinition",
          "name": {
            "kind": "Name",
            "value": "domain_gt"
          },
          "type": {
            "kind": "NamedType",
            "name": {
              "kind": "Name",
              "value": "BigInt"
            }
          },
          "directives": []
        },
        {
          "kind": "InputValueDefinition",
          "name": {
            "kind": "Name",
            "value": "domain_lt"
          },
          "type": {
            "kind": "NamedType",
            "name": {
              "kind": "Name",
              "value": "BigInt"
            }
          },
          "directives": []
        },
        {
          "kind": "InputValueDefinition",
          "name": {
            "kind": "Name",
            "value": "domain_gte"
          },
          "type": {
            "kind": "NamedType",
            "name": {
              "kind": "Name",
              "value": "BigInt"
            }
          },
          "directives": []
        },
        {
          "kind": "InputValueDefinition",
          "name": {
            "kind": "Name",
            "value": "domain_lte"
          },
          "type": {
            "kind": "NamedType",
            "name": {
              "kind": "Name",
              "value": "BigInt"
            }
          },
          "directives": []
        },
        {
          "kind": "InputValueDefinition",
          "name": {
            "kind": "Name",
            "value": "domain_in"
          },
          "type": {
            "kind": "ListType",
            "type": {
              "kind": "NonNullType",
              "type": {
                "kind": "NamedType",
                "name": {
                  "kind": "Name",
                  "value": "BigInt"
                }
              }
            }
          },
          "directives": []
        },
        {
          "kind": "InputValueDefinition",
          "name": {
            "kind": "Name",
            "value": "domain_not_in"
          },
          "type": {
            "kind": "ListType",
            "type": {
              "kind": "NonNullType",
              "type": {
                "kind": "NamedType",
                "name": {
                  "kind": "Name",
                  "value": "BigInt"
                }
              }
            }
          },
          "directives": []
        },
        {
          "kind": "InputValueDefinition",
          "description": {
            "kind": "StringValue",
            "value": "Filter for the block changed event.",
            "block": true
          },
          "name": {
            "kind": "Name",
            "value": "_change_block"
          },
          "type": {
            "kind": "NamedType",
            "name": {
              "kind": "Name",
              "value": "BlockChangedFilter"
            }
          },
          "directives": []
        },
        {
          "kind": "InputValueDefinition",
          "name": {
            "kind": "Name",
            "value": "and"
          },
          "type": {
            "kind": "ListType",
            "type": {
              "kind": "NamedType",
              "name": {
                "kind": "Name",
                "value": "AggregatedMessageRoot_filter"
              }
            }
          },
          "directives": []
        },
        {
          "kind": "InputValueDefinition",
          "name": {
            "kind": "Name",
            "value": "or"
          },
          "type": {
            "kind": "ListType",
            "type": {
              "kind": "NamedType",
              "name": {
                "kind": "Name",
                "value": "AggregatedMessageRoot_filter"
              }
            }
          },
          "directives": []
        }
      ],
      "directives": []
    },
    {
      "kind": "EnumTypeDefinition",
      "name": {
        "kind": "Name",
        "value": "AggregatedMessageRoot_orderBy"
      },
      "values": [
        {
          "kind": "EnumValueDefinition",
          "name": {
            "kind": "Name",
            "value": "id"
          },
          "directives": []
        },
        {
          "kind": "EnumValueDefinition",
          "name": {
            "kind": "Name",
            "value": "index"
          },
          "directives": []
        },
        {
          "kind": "EnumValueDefinition",
          "name": {
            "kind": "Name",
            "value": "receivedRoot"
          },
          "directives": []
        },
        {
          "kind": "EnumValueDefinition",
          "name": {
            "kind": "Name",
            "value": "domain"
          },
          "directives": []
        }
      ],
      "directives": []
    },
    {
      "kind": "ObjectTypeDefinition",
      "name": {
        "kind": "Name",
        "value": "ArbitrumConnectorMeta"
      },
      "fields": [
        {
          "kind": "FieldDefinition",
          "name": {
            "kind": "Name",
            "value": "id"
          },
          "arguments": [],
          "type": {
            "kind": "NonNullType",
            "type": {
              "kind": "NamedType",
              "name": {
                "kind": "Name",
                "value": "ID"
              }
            }
          },
          "directives": []
        },
        {
          "kind": "FieldDefinition",
          "name": {
            "kind": "Name",
            "value": "spokeDomain"
          },
          "arguments": [],
          "type": {
            "kind": "NonNullType",
            "type": {
              "kind": "NamedType",
              "name": {
                "kind": "Name",
                "value": "BigInt"
              }
            }
          },
          "directives": []
        },
        {
          "kind": "FieldDefinition",
          "name": {
            "kind": "Name",
            "value": "hubDomain"
          },
          "arguments": [],
          "type": {
            "kind": "NonNullType",
            "type": {
              "kind": "NamedType",
              "name": {
                "kind": "Name",
                "value": "BigInt"
              }
            }
          },
          "directives": []
        },
        {
          "kind": "FieldDefinition",
          "name": {
            "kind": "Name",
            "value": "amb"
          },
          "arguments": [],
          "type": {
            "kind": "NonNullType",
            "type": {
              "kind": "NamedType",
              "name": {
                "kind": "Name",
                "value": "Bytes"
              }
            }
          },
          "directives": []
        },
        {
          "kind": "FieldDefinition",
          "name": {
            "kind": "Name",
            "value": "rootManager"
          },
          "arguments": [],
          "type": {
            "kind": "NonNullType",
            "type": {
              "kind": "NamedType",
              "name": {
                "kind": "Name",
                "value": "Bytes"
              }
            }
          },
          "directives": []
        },
        {
          "kind": "FieldDefinition",
          "name": {
            "kind": "Name",
            "value": "mirrorConnector"
          },
          "arguments": [],
          "type": {
            "kind": "NonNullType",
            "type": {
              "kind": "NamedType",
              "name": {
                "kind": "Name",
                "value": "Bytes"
              }
            }
          },
          "directives": []
        }
      ],
      "interfaces": [],
      "directives": []
    },
    {
      "kind": "InputObjectTypeDefinition",
      "name": {
        "kind": "Name",
        "value": "ArbitrumConnectorMeta_filter"
      },
      "fields": [
        {
          "kind": "InputValueDefinition",
          "name": {
            "kind": "Name",
            "value": "id"
          },
          "type": {
            "kind": "NamedType",
            "name": {
              "kind": "Name",
              "value": "ID"
            }
          },
          "directives": []
        },
        {
          "kind": "InputValueDefinition",
          "name": {
            "kind": "Name",
            "value": "id_not"
          },
          "type": {
            "kind": "NamedType",
            "name": {
              "kind": "Name",
              "value": "ID"
            }
          },
          "directives": []
        },
        {
          "kind": "InputValueDefinition",
          "name": {
            "kind": "Name",
            "value": "id_gt"
          },
          "type": {
            "kind": "NamedType",
            "name": {
              "kind": "Name",
              "value": "ID"
            }
          },
          "directives": []
        },
        {
          "kind": "InputValueDefinition",
          "name": {
            "kind": "Name",
            "value": "id_lt"
          },
          "type": {
            "kind": "NamedType",
            "name": {
              "kind": "Name",
              "value": "ID"
            }
          },
          "directives": []
        },
        {
          "kind": "InputValueDefinition",
          "name": {
            "kind": "Name",
            "value": "id_gte"
          },
          "type": {
            "kind": "NamedType",
            "name": {
              "kind": "Name",
              "value": "ID"
            }
          },
          "directives": []
        },
        {
          "kind": "InputValueDefinition",
          "name": {
            "kind": "Name",
            "value": "id_lte"
          },
          "type": {
            "kind": "NamedType",
            "name": {
              "kind": "Name",
              "value": "ID"
            }
          },
          "directives": []
        },
        {
          "kind": "InputValueDefinition",
          "name": {
            "kind": "Name",
            "value": "id_in"
          },
          "type": {
            "kind": "ListType",
            "type": {
              "kind": "NonNullType",
              "type": {
                "kind": "NamedType",
                "name": {
                  "kind": "Name",
                  "value": "ID"
                }
              }
            }
          },
          "directives": []
        },
        {
          "kind": "InputValueDefinition",
          "name": {
            "kind": "Name",
            "value": "id_not_in"
          },
          "type": {
            "kind": "ListType",
            "type": {
              "kind": "NonNullType",
              "type": {
                "kind": "NamedType",
                "name": {
                  "kind": "Name",
                  "value": "ID"
                }
              }
            }
          },
          "directives": []
        },
        {
          "kind": "InputValueDefinition",
          "name": {
            "kind": "Name",
            "value": "spokeDomain"
          },
          "type": {
            "kind": "NamedType",
            "name": {
              "kind": "Name",
              "value": "BigInt"
            }
          },
          "directives": []
        },
        {
          "kind": "InputValueDefinition",
          "name": {
            "kind": "Name",
            "value": "spokeDomain_not"
          },
          "type": {
            "kind": "NamedType",
            "name": {
              "kind": "Name",
              "value": "BigInt"
            }
          },
          "directives": []
        },
        {
          "kind": "InputValueDefinition",
          "name": {
            "kind": "Name",
            "value": "spokeDomain_gt"
          },
          "type": {
            "kind": "NamedType",
            "name": {
              "kind": "Name",
              "value": "BigInt"
            }
          },
          "directives": []
        },
        {
          "kind": "InputValueDefinition",
          "name": {
            "kind": "Name",
            "value": "spokeDomain_lt"
          },
          "type": {
            "kind": "NamedType",
            "name": {
              "kind": "Name",
              "value": "BigInt"
            }
          },
          "directives": []
        },
        {
          "kind": "InputValueDefinition",
          "name": {
            "kind": "Name",
            "value": "spokeDomain_gte"
          },
          "type": {
            "kind": "NamedType",
            "name": {
              "kind": "Name",
              "value": "BigInt"
            }
          },
          "directives": []
        },
        {
          "kind": "InputValueDefinition",
          "name": {
            "kind": "Name",
            "value": "spokeDomain_lte"
          },
          "type": {
            "kind": "NamedType",
            "name": {
              "kind": "Name",
              "value": "BigInt"
            }
          },
          "directives": []
        },
        {
          "kind": "InputValueDefinition",
          "name": {
            "kind": "Name",
            "value": "spokeDomain_in"
          },
          "type": {
            "kind": "ListType",
            "type": {
              "kind": "NonNullType",
              "type": {
                "kind": "NamedType",
                "name": {
                  "kind": "Name",
                  "value": "BigInt"
                }
              }
            }
          },
          "directives": []
        },
        {
          "kind": "InputValueDefinition",
          "name": {
            "kind": "Name",
            "value": "spokeDomain_not_in"
          },
          "type": {
            "kind": "ListType",
            "type": {
              "kind": "NonNullType",
              "type": {
                "kind": "NamedType",
                "name": {
                  "kind": "Name",
                  "value": "BigInt"
                }
              }
            }
          },
          "directives": []
        },
        {
          "kind": "InputValueDefinition",
          "name": {
            "kind": "Name",
            "value": "hubDomain"
          },
          "type": {
            "kind": "NamedType",
            "name": {
              "kind": "Name",
              "value": "BigInt"
            }
          },
          "directives": []
        },
        {
          "kind": "InputValueDefinition",
          "name": {
            "kind": "Name",
            "value": "hubDomain_not"
          },
          "type": {
            "kind": "NamedType",
            "name": {
              "kind": "Name",
              "value": "BigInt"
            }
          },
          "directives": []
        },
        {
          "kind": "InputValueDefinition",
          "name": {
            "kind": "Name",
            "value": "hubDomain_gt"
          },
          "type": {
            "kind": "NamedType",
            "name": {
              "kind": "Name",
              "value": "BigInt"
            }
          },
          "directives": []
        },
        {
          "kind": "InputValueDefinition",
          "name": {
            "kind": "Name",
            "value": "hubDomain_lt"
          },
          "type": {
            "kind": "NamedType",
            "name": {
              "kind": "Name",
              "value": "BigInt"
            }
          },
          "directives": []
        },
        {
          "kind": "InputValueDefinition",
          "name": {
            "kind": "Name",
            "value": "hubDomain_gte"
          },
          "type": {
            "kind": "NamedType",
            "name": {
              "kind": "Name",
              "value": "BigInt"
            }
          },
          "directives": []
        },
        {
          "kind": "InputValueDefinition",
          "name": {
            "kind": "Name",
            "value": "hubDomain_lte"
          },
          "type": {
            "kind": "NamedType",
            "name": {
              "kind": "Name",
              "value": "BigInt"
            }
          },
          "directives": []
        },
        {
          "kind": "InputValueDefinition",
          "name": {
            "kind": "Name",
            "value": "hubDomain_in"
          },
          "type": {
            "kind": "ListType",
            "type": {
              "kind": "NonNullType",
              "type": {
                "kind": "NamedType",
                "name": {
                  "kind": "Name",
                  "value": "BigInt"
                }
              }
            }
          },
          "directives": []
        },
        {
          "kind": "InputValueDefinition",
          "name": {
            "kind": "Name",
            "value": "hubDomain_not_in"
          },
          "type": {
            "kind": "ListType",
            "type": {
              "kind": "NonNullType",
              "type": {
                "kind": "NamedType",
                "name": {
                  "kind": "Name",
                  "value": "BigInt"
                }
              }
            }
          },
          "directives": []
        },
        {
          "kind": "InputValueDefinition",
          "name": {
            "kind": "Name",
            "value": "amb"
          },
          "type": {
            "kind": "NamedType",
            "name": {
              "kind": "Name",
              "value": "Bytes"
            }
          },
          "directives": []
        },
        {
          "kind": "InputValueDefinition",
          "name": {
            "kind": "Name",
            "value": "amb_not"
          },
          "type": {
            "kind": "NamedType",
            "name": {
              "kind": "Name",
              "value": "Bytes"
            }
          },
          "directives": []
        },
        {
          "kind": "InputValueDefinition",
          "name": {
            "kind": "Name",
            "value": "amb_gt"
          },
          "type": {
            "kind": "NamedType",
            "name": {
              "kind": "Name",
              "value": "Bytes"
            }
          },
          "directives": []
        },
        {
          "kind": "InputValueDefinition",
          "name": {
            "kind": "Name",
            "value": "amb_lt"
          },
          "type": {
            "kind": "NamedType",
            "name": {
              "kind": "Name",
              "value": "Bytes"
            }
          },
          "directives": []
        },
        {
          "kind": "InputValueDefinition",
          "name": {
            "kind": "Name",
            "value": "amb_gte"
          },
          "type": {
            "kind": "NamedType",
            "name": {
              "kind": "Name",
              "value": "Bytes"
            }
          },
          "directives": []
        },
        {
          "kind": "InputValueDefinition",
          "name": {
            "kind": "Name",
            "value": "amb_lte"
          },
          "type": {
            "kind": "NamedType",
            "name": {
              "kind": "Name",
              "value": "Bytes"
            }
          },
          "directives": []
        },
        {
          "kind": "InputValueDefinition",
          "name": {
            "kind": "Name",
            "value": "amb_in"
          },
          "type": {
            "kind": "ListType",
            "type": {
              "kind": "NonNullType",
              "type": {
                "kind": "NamedType",
                "name": {
                  "kind": "Name",
                  "value": "Bytes"
                }
              }
            }
          },
          "directives": []
        },
        {
          "kind": "InputValueDefinition",
          "name": {
            "kind": "Name",
            "value": "amb_not_in"
          },
          "type": {
            "kind": "ListType",
            "type": {
              "kind": "NonNullType",
              "type": {
                "kind": "NamedType",
                "name": {
                  "kind": "Name",
                  "value": "Bytes"
                }
              }
            }
          },
          "directives": []
        },
        {
          "kind": "InputValueDefinition",
          "name": {
            "kind": "Name",
            "value": "amb_contains"
          },
          "type": {
            "kind": "NamedType",
            "name": {
              "kind": "Name",
              "value": "Bytes"
            }
          },
          "directives": []
        },
        {
          "kind": "InputValueDefinition",
          "name": {
            "kind": "Name",
            "value": "amb_not_contains"
          },
          "type": {
            "kind": "NamedType",
            "name": {
              "kind": "Name",
              "value": "Bytes"
            }
          },
          "directives": []
        },
        {
          "kind": "InputValueDefinition",
          "name": {
            "kind": "Name",
            "value": "rootManager"
          },
          "type": {
            "kind": "NamedType",
            "name": {
              "kind": "Name",
              "value": "Bytes"
            }
          },
          "directives": []
        },
        {
          "kind": "InputValueDefinition",
          "name": {
            "kind": "Name",
            "value": "rootManager_not"
          },
          "type": {
            "kind": "NamedType",
            "name": {
              "kind": "Name",
              "value": "Bytes"
            }
          },
          "directives": []
        },
        {
          "kind": "InputValueDefinition",
          "name": {
            "kind": "Name",
            "value": "rootManager_gt"
          },
          "type": {
            "kind": "NamedType",
            "name": {
              "kind": "Name",
              "value": "Bytes"
            }
          },
          "directives": []
        },
        {
          "kind": "InputValueDefinition",
          "name": {
            "kind": "Name",
            "value": "rootManager_lt"
          },
          "type": {
            "kind": "NamedType",
            "name": {
              "kind": "Name",
              "value": "Bytes"
            }
          },
          "directives": []
        },
        {
          "kind": "InputValueDefinition",
          "name": {
            "kind": "Name",
            "value": "rootManager_gte"
          },
          "type": {
            "kind": "NamedType",
            "name": {
              "kind": "Name",
              "value": "Bytes"
            }
          },
          "directives": []
        },
        {
          "kind": "InputValueDefinition",
          "name": {
            "kind": "Name",
            "value": "rootManager_lte"
          },
          "type": {
            "kind": "NamedType",
            "name": {
              "kind": "Name",
              "value": "Bytes"
            }
          },
          "directives": []
        },
        {
          "kind": "InputValueDefinition",
          "name": {
            "kind": "Name",
            "value": "rootManager_in"
          },
          "type": {
            "kind": "ListType",
            "type": {
              "kind": "NonNullType",
              "type": {
                "kind": "NamedType",
                "name": {
                  "kind": "Name",
                  "value": "Bytes"
                }
              }
            }
          },
          "directives": []
        },
        {
          "kind": "InputValueDefinition",
          "name": {
            "kind": "Name",
            "value": "rootManager_not_in"
          },
          "type": {
            "kind": "ListType",
            "type": {
              "kind": "NonNullType",
              "type": {
                "kind": "NamedType",
                "name": {
                  "kind": "Name",
                  "value": "Bytes"
                }
              }
            }
          },
          "directives": []
        },
        {
          "kind": "InputValueDefinition",
          "name": {
            "kind": "Name",
            "value": "rootManager_contains"
          },
          "type": {
            "kind": "NamedType",
            "name": {
              "kind": "Name",
              "value": "Bytes"
            }
          },
          "directives": []
        },
        {
          "kind": "InputValueDefinition",
          "name": {
            "kind": "Name",
            "value": "rootManager_not_contains"
          },
          "type": {
            "kind": "NamedType",
            "name": {
              "kind": "Name",
              "value": "Bytes"
            }
          },
          "directives": []
        },
        {
          "kind": "InputValueDefinition",
          "name": {
            "kind": "Name",
            "value": "mirrorConnector"
          },
          "type": {
            "kind": "NamedType",
            "name": {
              "kind": "Name",
              "value": "Bytes"
            }
          },
          "directives": []
        },
        {
          "kind": "InputValueDefinition",
          "name": {
            "kind": "Name",
            "value": "mirrorConnector_not"
          },
          "type": {
            "kind": "NamedType",
            "name": {
              "kind": "Name",
              "value": "Bytes"
            }
          },
          "directives": []
        },
        {
          "kind": "InputValueDefinition",
          "name": {
            "kind": "Name",
            "value": "mirrorConnector_gt"
          },
          "type": {
            "kind": "NamedType",
            "name": {
              "kind": "Name",
              "value": "Bytes"
            }
          },
          "directives": []
        },
        {
          "kind": "InputValueDefinition",
          "name": {
            "kind": "Name",
            "value": "mirrorConnector_lt"
          },
          "type": {
            "kind": "NamedType",
            "name": {
              "kind": "Name",
              "value": "Bytes"
            }
          },
          "directives": []
        },
        {
          "kind": "InputValueDefinition",
          "name": {
            "kind": "Name",
            "value": "mirrorConnector_gte"
          },
          "type": {
            "kind": "NamedType",
            "name": {
              "kind": "Name",
              "value": "Bytes"
            }
          },
          "directives": []
        },
        {
          "kind": "InputValueDefinition",
          "name": {
            "kind": "Name",
            "value": "mirrorConnector_lte"
          },
          "type": {
            "kind": "NamedType",
            "name": {
              "kind": "Name",
              "value": "Bytes"
            }
          },
          "directives": []
        },
        {
          "kind": "InputValueDefinition",
          "name": {
            "kind": "Name",
            "value": "mirrorConnector_in"
          },
          "type": {
            "kind": "ListType",
            "type": {
              "kind": "NonNullType",
              "type": {
                "kind": "NamedType",
                "name": {
                  "kind": "Name",
                  "value": "Bytes"
                }
              }
            }
          },
          "directives": []
        },
        {
          "kind": "InputValueDefinition",
          "name": {
            "kind": "Name",
            "value": "mirrorConnector_not_in"
          },
          "type": {
            "kind": "ListType",
            "type": {
              "kind": "NonNullType",
              "type": {
                "kind": "NamedType",
                "name": {
                  "kind": "Name",
                  "value": "Bytes"
                }
              }
            }
          },
          "directives": []
        },
        {
          "kind": "InputValueDefinition",
          "name": {
            "kind": "Name",
            "value": "mirrorConnector_contains"
          },
          "type": {
            "kind": "NamedType",
            "name": {
              "kind": "Name",
              "value": "Bytes"
            }
          },
          "directives": []
        },
        {
          "kind": "InputValueDefinition",
          "name": {
            "kind": "Name",
            "value": "mirrorConnector_not_contains"
          },
          "type": {
            "kind": "NamedType",
            "name": {
              "kind": "Name",
              "value": "Bytes"
            }
          },
          "directives": []
        },
        {
          "kind": "InputValueDefinition",
          "description": {
            "kind": "StringValue",
            "value": "Filter for the block changed event.",
            "block": true
          },
          "name": {
            "kind": "Name",
            "value": "_change_block"
          },
          "type": {
            "kind": "NamedType",
            "name": {
              "kind": "Name",
              "value": "BlockChangedFilter"
            }
          },
          "directives": []
        },
        {
          "kind": "InputValueDefinition",
          "name": {
            "kind": "Name",
            "value": "and"
          },
          "type": {
            "kind": "ListType",
            "type": {
              "kind": "NamedType",
              "name": {
                "kind": "Name",
                "value": "ArbitrumConnectorMeta_filter"
              }
            }
          },
          "directives": []
        },
        {
          "kind": "InputValueDefinition",
          "name": {
            "kind": "Name",
            "value": "or"
          },
          "type": {
            "kind": "ListType",
            "type": {
              "kind": "NamedType",
              "name": {
                "kind": "Name",
                "value": "ArbitrumConnectorMeta_filter"
              }
            }
          },
          "directives": []
        }
      ],
      "directives": []
    },
    {
      "kind": "EnumTypeDefinition",
      "name": {
        "kind": "Name",
        "value": "ArbitrumConnectorMeta_orderBy"
      },
      "values": [
        {
          "kind": "EnumValueDefinition",
          "name": {
            "kind": "Name",
            "value": "id"
          },
          "directives": []
        },
        {
          "kind": "EnumValueDefinition",
          "name": {
            "kind": "Name",
            "value": "spokeDomain"
          },
          "directives": []
        },
        {
          "kind": "EnumValueDefinition",
          "name": {
            "kind": "Name",
            "value": "hubDomain"
          },
          "directives": []
        },
        {
          "kind": "EnumValueDefinition",
          "name": {
            "kind": "Name",
            "value": "amb"
          },
          "directives": []
        },
        {
          "kind": "EnumValueDefinition",
          "name": {
            "kind": "Name",
            "value": "rootManager"
          },
          "directives": []
        },
        {
          "kind": "EnumValueDefinition",
          "name": {
            "kind": "Name",
            "value": "mirrorConnector"
          },
          "directives": []
        }
      ],
      "directives": []
    },
    {
      "kind": "ScalarTypeDefinition",
      "name": {
        "kind": "Name",
        "value": "BigDecimal"
      },
      "directives": []
    },
    {
      "kind": "ScalarTypeDefinition",
      "name": {
        "kind": "Name",
        "value": "BigInt"
      },
      "directives": []
    },
    {
      "kind": "InputObjectTypeDefinition",
      "name": {
        "kind": "Name",
        "value": "BlockChangedFilter"
      },
      "fields": [
        {
          "kind": "InputValueDefinition",
          "name": {
            "kind": "Name",
            "value": "number_gte"
          },
          "type": {
            "kind": "NonNullType",
            "type": {
              "kind": "NamedType",
              "name": {
                "kind": "Name",
                "value": "Int"
              }
            }
          },
          "directives": []
        }
      ],
      "directives": []
    },
    {
      "kind": "InputObjectTypeDefinition",
      "name": {
        "kind": "Name",
        "value": "Block_height"
      },
      "fields": [
        {
          "kind": "InputValueDefinition",
          "name": {
            "kind": "Name",
            "value": "hash"
          },
          "type": {
            "kind": "NamedType",
            "name": {
              "kind": "Name",
              "value": "Bytes"
            }
          },
          "directives": []
        },
        {
          "kind": "InputValueDefinition",
          "name": {
            "kind": "Name",
            "value": "number"
          },
          "type": {
            "kind": "NamedType",
            "name": {
              "kind": "Name",
              "value": "Int"
            }
          },
          "directives": []
        },
        {
          "kind": "InputValueDefinition",
          "name": {
            "kind": "Name",
            "value": "number_gte"
          },
          "type": {
            "kind": "NamedType",
            "name": {
              "kind": "Name",
              "value": "Int"
            }
          },
          "directives": []
        }
      ],
      "directives": []
    },
    {
      "kind": "ObjectTypeDefinition",
      "name": {
        "kind": "Name",
        "value": "BnbConnectorMeta"
      },
      "fields": [
        {
          "kind": "FieldDefinition",
          "name": {
            "kind": "Name",
            "value": "id"
          },
          "arguments": [],
          "type": {
            "kind": "NonNullType",
            "type": {
              "kind": "NamedType",
              "name": {
                "kind": "Name",
                "value": "ID"
              }
            }
          },
          "directives": []
        },
        {
          "kind": "FieldDefinition",
          "name": {
            "kind": "Name",
            "value": "spokeDomain"
          },
          "arguments": [],
          "type": {
            "kind": "NonNullType",
            "type": {
              "kind": "NamedType",
              "name": {
                "kind": "Name",
                "value": "BigInt"
              }
            }
          },
          "directives": []
        },
        {
          "kind": "FieldDefinition",
          "name": {
            "kind": "Name",
            "value": "hubDomain"
          },
          "arguments": [],
          "type": {
            "kind": "NonNullType",
            "type": {
              "kind": "NamedType",
              "name": {
                "kind": "Name",
                "value": "BigInt"
              }
            }
          },
          "directives": []
        },
        {
          "kind": "FieldDefinition",
          "name": {
            "kind": "Name",
            "value": "amb"
          },
          "arguments": [],
          "type": {
            "kind": "NonNullType",
            "type": {
              "kind": "NamedType",
              "name": {
                "kind": "Name",
                "value": "Bytes"
              }
            }
          },
          "directives": []
        },
        {
          "kind": "FieldDefinition",
          "name": {
            "kind": "Name",
            "value": "rootManager"
          },
          "arguments": [],
          "type": {
            "kind": "NonNullType",
            "type": {
              "kind": "NamedType",
              "name": {
                "kind": "Name",
                "value": "Bytes"
              }
            }
          },
          "directives": []
        },
        {
          "kind": "FieldDefinition",
          "name": {
            "kind": "Name",
            "value": "mirrorConnector"
          },
          "arguments": [],
          "type": {
            "kind": "NonNullType",
            "type": {
              "kind": "NamedType",
              "name": {
                "kind": "Name",
                "value": "Bytes"
              }
            }
          },
          "directives": []
        }
      ],
      "interfaces": [],
      "directives": []
    },
    {
      "kind": "InputObjectTypeDefinition",
      "name": {
        "kind": "Name",
        "value": "BnbConnectorMeta_filter"
      },
      "fields": [
        {
          "kind": "InputValueDefinition",
          "name": {
            "kind": "Name",
            "value": "id"
          },
          "type": {
            "kind": "NamedType",
            "name": {
              "kind": "Name",
              "value": "ID"
            }
          },
          "directives": []
        },
        {
          "kind": "InputValueDefinition",
          "name": {
            "kind": "Name",
            "value": "id_not"
          },
          "type": {
            "kind": "NamedType",
            "name": {
              "kind": "Name",
              "value": "ID"
            }
          },
          "directives": []
        },
        {
          "kind": "InputValueDefinition",
          "name": {
            "kind": "Name",
            "value": "id_gt"
          },
          "type": {
            "kind": "NamedType",
            "name": {
              "kind": "Name",
              "value": "ID"
            }
          },
          "directives": []
        },
        {
          "kind": "InputValueDefinition",
          "name": {
            "kind": "Name",
            "value": "id_lt"
          },
          "type": {
            "kind": "NamedType",
            "name": {
              "kind": "Name",
              "value": "ID"
            }
          },
          "directives": []
        },
        {
          "kind": "InputValueDefinition",
          "name": {
            "kind": "Name",
            "value": "id_gte"
          },
          "type": {
            "kind": "NamedType",
            "name": {
              "kind": "Name",
              "value": "ID"
            }
          },
          "directives": []
        },
        {
          "kind": "InputValueDefinition",
          "name": {
            "kind": "Name",
            "value": "id_lte"
          },
          "type": {
            "kind": "NamedType",
            "name": {
              "kind": "Name",
              "value": "ID"
            }
          },
          "directives": []
        },
        {
          "kind": "InputValueDefinition",
          "name": {
            "kind": "Name",
            "value": "id_in"
          },
          "type": {
            "kind": "ListType",
            "type": {
              "kind": "NonNullType",
              "type": {
                "kind": "NamedType",
                "name": {
                  "kind": "Name",
                  "value": "ID"
                }
              }
            }
          },
          "directives": []
        },
        {
          "kind": "InputValueDefinition",
          "name": {
            "kind": "Name",
            "value": "id_not_in"
          },
          "type": {
            "kind": "ListType",
            "type": {
              "kind": "NonNullType",
              "type": {
                "kind": "NamedType",
                "name": {
                  "kind": "Name",
                  "value": "ID"
                }
              }
            }
          },
          "directives": []
        },
        {
          "kind": "InputValueDefinition",
          "name": {
            "kind": "Name",
            "value": "spokeDomain"
          },
          "type": {
            "kind": "NamedType",
            "name": {
              "kind": "Name",
              "value": "BigInt"
            }
          },
          "directives": []
        },
        {
          "kind": "InputValueDefinition",
          "name": {
            "kind": "Name",
            "value": "spokeDomain_not"
          },
          "type": {
            "kind": "NamedType",
            "name": {
              "kind": "Name",
              "value": "BigInt"
            }
          },
          "directives": []
        },
        {
          "kind": "InputValueDefinition",
          "name": {
            "kind": "Name",
            "value": "spokeDomain_gt"
          },
          "type": {
            "kind": "NamedType",
            "name": {
              "kind": "Name",
              "value": "BigInt"
            }
          },
          "directives": []
        },
        {
          "kind": "InputValueDefinition",
          "name": {
            "kind": "Name",
            "value": "spokeDomain_lt"
          },
          "type": {
            "kind": "NamedType",
            "name": {
              "kind": "Name",
              "value": "BigInt"
            }
          },
          "directives": []
        },
        {
          "kind": "InputValueDefinition",
          "name": {
            "kind": "Name",
            "value": "spokeDomain_gte"
          },
          "type": {
            "kind": "NamedType",
            "name": {
              "kind": "Name",
              "value": "BigInt"
            }
          },
          "directives": []
        },
        {
          "kind": "InputValueDefinition",
          "name": {
            "kind": "Name",
            "value": "spokeDomain_lte"
          },
          "type": {
            "kind": "NamedType",
            "name": {
              "kind": "Name",
              "value": "BigInt"
            }
          },
          "directives": []
        },
        {
          "kind": "InputValueDefinition",
          "name": {
            "kind": "Name",
            "value": "spokeDomain_in"
          },
          "type": {
            "kind": "ListType",
            "type": {
              "kind": "NonNullType",
              "type": {
                "kind": "NamedType",
                "name": {
                  "kind": "Name",
                  "value": "BigInt"
                }
              }
            }
          },
          "directives": []
        },
        {
          "kind": "InputValueDefinition",
          "name": {
            "kind": "Name",
            "value": "spokeDomain_not_in"
          },
          "type": {
            "kind": "ListType",
            "type": {
              "kind": "NonNullType",
              "type": {
                "kind": "NamedType",
                "name": {
                  "kind": "Name",
                  "value": "BigInt"
                }
              }
            }
          },
          "directives": []
        },
        {
          "kind": "InputValueDefinition",
          "name": {
            "kind": "Name",
            "value": "hubDomain"
          },
          "type": {
            "kind": "NamedType",
            "name": {
              "kind": "Name",
              "value": "BigInt"
            }
          },
          "directives": []
        },
        {
          "kind": "InputValueDefinition",
          "name": {
            "kind": "Name",
            "value": "hubDomain_not"
          },
          "type": {
            "kind": "NamedType",
            "name": {
              "kind": "Name",
              "value": "BigInt"
            }
          },
          "directives": []
        },
        {
          "kind": "InputValueDefinition",
          "name": {
            "kind": "Name",
            "value": "hubDomain_gt"
          },
          "type": {
            "kind": "NamedType",
            "name": {
              "kind": "Name",
              "value": "BigInt"
            }
          },
          "directives": []
        },
        {
          "kind": "InputValueDefinition",
          "name": {
            "kind": "Name",
            "value": "hubDomain_lt"
          },
          "type": {
            "kind": "NamedType",
            "name": {
              "kind": "Name",
              "value": "BigInt"
            }
          },
          "directives": []
        },
        {
          "kind": "InputValueDefinition",
          "name": {
            "kind": "Name",
            "value": "hubDomain_gte"
          },
          "type": {
            "kind": "NamedType",
            "name": {
              "kind": "Name",
              "value": "BigInt"
            }
          },
          "directives": []
        },
        {
          "kind": "InputValueDefinition",
          "name": {
            "kind": "Name",
            "value": "hubDomain_lte"
          },
          "type": {
            "kind": "NamedType",
            "name": {
              "kind": "Name",
              "value": "BigInt"
            }
          },
          "directives": []
        },
        {
          "kind": "InputValueDefinition",
          "name": {
            "kind": "Name",
            "value": "hubDomain_in"
          },
          "type": {
            "kind": "ListType",
            "type": {
              "kind": "NonNullType",
              "type": {
                "kind": "NamedType",
                "name": {
                  "kind": "Name",
                  "value": "BigInt"
                }
              }
            }
          },
          "directives": []
        },
        {
          "kind": "InputValueDefinition",
          "name": {
            "kind": "Name",
            "value": "hubDomain_not_in"
          },
          "type": {
            "kind": "ListType",
            "type": {
              "kind": "NonNullType",
              "type": {
                "kind": "NamedType",
                "name": {
                  "kind": "Name",
                  "value": "BigInt"
                }
              }
            }
          },
          "directives": []
        },
        {
          "kind": "InputValueDefinition",
          "name": {
            "kind": "Name",
            "value": "amb"
          },
          "type": {
            "kind": "NamedType",
            "name": {
              "kind": "Name",
              "value": "Bytes"
            }
          },
          "directives": []
        },
        {
          "kind": "InputValueDefinition",
          "name": {
            "kind": "Name",
            "value": "amb_not"
          },
          "type": {
            "kind": "NamedType",
            "name": {
              "kind": "Name",
              "value": "Bytes"
            }
          },
          "directives": []
        },
        {
          "kind": "InputValueDefinition",
          "name": {
            "kind": "Name",
            "value": "amb_gt"
          },
          "type": {
            "kind": "NamedType",
            "name": {
              "kind": "Name",
              "value": "Bytes"
            }
          },
          "directives": []
        },
        {
          "kind": "InputValueDefinition",
          "name": {
            "kind": "Name",
            "value": "amb_lt"
          },
          "type": {
            "kind": "NamedType",
            "name": {
              "kind": "Name",
              "value": "Bytes"
            }
          },
          "directives": []
        },
        {
          "kind": "InputValueDefinition",
          "name": {
            "kind": "Name",
            "value": "amb_gte"
          },
          "type": {
            "kind": "NamedType",
            "name": {
              "kind": "Name",
              "value": "Bytes"
            }
          },
          "directives": []
        },
        {
          "kind": "InputValueDefinition",
          "name": {
            "kind": "Name",
            "value": "amb_lte"
          },
          "type": {
            "kind": "NamedType",
            "name": {
              "kind": "Name",
              "value": "Bytes"
            }
          },
          "directives": []
        },
        {
          "kind": "InputValueDefinition",
          "name": {
            "kind": "Name",
            "value": "amb_in"
          },
          "type": {
            "kind": "ListType",
            "type": {
              "kind": "NonNullType",
              "type": {
                "kind": "NamedType",
                "name": {
                  "kind": "Name",
                  "value": "Bytes"
                }
              }
            }
          },
          "directives": []
        },
        {
          "kind": "InputValueDefinition",
          "name": {
            "kind": "Name",
            "value": "amb_not_in"
          },
          "type": {
            "kind": "ListType",
            "type": {
              "kind": "NonNullType",
              "type": {
                "kind": "NamedType",
                "name": {
                  "kind": "Name",
                  "value": "Bytes"
                }
              }
            }
          },
          "directives": []
        },
        {
          "kind": "InputValueDefinition",
          "name": {
            "kind": "Name",
            "value": "amb_contains"
          },
          "type": {
            "kind": "NamedType",
            "name": {
              "kind": "Name",
              "value": "Bytes"
            }
          },
          "directives": []
        },
        {
          "kind": "InputValueDefinition",
          "name": {
            "kind": "Name",
            "value": "amb_not_contains"
          },
          "type": {
            "kind": "NamedType",
            "name": {
              "kind": "Name",
              "value": "Bytes"
            }
          },
          "directives": []
        },
        {
          "kind": "InputValueDefinition",
          "name": {
            "kind": "Name",
            "value": "rootManager"
          },
          "type": {
            "kind": "NamedType",
            "name": {
              "kind": "Name",
              "value": "Bytes"
            }
          },
          "directives": []
        },
        {
          "kind": "InputValueDefinition",
          "name": {
            "kind": "Name",
            "value": "rootManager_not"
          },
          "type": {
            "kind": "NamedType",
            "name": {
              "kind": "Name",
              "value": "Bytes"
            }
          },
          "directives": []
        },
        {
          "kind": "InputValueDefinition",
          "name": {
            "kind": "Name",
            "value": "rootManager_gt"
          },
          "type": {
            "kind": "NamedType",
            "name": {
              "kind": "Name",
              "value": "Bytes"
            }
          },
          "directives": []
        },
        {
          "kind": "InputValueDefinition",
          "name": {
            "kind": "Name",
            "value": "rootManager_lt"
          },
          "type": {
            "kind": "NamedType",
            "name": {
              "kind": "Name",
              "value": "Bytes"
            }
          },
          "directives": []
        },
        {
          "kind": "InputValueDefinition",
          "name": {
            "kind": "Name",
            "value": "rootManager_gte"
          },
          "type": {
            "kind": "NamedType",
            "name": {
              "kind": "Name",
              "value": "Bytes"
            }
          },
          "directives": []
        },
        {
          "kind": "InputValueDefinition",
          "name": {
            "kind": "Name",
            "value": "rootManager_lte"
          },
          "type": {
            "kind": "NamedType",
            "name": {
              "kind": "Name",
              "value": "Bytes"
            }
          },
          "directives": []
        },
        {
          "kind": "InputValueDefinition",
          "name": {
            "kind": "Name",
            "value": "rootManager_in"
          },
          "type": {
            "kind": "ListType",
            "type": {
              "kind": "NonNullType",
              "type": {
                "kind": "NamedType",
                "name": {
                  "kind": "Name",
                  "value": "Bytes"
                }
              }
            }
          },
          "directives": []
        },
        {
          "kind": "InputValueDefinition",
          "name": {
            "kind": "Name",
            "value": "rootManager_not_in"
          },
          "type": {
            "kind": "ListType",
            "type": {
              "kind": "NonNullType",
              "type": {
                "kind": "NamedType",
                "name": {
                  "kind": "Name",
                  "value": "Bytes"
                }
              }
            }
          },
          "directives": []
        },
        {
          "kind": "InputValueDefinition",
          "name": {
            "kind": "Name",
            "value": "rootManager_contains"
          },
          "type": {
            "kind": "NamedType",
            "name": {
              "kind": "Name",
              "value": "Bytes"
            }
          },
          "directives": []
        },
        {
          "kind": "InputValueDefinition",
          "name": {
            "kind": "Name",
            "value": "rootManager_not_contains"
          },
          "type": {
            "kind": "NamedType",
            "name": {
              "kind": "Name",
              "value": "Bytes"
            }
          },
          "directives": []
        },
        {
          "kind": "InputValueDefinition",
          "name": {
            "kind": "Name",
            "value": "mirrorConnector"
          },
          "type": {
            "kind": "NamedType",
            "name": {
              "kind": "Name",
              "value": "Bytes"
            }
          },
          "directives": []
        },
        {
          "kind": "InputValueDefinition",
          "name": {
            "kind": "Name",
            "value": "mirrorConnector_not"
          },
          "type": {
            "kind": "NamedType",
            "name": {
              "kind": "Name",
              "value": "Bytes"
            }
          },
          "directives": []
        },
        {
          "kind": "InputValueDefinition",
          "name": {
            "kind": "Name",
            "value": "mirrorConnector_gt"
          },
          "type": {
            "kind": "NamedType",
            "name": {
              "kind": "Name",
              "value": "Bytes"
            }
          },
          "directives": []
        },
        {
          "kind": "InputValueDefinition",
          "name": {
            "kind": "Name",
            "value": "mirrorConnector_lt"
          },
          "type": {
            "kind": "NamedType",
            "name": {
              "kind": "Name",
              "value": "Bytes"
            }
          },
          "directives": []
        },
        {
          "kind": "InputValueDefinition",
          "name": {
            "kind": "Name",
            "value": "mirrorConnector_gte"
          },
          "type": {
            "kind": "NamedType",
            "name": {
              "kind": "Name",
              "value": "Bytes"
            }
          },
          "directives": []
        },
        {
          "kind": "InputValueDefinition",
          "name": {
            "kind": "Name",
            "value": "mirrorConnector_lte"
          },
          "type": {
            "kind": "NamedType",
            "name": {
              "kind": "Name",
              "value": "Bytes"
            }
          },
          "directives": []
        },
        {
          "kind": "InputValueDefinition",
          "name": {
            "kind": "Name",
            "value": "mirrorConnector_in"
          },
          "type": {
            "kind": "ListType",
            "type": {
              "kind": "NonNullType",
              "type": {
                "kind": "NamedType",
                "name": {
                  "kind": "Name",
                  "value": "Bytes"
                }
              }
            }
          },
          "directives": []
        },
        {
          "kind": "InputValueDefinition",
          "name": {
            "kind": "Name",
            "value": "mirrorConnector_not_in"
          },
          "type": {
            "kind": "ListType",
            "type": {
              "kind": "NonNullType",
              "type": {
                "kind": "NamedType",
                "name": {
                  "kind": "Name",
                  "value": "Bytes"
                }
              }
            }
          },
          "directives": []
        },
        {
          "kind": "InputValueDefinition",
          "name": {
            "kind": "Name",
            "value": "mirrorConnector_contains"
          },
          "type": {
            "kind": "NamedType",
            "name": {
              "kind": "Name",
              "value": "Bytes"
            }
          },
          "directives": []
        },
        {
          "kind": "InputValueDefinition",
          "name": {
            "kind": "Name",
            "value": "mirrorConnector_not_contains"
          },
          "type": {
            "kind": "NamedType",
            "name": {
              "kind": "Name",
              "value": "Bytes"
            }
          },
          "directives": []
        },
        {
          "kind": "InputValueDefinition",
          "description": {
            "kind": "StringValue",
            "value": "Filter for the block changed event.",
            "block": true
          },
          "name": {
            "kind": "Name",
            "value": "_change_block"
          },
          "type": {
            "kind": "NamedType",
            "name": {
              "kind": "Name",
              "value": "BlockChangedFilter"
            }
          },
          "directives": []
        },
        {
          "kind": "InputValueDefinition",
          "name": {
            "kind": "Name",
            "value": "and"
          },
          "type": {
            "kind": "ListType",
            "type": {
              "kind": "NamedType",
              "name": {
                "kind": "Name",
                "value": "BnbConnectorMeta_filter"
              }
            }
          },
          "directives": []
        },
        {
          "kind": "InputValueDefinition",
          "name": {
            "kind": "Name",
            "value": "or"
          },
          "type": {
            "kind": "ListType",
            "type": {
              "kind": "NamedType",
              "name": {
                "kind": "Name",
                "value": "BnbConnectorMeta_filter"
              }
            }
          },
          "directives": []
        }
      ],
      "directives": []
    },
    {
      "kind": "EnumTypeDefinition",
      "name": {
        "kind": "Name",
        "value": "BnbConnectorMeta_orderBy"
      },
      "values": [
        {
          "kind": "EnumValueDefinition",
          "name": {
            "kind": "Name",
            "value": "id"
          },
          "directives": []
        },
        {
          "kind": "EnumValueDefinition",
          "name": {
            "kind": "Name",
            "value": "spokeDomain"
          },
          "directives": []
        },
        {
          "kind": "EnumValueDefinition",
          "name": {
            "kind": "Name",
            "value": "hubDomain"
          },
          "directives": []
        },
        {
          "kind": "EnumValueDefinition",
          "name": {
            "kind": "Name",
            "value": "amb"
          },
          "directives": []
        },
        {
          "kind": "EnumValueDefinition",
          "name": {
            "kind": "Name",
            "value": "rootManager"
          },
          "directives": []
        },
        {
          "kind": "EnumValueDefinition",
          "name": {
            "kind": "Name",
            "value": "mirrorConnector"
          },
          "directives": []
        }
      ],
      "directives": []
    },
    {
      "kind": "ScalarTypeDefinition",
      "name": {
        "kind": "Name",
        "value": "Bytes"
      },
      "directives": []
    },
    {
      "kind": "ObjectTypeDefinition",
      "name": {
        "kind": "Name",
        "value": "GnosisConnectorMeta"
      },
      "fields": [
        {
          "kind": "FieldDefinition",
          "name": {
            "kind": "Name",
            "value": "id"
          },
          "arguments": [],
          "type": {
            "kind": "NonNullType",
            "type": {
              "kind": "NamedType",
              "name": {
                "kind": "Name",
                "value": "ID"
              }
            }
          },
          "directives": []
        },
        {
          "kind": "FieldDefinition",
          "name": {
            "kind": "Name",
            "value": "spokeDomain"
          },
          "arguments": [],
          "type": {
            "kind": "NonNullType",
            "type": {
              "kind": "NamedType",
              "name": {
                "kind": "Name",
                "value": "BigInt"
              }
            }
          },
          "directives": []
        },
        {
          "kind": "FieldDefinition",
          "name": {
            "kind": "Name",
            "value": "hubDomain"
          },
          "arguments": [],
          "type": {
            "kind": "NonNullType",
            "type": {
              "kind": "NamedType",
              "name": {
                "kind": "Name",
                "value": "BigInt"
              }
            }
          },
          "directives": []
        },
        {
          "kind": "FieldDefinition",
          "name": {
            "kind": "Name",
            "value": "amb"
          },
          "arguments": [],
          "type": {
            "kind": "NonNullType",
            "type": {
              "kind": "NamedType",
              "name": {
                "kind": "Name",
                "value": "Bytes"
              }
            }
          },
          "directives": []
        },
        {
          "kind": "FieldDefinition",
          "name": {
            "kind": "Name",
            "value": "rootManager"
          },
          "arguments": [],
          "type": {
            "kind": "NonNullType",
            "type": {
              "kind": "NamedType",
              "name": {
                "kind": "Name",
                "value": "Bytes"
              }
            }
          },
          "directives": []
        },
        {
          "kind": "FieldDefinition",
          "name": {
            "kind": "Name",
            "value": "mirrorConnector"
          },
          "arguments": [],
          "type": {
            "kind": "NonNullType",
            "type": {
              "kind": "NamedType",
              "name": {
                "kind": "Name",
                "value": "Bytes"
              }
            }
          },
          "directives": []
        }
      ],
      "interfaces": [],
      "directives": []
    },
    {
      "kind": "InputObjectTypeDefinition",
      "name": {
        "kind": "Name",
        "value": "GnosisConnectorMeta_filter"
      },
      "fields": [
        {
          "kind": "InputValueDefinition",
          "name": {
            "kind": "Name",
            "value": "id"
          },
          "type": {
            "kind": "NamedType",
            "name": {
              "kind": "Name",
              "value": "ID"
            }
          },
          "directives": []
        },
        {
          "kind": "InputValueDefinition",
          "name": {
            "kind": "Name",
            "value": "id_not"
          },
          "type": {
            "kind": "NamedType",
            "name": {
              "kind": "Name",
              "value": "ID"
            }
          },
          "directives": []
        },
        {
          "kind": "InputValueDefinition",
          "name": {
            "kind": "Name",
            "value": "id_gt"
          },
          "type": {
            "kind": "NamedType",
            "name": {
              "kind": "Name",
              "value": "ID"
            }
          },
          "directives": []
        },
        {
          "kind": "InputValueDefinition",
          "name": {
            "kind": "Name",
            "value": "id_lt"
          },
          "type": {
            "kind": "NamedType",
            "name": {
              "kind": "Name",
              "value": "ID"
            }
          },
          "directives": []
        },
        {
          "kind": "InputValueDefinition",
          "name": {
            "kind": "Name",
            "value": "id_gte"
          },
          "type": {
            "kind": "NamedType",
            "name": {
              "kind": "Name",
              "value": "ID"
            }
          },
          "directives": []
        },
        {
          "kind": "InputValueDefinition",
          "name": {
            "kind": "Name",
            "value": "id_lte"
          },
          "type": {
            "kind": "NamedType",
            "name": {
              "kind": "Name",
              "value": "ID"
            }
          },
          "directives": []
        },
        {
          "kind": "InputValueDefinition",
          "name": {
            "kind": "Name",
            "value": "id_in"
          },
          "type": {
            "kind": "ListType",
            "type": {
              "kind": "NonNullType",
              "type": {
                "kind": "NamedType",
                "name": {
                  "kind": "Name",
                  "value": "ID"
                }
              }
            }
          },
          "directives": []
        },
        {
          "kind": "InputValueDefinition",
          "name": {
            "kind": "Name",
            "value": "id_not_in"
          },
          "type": {
            "kind": "ListType",
            "type": {
              "kind": "NonNullType",
              "type": {
                "kind": "NamedType",
                "name": {
                  "kind": "Name",
                  "value": "ID"
                }
              }
            }
          },
          "directives": []
        },
        {
          "kind": "InputValueDefinition",
          "name": {
            "kind": "Name",
            "value": "spokeDomain"
          },
          "type": {
            "kind": "NamedType",
            "name": {
              "kind": "Name",
              "value": "BigInt"
            }
          },
          "directives": []
        },
        {
          "kind": "InputValueDefinition",
          "name": {
            "kind": "Name",
            "value": "spokeDomain_not"
          },
          "type": {
            "kind": "NamedType",
            "name": {
              "kind": "Name",
              "value": "BigInt"
            }
          },
          "directives": []
        },
        {
          "kind": "InputValueDefinition",
          "name": {
            "kind": "Name",
            "value": "spokeDomain_gt"
          },
          "type": {
            "kind": "NamedType",
            "name": {
              "kind": "Name",
              "value": "BigInt"
            }
          },
          "directives": []
        },
        {
          "kind": "InputValueDefinition",
          "name": {
            "kind": "Name",
            "value": "spokeDomain_lt"
          },
          "type": {
            "kind": "NamedType",
            "name": {
              "kind": "Name",
              "value": "BigInt"
            }
          },
          "directives": []
        },
        {
          "kind": "InputValueDefinition",
          "name": {
            "kind": "Name",
            "value": "spokeDomain_gte"
          },
          "type": {
            "kind": "NamedType",
            "name": {
              "kind": "Name",
              "value": "BigInt"
            }
          },
          "directives": []
        },
        {
          "kind": "InputValueDefinition",
          "name": {
            "kind": "Name",
            "value": "spokeDomain_lte"
          },
          "type": {
            "kind": "NamedType",
            "name": {
              "kind": "Name",
              "value": "BigInt"
            }
          },
          "directives": []
        },
        {
          "kind": "InputValueDefinition",
          "name": {
            "kind": "Name",
            "value": "spokeDomain_in"
          },
          "type": {
            "kind": "ListType",
            "type": {
              "kind": "NonNullType",
              "type": {
                "kind": "NamedType",
                "name": {
                  "kind": "Name",
                  "value": "BigInt"
                }
              }
            }
          },
          "directives": []
        },
        {
          "kind": "InputValueDefinition",
          "name": {
            "kind": "Name",
            "value": "spokeDomain_not_in"
          },
          "type": {
            "kind": "ListType",
            "type": {
              "kind": "NonNullType",
              "type": {
                "kind": "NamedType",
                "name": {
                  "kind": "Name",
                  "value": "BigInt"
                }
              }
            }
          },
          "directives": []
        },
        {
          "kind": "InputValueDefinition",
          "name": {
            "kind": "Name",
            "value": "hubDomain"
          },
          "type": {
            "kind": "NamedType",
            "name": {
              "kind": "Name",
              "value": "BigInt"
            }
          },
          "directives": []
        },
        {
          "kind": "InputValueDefinition",
          "name": {
            "kind": "Name",
            "value": "hubDomain_not"
          },
          "type": {
            "kind": "NamedType",
            "name": {
              "kind": "Name",
              "value": "BigInt"
            }
          },
          "directives": []
        },
        {
          "kind": "InputValueDefinition",
          "name": {
            "kind": "Name",
            "value": "hubDomain_gt"
          },
          "type": {
            "kind": "NamedType",
            "name": {
              "kind": "Name",
              "value": "BigInt"
            }
          },
          "directives": []
        },
        {
          "kind": "InputValueDefinition",
          "name": {
            "kind": "Name",
            "value": "hubDomain_lt"
          },
          "type": {
            "kind": "NamedType",
            "name": {
              "kind": "Name",
              "value": "BigInt"
            }
          },
          "directives": []
        },
        {
          "kind": "InputValueDefinition",
          "name": {
            "kind": "Name",
            "value": "hubDomain_gte"
          },
          "type": {
            "kind": "NamedType",
            "name": {
              "kind": "Name",
              "value": "BigInt"
            }
          },
          "directives": []
        },
        {
          "kind": "InputValueDefinition",
          "name": {
            "kind": "Name",
            "value": "hubDomain_lte"
          },
          "type": {
            "kind": "NamedType",
            "name": {
              "kind": "Name",
              "value": "BigInt"
            }
          },
          "directives": []
        },
        {
          "kind": "InputValueDefinition",
          "name": {
            "kind": "Name",
            "value": "hubDomain_in"
          },
          "type": {
            "kind": "ListType",
            "type": {
              "kind": "NonNullType",
              "type": {
                "kind": "NamedType",
                "name": {
                  "kind": "Name",
                  "value": "BigInt"
                }
              }
            }
          },
          "directives": []
        },
        {
          "kind": "InputValueDefinition",
          "name": {
            "kind": "Name",
            "value": "hubDomain_not_in"
          },
          "type": {
            "kind": "ListType",
            "type": {
              "kind": "NonNullType",
              "type": {
                "kind": "NamedType",
                "name": {
                  "kind": "Name",
                  "value": "BigInt"
                }
              }
            }
          },
          "directives": []
        },
        {
          "kind": "InputValueDefinition",
          "name": {
            "kind": "Name",
            "value": "amb"
          },
          "type": {
            "kind": "NamedType",
            "name": {
              "kind": "Name",
              "value": "Bytes"
            }
          },
          "directives": []
        },
        {
          "kind": "InputValueDefinition",
          "name": {
            "kind": "Name",
            "value": "amb_not"
          },
          "type": {
            "kind": "NamedType",
            "name": {
              "kind": "Name",
              "value": "Bytes"
            }
          },
          "directives": []
        },
        {
          "kind": "InputValueDefinition",
          "name": {
            "kind": "Name",
            "value": "amb_gt"
          },
          "type": {
            "kind": "NamedType",
            "name": {
              "kind": "Name",
              "value": "Bytes"
            }
          },
          "directives": []
        },
        {
          "kind": "InputValueDefinition",
          "name": {
            "kind": "Name",
            "value": "amb_lt"
          },
          "type": {
            "kind": "NamedType",
            "name": {
              "kind": "Name",
              "value": "Bytes"
            }
          },
          "directives": []
        },
        {
          "kind": "InputValueDefinition",
          "name": {
            "kind": "Name",
            "value": "amb_gte"
          },
          "type": {
            "kind": "NamedType",
            "name": {
              "kind": "Name",
              "value": "Bytes"
            }
          },
          "directives": []
        },
        {
          "kind": "InputValueDefinition",
          "name": {
            "kind": "Name",
            "value": "amb_lte"
          },
          "type": {
            "kind": "NamedType",
            "name": {
              "kind": "Name",
              "value": "Bytes"
            }
          },
          "directives": []
        },
        {
          "kind": "InputValueDefinition",
          "name": {
            "kind": "Name",
            "value": "amb_in"
          },
          "type": {
            "kind": "ListType",
            "type": {
              "kind": "NonNullType",
              "type": {
                "kind": "NamedType",
                "name": {
                  "kind": "Name",
                  "value": "Bytes"
                }
              }
            }
          },
          "directives": []
        },
        {
          "kind": "InputValueDefinition",
          "name": {
            "kind": "Name",
            "value": "amb_not_in"
          },
          "type": {
            "kind": "ListType",
            "type": {
              "kind": "NonNullType",
              "type": {
                "kind": "NamedType",
                "name": {
                  "kind": "Name",
                  "value": "Bytes"
                }
              }
            }
          },
          "directives": []
        },
        {
          "kind": "InputValueDefinition",
          "name": {
            "kind": "Name",
            "value": "amb_contains"
          },
          "type": {
            "kind": "NamedType",
            "name": {
              "kind": "Name",
              "value": "Bytes"
            }
          },
          "directives": []
        },
        {
          "kind": "InputValueDefinition",
          "name": {
            "kind": "Name",
            "value": "amb_not_contains"
          },
          "type": {
            "kind": "NamedType",
            "name": {
              "kind": "Name",
              "value": "Bytes"
            }
          },
          "directives": []
        },
        {
          "kind": "InputValueDefinition",
          "name": {
            "kind": "Name",
            "value": "rootManager"
          },
          "type": {
            "kind": "NamedType",
            "name": {
              "kind": "Name",
              "value": "Bytes"
            }
          },
          "directives": []
        },
        {
          "kind": "InputValueDefinition",
          "name": {
            "kind": "Name",
            "value": "rootManager_not"
          },
          "type": {
            "kind": "NamedType",
            "name": {
              "kind": "Name",
              "value": "Bytes"
            }
          },
          "directives": []
        },
        {
          "kind": "InputValueDefinition",
          "name": {
            "kind": "Name",
            "value": "rootManager_gt"
          },
          "type": {
            "kind": "NamedType",
            "name": {
              "kind": "Name",
              "value": "Bytes"
            }
          },
          "directives": []
        },
        {
          "kind": "InputValueDefinition",
          "name": {
            "kind": "Name",
            "value": "rootManager_lt"
          },
          "type": {
            "kind": "NamedType",
            "name": {
              "kind": "Name",
              "value": "Bytes"
            }
          },
          "directives": []
        },
        {
          "kind": "InputValueDefinition",
          "name": {
            "kind": "Name",
            "value": "rootManager_gte"
          },
          "type": {
            "kind": "NamedType",
            "name": {
              "kind": "Name",
              "value": "Bytes"
            }
          },
          "directives": []
        },
        {
          "kind": "InputValueDefinition",
          "name": {
            "kind": "Name",
            "value": "rootManager_lte"
          },
          "type": {
            "kind": "NamedType",
            "name": {
              "kind": "Name",
              "value": "Bytes"
            }
          },
          "directives": []
        },
        {
          "kind": "InputValueDefinition",
          "name": {
            "kind": "Name",
            "value": "rootManager_in"
          },
          "type": {
            "kind": "ListType",
            "type": {
              "kind": "NonNullType",
              "type": {
                "kind": "NamedType",
                "name": {
                  "kind": "Name",
                  "value": "Bytes"
                }
              }
            }
          },
          "directives": []
        },
        {
          "kind": "InputValueDefinition",
          "name": {
            "kind": "Name",
            "value": "rootManager_not_in"
          },
          "type": {
            "kind": "ListType",
            "type": {
              "kind": "NonNullType",
              "type": {
                "kind": "NamedType",
                "name": {
                  "kind": "Name",
                  "value": "Bytes"
                }
              }
            }
          },
          "directives": []
        },
        {
          "kind": "InputValueDefinition",
          "name": {
            "kind": "Name",
            "value": "rootManager_contains"
          },
          "type": {
            "kind": "NamedType",
            "name": {
              "kind": "Name",
              "value": "Bytes"
            }
          },
          "directives": []
        },
        {
          "kind": "InputValueDefinition",
          "name": {
            "kind": "Name",
            "value": "rootManager_not_contains"
          },
          "type": {
            "kind": "NamedType",
            "name": {
              "kind": "Name",
              "value": "Bytes"
            }
          },
          "directives": []
        },
        {
          "kind": "InputValueDefinition",
          "name": {
            "kind": "Name",
            "value": "mirrorConnector"
          },
          "type": {
            "kind": "NamedType",
            "name": {
              "kind": "Name",
              "value": "Bytes"
            }
          },
          "directives": []
        },
        {
          "kind": "InputValueDefinition",
          "name": {
            "kind": "Name",
            "value": "mirrorConnector_not"
          },
          "type": {
            "kind": "NamedType",
            "name": {
              "kind": "Name",
              "value": "Bytes"
            }
          },
          "directives": []
        },
        {
          "kind": "InputValueDefinition",
          "name": {
            "kind": "Name",
            "value": "mirrorConnector_gt"
          },
          "type": {
            "kind": "NamedType",
            "name": {
              "kind": "Name",
              "value": "Bytes"
            }
          },
          "directives": []
        },
        {
          "kind": "InputValueDefinition",
          "name": {
            "kind": "Name",
            "value": "mirrorConnector_lt"
          },
          "type": {
            "kind": "NamedType",
            "name": {
              "kind": "Name",
              "value": "Bytes"
            }
          },
          "directives": []
        },
        {
          "kind": "InputValueDefinition",
          "name": {
            "kind": "Name",
            "value": "mirrorConnector_gte"
          },
          "type": {
            "kind": "NamedType",
            "name": {
              "kind": "Name",
              "value": "Bytes"
            }
          },
          "directives": []
        },
        {
          "kind": "InputValueDefinition",
          "name": {
            "kind": "Name",
            "value": "mirrorConnector_lte"
          },
          "type": {
            "kind": "NamedType",
            "name": {
              "kind": "Name",
              "value": "Bytes"
            }
          },
          "directives": []
        },
        {
          "kind": "InputValueDefinition",
          "name": {
            "kind": "Name",
            "value": "mirrorConnector_in"
          },
          "type": {
            "kind": "ListType",
            "type": {
              "kind": "NonNullType",
              "type": {
                "kind": "NamedType",
                "name": {
                  "kind": "Name",
                  "value": "Bytes"
                }
              }
            }
          },
          "directives": []
        },
        {
          "kind": "InputValueDefinition",
          "name": {
            "kind": "Name",
            "value": "mirrorConnector_not_in"
          },
          "type": {
            "kind": "ListType",
            "type": {
              "kind": "NonNullType",
              "type": {
                "kind": "NamedType",
                "name": {
                  "kind": "Name",
                  "value": "Bytes"
                }
              }
            }
          },
          "directives": []
        },
        {
          "kind": "InputValueDefinition",
          "name": {
            "kind": "Name",
            "value": "mirrorConnector_contains"
          },
          "type": {
            "kind": "NamedType",
            "name": {
              "kind": "Name",
              "value": "Bytes"
            }
          },
          "directives": []
        },
        {
          "kind": "InputValueDefinition",
          "name": {
            "kind": "Name",
            "value": "mirrorConnector_not_contains"
          },
          "type": {
            "kind": "NamedType",
            "name": {
              "kind": "Name",
              "value": "Bytes"
            }
          },
          "directives": []
        },
        {
          "kind": "InputValueDefinition",
          "description": {
            "kind": "StringValue",
            "value": "Filter for the block changed event.",
            "block": true
          },
          "name": {
            "kind": "Name",
            "value": "_change_block"
          },
          "type": {
            "kind": "NamedType",
            "name": {
              "kind": "Name",
              "value": "BlockChangedFilter"
            }
          },
          "directives": []
        },
        {
          "kind": "InputValueDefinition",
          "name": {
            "kind": "Name",
            "value": "and"
          },
          "type": {
            "kind": "ListType",
            "type": {
              "kind": "NamedType",
              "name": {
                "kind": "Name",
                "value": "GnosisConnectorMeta_filter"
              }
            }
          },
          "directives": []
        },
        {
          "kind": "InputValueDefinition",
          "name": {
            "kind": "Name",
            "value": "or"
          },
          "type": {
            "kind": "ListType",
            "type": {
              "kind": "NamedType",
              "name": {
                "kind": "Name",
                "value": "GnosisConnectorMeta_filter"
              }
            }
          },
          "directives": []
        }
      ],
      "directives": []
    },
    {
      "kind": "EnumTypeDefinition",
      "name": {
        "kind": "Name",
        "value": "GnosisConnectorMeta_orderBy"
      },
      "values": [
        {
          "kind": "EnumValueDefinition",
          "name": {
            "kind": "Name",
            "value": "id"
          },
          "directives": []
        },
        {
          "kind": "EnumValueDefinition",
          "name": {
            "kind": "Name",
            "value": "spokeDomain"
          },
          "directives": []
        },
        {
          "kind": "EnumValueDefinition",
          "name": {
            "kind": "Name",
            "value": "hubDomain"
          },
          "directives": []
        },
        {
          "kind": "EnumValueDefinition",
          "name": {
            "kind": "Name",
            "value": "amb"
          },
          "directives": []
        },
        {
          "kind": "EnumValueDefinition",
          "name": {
            "kind": "Name",
            "value": "rootManager"
          },
          "directives": []
        },
        {
          "kind": "EnumValueDefinition",
          "name": {
            "kind": "Name",
            "value": "mirrorConnector"
          },
          "directives": []
        }
      ],
      "directives": []
    },
    {
      "kind": "ScalarTypeDefinition",
      "description": {
        "kind": "StringValue",
        "value": "8 bytes signed integer\n",
        "block": true
      },
      "name": {
        "kind": "Name",
        "value": "Int8"
      },
      "directives": []
    },
    {
      "kind": "ObjectTypeDefinition",
      "name": {
        "kind": "Name",
        "value": "LineaConnectorMeta"
<<<<<<< HEAD
      },
      "fields": [
        {
          "kind": "FieldDefinition",
          "name": {
            "kind": "Name",
            "value": "id"
          },
          "arguments": [],
          "type": {
            "kind": "NonNullType",
            "type": {
              "kind": "NamedType",
              "name": {
                "kind": "Name",
                "value": "ID"
              }
            }
          },
          "directives": []
        },
        {
          "kind": "FieldDefinition",
          "name": {
            "kind": "Name",
            "value": "spokeDomain"
          },
          "arguments": [],
          "type": {
            "kind": "NonNullType",
            "type": {
              "kind": "NamedType",
              "name": {
                "kind": "Name",
                "value": "BigInt"
              }
            }
          },
          "directives": []
        },
        {
          "kind": "FieldDefinition",
          "name": {
            "kind": "Name",
            "value": "hubDomain"
          },
          "arguments": [],
          "type": {
            "kind": "NonNullType",
            "type": {
              "kind": "NamedType",
              "name": {
                "kind": "Name",
                "value": "BigInt"
              }
            }
          },
          "directives": []
        },
        {
          "kind": "FieldDefinition",
          "name": {
            "kind": "Name",
            "value": "amb"
          },
          "arguments": [],
          "type": {
            "kind": "NonNullType",
            "type": {
              "kind": "NamedType",
              "name": {
                "kind": "Name",
                "value": "Bytes"
              }
            }
          },
          "directives": []
        },
        {
          "kind": "FieldDefinition",
          "name": {
            "kind": "Name",
            "value": "rootManager"
          },
          "arguments": [],
          "type": {
            "kind": "NonNullType",
            "type": {
              "kind": "NamedType",
              "name": {
                "kind": "Name",
                "value": "Bytes"
              }
            }
          },
          "directives": []
        },
        {
          "kind": "FieldDefinition",
          "name": {
            "kind": "Name",
            "value": "mirrorConnector"
          },
          "arguments": [],
          "type": {
            "kind": "NonNullType",
            "type": {
              "kind": "NamedType",
              "name": {
                "kind": "Name",
                "value": "Bytes"
              }
            }
          },
          "directives": []
        }
      ],
      "interfaces": [],
      "directives": []
    },
    {
      "kind": "InputObjectTypeDefinition",
      "name": {
        "kind": "Name",
        "value": "LineaConnectorMeta_filter"
      },
      "fields": [
        {
          "kind": "InputValueDefinition",
          "name": {
            "kind": "Name",
            "value": "id"
          },
          "type": {
            "kind": "NamedType",
            "name": {
              "kind": "Name",
              "value": "ID"
            }
          },
          "directives": []
        },
        {
          "kind": "InputValueDefinition",
          "name": {
            "kind": "Name",
            "value": "id_not"
          },
          "type": {
            "kind": "NamedType",
            "name": {
              "kind": "Name",
              "value": "ID"
            }
          },
          "directives": []
        },
        {
          "kind": "InputValueDefinition",
          "name": {
            "kind": "Name",
            "value": "id_gt"
          },
          "type": {
            "kind": "NamedType",
            "name": {
              "kind": "Name",
              "value": "ID"
            }
          },
          "directives": []
        },
        {
          "kind": "InputValueDefinition",
          "name": {
            "kind": "Name",
            "value": "id_lt"
          },
          "type": {
            "kind": "NamedType",
            "name": {
              "kind": "Name",
              "value": "ID"
            }
          },
          "directives": []
        },
        {
          "kind": "InputValueDefinition",
          "name": {
            "kind": "Name",
            "value": "id_gte"
          },
          "type": {
            "kind": "NamedType",
            "name": {
              "kind": "Name",
              "value": "ID"
            }
          },
          "directives": []
        },
        {
          "kind": "InputValueDefinition",
          "name": {
            "kind": "Name",
            "value": "id_lte"
          },
          "type": {
            "kind": "NamedType",
            "name": {
              "kind": "Name",
              "value": "ID"
            }
          },
          "directives": []
        },
        {
          "kind": "InputValueDefinition",
          "name": {
            "kind": "Name",
            "value": "id_in"
          },
          "type": {
            "kind": "ListType",
            "type": {
              "kind": "NonNullType",
              "type": {
                "kind": "NamedType",
                "name": {
                  "kind": "Name",
                  "value": "ID"
                }
              }
            }
          },
          "directives": []
        },
        {
          "kind": "InputValueDefinition",
          "name": {
            "kind": "Name",
            "value": "id_not_in"
          },
          "type": {
            "kind": "ListType",
            "type": {
              "kind": "NonNullType",
              "type": {
                "kind": "NamedType",
                "name": {
                  "kind": "Name",
                  "value": "ID"
                }
              }
            }
          },
          "directives": []
        },
        {
          "kind": "InputValueDefinition",
          "name": {
            "kind": "Name",
            "value": "spokeDomain"
          },
          "type": {
            "kind": "NamedType",
            "name": {
              "kind": "Name",
              "value": "BigInt"
            }
          },
          "directives": []
        },
        {
          "kind": "InputValueDefinition",
          "name": {
            "kind": "Name",
            "value": "spokeDomain_not"
          },
          "type": {
            "kind": "NamedType",
            "name": {
              "kind": "Name",
              "value": "BigInt"
            }
          },
          "directives": []
        },
        {
          "kind": "InputValueDefinition",
          "name": {
            "kind": "Name",
            "value": "spokeDomain_gt"
          },
          "type": {
            "kind": "NamedType",
            "name": {
              "kind": "Name",
              "value": "BigInt"
            }
          },
          "directives": []
        },
        {
          "kind": "InputValueDefinition",
          "name": {
            "kind": "Name",
            "value": "spokeDomain_lt"
          },
          "type": {
            "kind": "NamedType",
            "name": {
              "kind": "Name",
              "value": "BigInt"
            }
          },
          "directives": []
        },
        {
          "kind": "InputValueDefinition",
          "name": {
            "kind": "Name",
            "value": "spokeDomain_gte"
          },
          "type": {
            "kind": "NamedType",
            "name": {
              "kind": "Name",
              "value": "BigInt"
            }
          },
          "directives": []
        },
        {
          "kind": "InputValueDefinition",
          "name": {
            "kind": "Name",
            "value": "spokeDomain_lte"
          },
          "type": {
            "kind": "NamedType",
            "name": {
              "kind": "Name",
              "value": "BigInt"
            }
          },
          "directives": []
        },
        {
          "kind": "InputValueDefinition",
          "name": {
            "kind": "Name",
            "value": "spokeDomain_in"
          },
          "type": {
            "kind": "ListType",
            "type": {
              "kind": "NonNullType",
              "type": {
                "kind": "NamedType",
                "name": {
                  "kind": "Name",
                  "value": "BigInt"
                }
              }
            }
          },
          "directives": []
        },
        {
          "kind": "InputValueDefinition",
          "name": {
            "kind": "Name",
            "value": "spokeDomain_not_in"
          },
          "type": {
            "kind": "ListType",
            "type": {
              "kind": "NonNullType",
              "type": {
                "kind": "NamedType",
                "name": {
                  "kind": "Name",
                  "value": "BigInt"
                }
              }
            }
          },
          "directives": []
        },
        {
          "kind": "InputValueDefinition",
          "name": {
            "kind": "Name",
            "value": "hubDomain"
          },
          "type": {
            "kind": "NamedType",
            "name": {
              "kind": "Name",
              "value": "BigInt"
            }
          },
          "directives": []
        },
        {
          "kind": "InputValueDefinition",
          "name": {
            "kind": "Name",
            "value": "hubDomain_not"
          },
          "type": {
            "kind": "NamedType",
            "name": {
              "kind": "Name",
              "value": "BigInt"
            }
          },
          "directives": []
        },
        {
          "kind": "InputValueDefinition",
          "name": {
            "kind": "Name",
            "value": "hubDomain_gt"
          },
          "type": {
            "kind": "NamedType",
            "name": {
              "kind": "Name",
              "value": "BigInt"
            }
          },
          "directives": []
        },
        {
          "kind": "InputValueDefinition",
          "name": {
            "kind": "Name",
            "value": "hubDomain_lt"
          },
          "type": {
            "kind": "NamedType",
            "name": {
              "kind": "Name",
              "value": "BigInt"
            }
          },
          "directives": []
        },
        {
          "kind": "InputValueDefinition",
          "name": {
            "kind": "Name",
            "value": "hubDomain_gte"
          },
          "type": {
            "kind": "NamedType",
            "name": {
              "kind": "Name",
              "value": "BigInt"
            }
          },
          "directives": []
        },
        {
          "kind": "InputValueDefinition",
          "name": {
            "kind": "Name",
            "value": "hubDomain_lte"
          },
          "type": {
            "kind": "NamedType",
            "name": {
              "kind": "Name",
              "value": "BigInt"
            }
          },
          "directives": []
        },
        {
          "kind": "InputValueDefinition",
          "name": {
            "kind": "Name",
            "value": "hubDomain_in"
          },
          "type": {
            "kind": "ListType",
            "type": {
              "kind": "NonNullType",
              "type": {
                "kind": "NamedType",
                "name": {
                  "kind": "Name",
                  "value": "BigInt"
                }
              }
            }
          },
          "directives": []
        },
        {
          "kind": "InputValueDefinition",
          "name": {
            "kind": "Name",
            "value": "hubDomain_not_in"
          },
          "type": {
            "kind": "ListType",
            "type": {
              "kind": "NonNullType",
              "type": {
                "kind": "NamedType",
                "name": {
                  "kind": "Name",
                  "value": "BigInt"
                }
              }
            }
          },
          "directives": []
        },
        {
          "kind": "InputValueDefinition",
          "name": {
            "kind": "Name",
            "value": "amb"
          },
          "type": {
            "kind": "NamedType",
            "name": {
              "kind": "Name",
              "value": "Bytes"
            }
          },
          "directives": []
        },
        {
          "kind": "InputValueDefinition",
          "name": {
            "kind": "Name",
            "value": "amb_not"
          },
          "type": {
            "kind": "NamedType",
            "name": {
              "kind": "Name",
              "value": "Bytes"
            }
          },
          "directives": []
        },
        {
          "kind": "InputValueDefinition",
          "name": {
            "kind": "Name",
            "value": "amb_in"
          },
          "type": {
            "kind": "ListType",
            "type": {
              "kind": "NonNullType",
              "type": {
                "kind": "NamedType",
                "name": {
                  "kind": "Name",
                  "value": "Bytes"
                }
              }
            }
          },
          "directives": []
        },
        {
          "kind": "InputValueDefinition",
          "name": {
            "kind": "Name",
            "value": "amb_not_in"
          },
          "type": {
            "kind": "ListType",
            "type": {
              "kind": "NonNullType",
              "type": {
                "kind": "NamedType",
                "name": {
                  "kind": "Name",
                  "value": "Bytes"
                }
              }
            }
          },
          "directives": []
        },
        {
          "kind": "InputValueDefinition",
          "name": {
            "kind": "Name",
            "value": "amb_contains"
          },
          "type": {
            "kind": "NamedType",
            "name": {
              "kind": "Name",
              "value": "Bytes"
            }
          },
          "directives": []
        },
        {
          "kind": "InputValueDefinition",
          "name": {
            "kind": "Name",
            "value": "amb_not_contains"
          },
          "type": {
            "kind": "NamedType",
            "name": {
              "kind": "Name",
              "value": "Bytes"
            }
          },
          "directives": []
        },
        {
          "kind": "InputValueDefinition",
          "name": {
            "kind": "Name",
            "value": "rootManager"
          },
          "type": {
            "kind": "NamedType",
            "name": {
              "kind": "Name",
              "value": "Bytes"
            }
          },
          "directives": []
        },
        {
          "kind": "InputValueDefinition",
          "name": {
            "kind": "Name",
            "value": "rootManager_not"
          },
          "type": {
            "kind": "NamedType",
            "name": {
              "kind": "Name",
              "value": "Bytes"
            }
          },
          "directives": []
        },
        {
          "kind": "InputValueDefinition",
          "name": {
            "kind": "Name",
            "value": "rootManager_in"
          },
          "type": {
            "kind": "ListType",
            "type": {
              "kind": "NonNullType",
              "type": {
                "kind": "NamedType",
                "name": {
                  "kind": "Name",
                  "value": "Bytes"
                }
              }
            }
          },
          "directives": []
        },
        {
          "kind": "InputValueDefinition",
          "name": {
            "kind": "Name",
            "value": "rootManager_not_in"
          },
          "type": {
            "kind": "ListType",
            "type": {
              "kind": "NonNullType",
              "type": {
                "kind": "NamedType",
                "name": {
                  "kind": "Name",
                  "value": "Bytes"
                }
              }
            }
          },
          "directives": []
        },
        {
          "kind": "InputValueDefinition",
          "name": {
            "kind": "Name",
            "value": "rootManager_contains"
          },
          "type": {
            "kind": "NamedType",
            "name": {
              "kind": "Name",
              "value": "Bytes"
            }
          },
          "directives": []
        },
        {
          "kind": "InputValueDefinition",
          "name": {
            "kind": "Name",
            "value": "rootManager_not_contains"
          },
          "type": {
            "kind": "NamedType",
            "name": {
              "kind": "Name",
              "value": "Bytes"
            }
          },
          "directives": []
        },
        {
          "kind": "InputValueDefinition",
          "name": {
            "kind": "Name",
            "value": "mirrorConnector"
          },
          "type": {
            "kind": "NamedType",
            "name": {
              "kind": "Name",
              "value": "Bytes"
            }
          },
          "directives": []
        },
        {
          "kind": "InputValueDefinition",
          "name": {
            "kind": "Name",
            "value": "mirrorConnector_not"
          },
          "type": {
            "kind": "NamedType",
            "name": {
              "kind": "Name",
              "value": "Bytes"
            }
          },
          "directives": []
        },
        {
          "kind": "InputValueDefinition",
          "name": {
            "kind": "Name",
            "value": "mirrorConnector_in"
          },
          "type": {
            "kind": "ListType",
            "type": {
              "kind": "NonNullType",
              "type": {
                "kind": "NamedType",
                "name": {
                  "kind": "Name",
                  "value": "Bytes"
                }
              }
            }
          },
          "directives": []
        },
        {
          "kind": "InputValueDefinition",
          "name": {
            "kind": "Name",
            "value": "mirrorConnector_not_in"
          },
          "type": {
            "kind": "ListType",
            "type": {
              "kind": "NonNullType",
              "type": {
                "kind": "NamedType",
                "name": {
                  "kind": "Name",
                  "value": "Bytes"
                }
              }
            }
          },
          "directives": []
        },
        {
          "kind": "InputValueDefinition",
          "name": {
            "kind": "Name",
            "value": "mirrorConnector_contains"
          },
          "type": {
            "kind": "NamedType",
            "name": {
              "kind": "Name",
              "value": "Bytes"
            }
          },
          "directives": []
        },
        {
          "kind": "InputValueDefinition",
          "name": {
            "kind": "Name",
            "value": "mirrorConnector_not_contains"
          },
          "type": {
            "kind": "NamedType",
            "name": {
              "kind": "Name",
              "value": "Bytes"
            }
          },
          "directives": []
        },
        {
          "kind": "InputValueDefinition",
          "description": {
            "kind": "StringValue",
            "value": "Filter for the block changed event.",
            "block": true
          },
          "name": {
            "kind": "Name",
            "value": "_change_block"
          },
          "type": {
            "kind": "NamedType",
            "name": {
              "kind": "Name",
              "value": "BlockChangedFilter"
            }
          },
          "directives": []
        }
      ],
      "directives": []
    },
    {
      "kind": "EnumTypeDefinition",
      "name": {
        "kind": "Name",
        "value": "LineaConnectorMeta_orderBy"
      },
      "values": [
        {
          "kind": "EnumValueDefinition",
          "name": {
            "kind": "Name",
            "value": "id"
          },
          "directives": []
        },
        {
          "kind": "EnumValueDefinition",
          "name": {
            "kind": "Name",
            "value": "spokeDomain"
          },
          "directives": []
        },
        {
          "kind": "EnumValueDefinition",
          "name": {
            "kind": "Name",
            "value": "hubDomain"
          },
          "directives": []
        },
        {
          "kind": "EnumValueDefinition",
          "name": {
            "kind": "Name",
            "value": "amb"
          },
          "directives": []
        },
        {
          "kind": "EnumValueDefinition",
          "name": {
            "kind": "Name",
            "value": "rootManager"
          },
          "directives": []
        },
        {
          "kind": "EnumValueDefinition",
          "name": {
            "kind": "Name",
            "value": "mirrorConnector"
          },
          "directives": []
        }
      ],
      "directives": []
    },
    {
      "kind": "ObjectTypeDefinition",
      "name": {
        "kind": "Name",
        "value": "OptimismConnectorMeta"
=======
>>>>>>> bc72d46a
      },
      "fields": [
        {
          "kind": "FieldDefinition",
          "name": {
            "kind": "Name",
            "value": "id"
          },
          "arguments": [],
          "type": {
            "kind": "NonNullType",
            "type": {
              "kind": "NamedType",
              "name": {
                "kind": "Name",
                "value": "ID"
              }
            }
          },
          "directives": []
        },
        {
          "kind": "FieldDefinition",
          "name": {
            "kind": "Name",
            "value": "spokeDomain"
          },
          "arguments": [],
          "type": {
            "kind": "NonNullType",
            "type": {
              "kind": "NamedType",
              "name": {
                "kind": "Name",
                "value": "BigInt"
              }
            }
          },
          "directives": []
        },
        {
          "kind": "FieldDefinition",
          "name": {
            "kind": "Name",
            "value": "hubDomain"
          },
          "arguments": [],
          "type": {
            "kind": "NonNullType",
            "type": {
              "kind": "NamedType",
              "name": {
                "kind": "Name",
                "value": "BigInt"
              }
            }
          },
          "directives": []
        },
        {
          "kind": "FieldDefinition",
          "name": {
            "kind": "Name",
            "value": "amb"
          },
          "arguments": [],
          "type": {
            "kind": "NonNullType",
            "type": {
              "kind": "NamedType",
              "name": {
                "kind": "Name",
                "value": "Bytes"
              }
            }
          },
          "directives": []
        },
        {
          "kind": "FieldDefinition",
          "name": {
            "kind": "Name",
            "value": "rootManager"
          },
          "arguments": [],
          "type": {
            "kind": "NonNullType",
            "type": {
              "kind": "NamedType",
              "name": {
                "kind": "Name",
                "value": "Bytes"
              }
            }
          },
          "directives": []
        },
        {
          "kind": "FieldDefinition",
          "name": {
            "kind": "Name",
            "value": "mirrorConnector"
          },
          "arguments": [],
          "type": {
            "kind": "NonNullType",
            "type": {
              "kind": "NamedType",
              "name": {
                "kind": "Name",
                "value": "Bytes"
              }
            }
          },
          "directives": []
        }
      ],
      "interfaces": [],
      "directives": []
    },
    {
      "kind": "InputObjectTypeDefinition",
      "name": {
        "kind": "Name",
        "value": "LineaConnectorMeta_filter"
      },
      "fields": [
        {
          "kind": "InputValueDefinition",
          "name": {
            "kind": "Name",
            "value": "id"
          },
          "type": {
            "kind": "NamedType",
            "name": {
              "kind": "Name",
              "value": "ID"
            }
          },
          "directives": []
        },
        {
          "kind": "InputValueDefinition",
          "name": {
            "kind": "Name",
            "value": "id_not"
          },
          "type": {
            "kind": "NamedType",
            "name": {
              "kind": "Name",
              "value": "ID"
            }
          },
          "directives": []
        },
        {
          "kind": "InputValueDefinition",
          "name": {
            "kind": "Name",
            "value": "id_gt"
          },
          "type": {
            "kind": "NamedType",
            "name": {
              "kind": "Name",
              "value": "ID"
            }
          },
          "directives": []
        },
        {
          "kind": "InputValueDefinition",
          "name": {
            "kind": "Name",
            "value": "id_lt"
          },
          "type": {
            "kind": "NamedType",
            "name": {
              "kind": "Name",
              "value": "ID"
            }
          },
          "directives": []
        },
        {
          "kind": "InputValueDefinition",
          "name": {
            "kind": "Name",
            "value": "id_gte"
          },
          "type": {
            "kind": "NamedType",
            "name": {
              "kind": "Name",
              "value": "ID"
            }
          },
          "directives": []
        },
        {
          "kind": "InputValueDefinition",
          "name": {
            "kind": "Name",
            "value": "id_lte"
          },
          "type": {
            "kind": "NamedType",
            "name": {
              "kind": "Name",
              "value": "ID"
            }
          },
          "directives": []
        },
        {
          "kind": "InputValueDefinition",
          "name": {
            "kind": "Name",
            "value": "id_in"
          },
          "type": {
            "kind": "ListType",
            "type": {
              "kind": "NonNullType",
              "type": {
                "kind": "NamedType",
                "name": {
                  "kind": "Name",
                  "value": "ID"
                }
              }
            }
          },
          "directives": []
        },
        {
          "kind": "InputValueDefinition",
          "name": {
            "kind": "Name",
            "value": "id_not_in"
          },
          "type": {
            "kind": "ListType",
            "type": {
              "kind": "NonNullType",
              "type": {
                "kind": "NamedType",
                "name": {
                  "kind": "Name",
                  "value": "ID"
                }
              }
            }
          },
          "directives": []
        },
        {
          "kind": "InputValueDefinition",
          "name": {
            "kind": "Name",
            "value": "spokeDomain"
          },
          "type": {
            "kind": "NamedType",
            "name": {
              "kind": "Name",
              "value": "BigInt"
            }
          },
          "directives": []
        },
        {
          "kind": "InputValueDefinition",
          "name": {
            "kind": "Name",
            "value": "spokeDomain_not"
          },
          "type": {
            "kind": "NamedType",
            "name": {
              "kind": "Name",
              "value": "BigInt"
            }
          },
          "directives": []
        },
        {
          "kind": "InputValueDefinition",
          "name": {
            "kind": "Name",
            "value": "spokeDomain_gt"
          },
          "type": {
            "kind": "NamedType",
            "name": {
              "kind": "Name",
              "value": "BigInt"
            }
          },
          "directives": []
        },
        {
          "kind": "InputValueDefinition",
          "name": {
            "kind": "Name",
            "value": "spokeDomain_lt"
          },
          "type": {
            "kind": "NamedType",
            "name": {
              "kind": "Name",
              "value": "BigInt"
            }
          },
          "directives": []
        },
        {
          "kind": "InputValueDefinition",
          "name": {
            "kind": "Name",
            "value": "spokeDomain_gte"
          },
          "type": {
            "kind": "NamedType",
            "name": {
              "kind": "Name",
              "value": "BigInt"
            }
          },
          "directives": []
        },
        {
          "kind": "InputValueDefinition",
          "name": {
            "kind": "Name",
            "value": "spokeDomain_lte"
          },
          "type": {
            "kind": "NamedType",
            "name": {
              "kind": "Name",
              "value": "BigInt"
            }
          },
          "directives": []
        },
        {
          "kind": "InputValueDefinition",
          "name": {
            "kind": "Name",
            "value": "spokeDomain_in"
          },
          "type": {
            "kind": "ListType",
            "type": {
              "kind": "NonNullType",
              "type": {
                "kind": "NamedType",
                "name": {
                  "kind": "Name",
                  "value": "BigInt"
                }
              }
            }
          },
          "directives": []
        },
        {
          "kind": "InputValueDefinition",
          "name": {
            "kind": "Name",
            "value": "spokeDomain_not_in"
          },
          "type": {
            "kind": "ListType",
            "type": {
              "kind": "NonNullType",
              "type": {
                "kind": "NamedType",
                "name": {
                  "kind": "Name",
                  "value": "BigInt"
                }
              }
            }
          },
          "directives": []
        },
        {
          "kind": "InputValueDefinition",
          "name": {
            "kind": "Name",
            "value": "hubDomain"
          },
          "type": {
            "kind": "NamedType",
            "name": {
              "kind": "Name",
              "value": "BigInt"
            }
          },
          "directives": []
        },
        {
          "kind": "InputValueDefinition",
          "name": {
            "kind": "Name",
            "value": "hubDomain_not"
          },
          "type": {
            "kind": "NamedType",
            "name": {
              "kind": "Name",
              "value": "BigInt"
            }
          },
          "directives": []
        },
        {
          "kind": "InputValueDefinition",
          "name": {
            "kind": "Name",
            "value": "hubDomain_gt"
          },
          "type": {
            "kind": "NamedType",
            "name": {
              "kind": "Name",
              "value": "BigInt"
            }
          },
          "directives": []
        },
        {
          "kind": "InputValueDefinition",
          "name": {
            "kind": "Name",
            "value": "hubDomain_lt"
          },
          "type": {
            "kind": "NamedType",
            "name": {
              "kind": "Name",
              "value": "BigInt"
            }
          },
          "directives": []
        },
        {
          "kind": "InputValueDefinition",
          "name": {
            "kind": "Name",
            "value": "hubDomain_gte"
          },
          "type": {
            "kind": "NamedType",
            "name": {
              "kind": "Name",
              "value": "BigInt"
            }
          },
          "directives": []
        },
        {
          "kind": "InputValueDefinition",
          "name": {
            "kind": "Name",
            "value": "hubDomain_lte"
          },
          "type": {
            "kind": "NamedType",
            "name": {
              "kind": "Name",
              "value": "BigInt"
            }
          },
          "directives": []
        },
        {
          "kind": "InputValueDefinition",
          "name": {
            "kind": "Name",
            "value": "hubDomain_in"
          },
          "type": {
            "kind": "ListType",
            "type": {
              "kind": "NonNullType",
              "type": {
                "kind": "NamedType",
                "name": {
                  "kind": "Name",
                  "value": "BigInt"
                }
              }
            }
          },
          "directives": []
        },
        {
          "kind": "InputValueDefinition",
          "name": {
            "kind": "Name",
            "value": "hubDomain_not_in"
          },
          "type": {
            "kind": "ListType",
            "type": {
              "kind": "NonNullType",
              "type": {
                "kind": "NamedType",
                "name": {
                  "kind": "Name",
                  "value": "BigInt"
                }
              }
            }
          },
          "directives": []
        },
        {
          "kind": "InputValueDefinition",
          "name": {
            "kind": "Name",
            "value": "amb"
          },
          "type": {
            "kind": "NamedType",
            "name": {
              "kind": "Name",
              "value": "Bytes"
            }
          },
          "directives": []
        },
        {
          "kind": "InputValueDefinition",
          "name": {
            "kind": "Name",
            "value": "amb_not"
          },
          "type": {
            "kind": "NamedType",
            "name": {
              "kind": "Name",
              "value": "Bytes"
            }
          },
          "directives": []
        },
        {
          "kind": "InputValueDefinition",
          "name": {
            "kind": "Name",
            "value": "amb_gt"
          },
          "type": {
            "kind": "NamedType",
            "name": {
              "kind": "Name",
              "value": "Bytes"
            }
          },
          "directives": []
        },
        {
          "kind": "InputValueDefinition",
          "name": {
            "kind": "Name",
            "value": "amb_lt"
          },
          "type": {
            "kind": "NamedType",
            "name": {
              "kind": "Name",
              "value": "Bytes"
            }
          },
          "directives": []
        },
        {
          "kind": "InputValueDefinition",
          "name": {
            "kind": "Name",
            "value": "amb_gte"
          },
          "type": {
            "kind": "NamedType",
            "name": {
              "kind": "Name",
              "value": "Bytes"
            }
          },
          "directives": []
        },
        {
          "kind": "InputValueDefinition",
          "name": {
            "kind": "Name",
            "value": "amb_lte"
          },
          "type": {
            "kind": "NamedType",
            "name": {
              "kind": "Name",
              "value": "Bytes"
            }
          },
          "directives": []
        },
        {
          "kind": "InputValueDefinition",
          "name": {
            "kind": "Name",
            "value": "amb_in"
          },
          "type": {
            "kind": "ListType",
            "type": {
              "kind": "NonNullType",
              "type": {
                "kind": "NamedType",
                "name": {
                  "kind": "Name",
                  "value": "Bytes"
                }
              }
            }
          },
          "directives": []
        },
        {
          "kind": "InputValueDefinition",
          "name": {
            "kind": "Name",
            "value": "amb_not_in"
          },
          "type": {
            "kind": "ListType",
            "type": {
              "kind": "NonNullType",
              "type": {
                "kind": "NamedType",
                "name": {
                  "kind": "Name",
                  "value": "Bytes"
                }
              }
            }
          },
          "directives": []
        },
        {
          "kind": "InputValueDefinition",
          "name": {
            "kind": "Name",
            "value": "amb_contains"
          },
          "type": {
            "kind": "NamedType",
            "name": {
              "kind": "Name",
              "value": "Bytes"
            }
          },
          "directives": []
        },
        {
          "kind": "InputValueDefinition",
          "name": {
            "kind": "Name",
            "value": "amb_not_contains"
          },
          "type": {
            "kind": "NamedType",
            "name": {
              "kind": "Name",
              "value": "Bytes"
            }
          },
          "directives": []
        },
        {
          "kind": "InputValueDefinition",
          "name": {
            "kind": "Name",
            "value": "rootManager"
          },
          "type": {
            "kind": "NamedType",
            "name": {
              "kind": "Name",
              "value": "Bytes"
            }
          },
          "directives": []
        },
        {
          "kind": "InputValueDefinition",
          "name": {
            "kind": "Name",
            "value": "rootManager_not"
          },
          "type": {
            "kind": "NamedType",
            "name": {
              "kind": "Name",
              "value": "Bytes"
            }
          },
          "directives": []
        },
        {
          "kind": "InputValueDefinition",
          "name": {
            "kind": "Name",
            "value": "rootManager_gt"
          },
          "type": {
            "kind": "NamedType",
            "name": {
              "kind": "Name",
              "value": "Bytes"
            }
          },
          "directives": []
        },
        {
          "kind": "InputValueDefinition",
          "name": {
            "kind": "Name",
            "value": "rootManager_lt"
          },
          "type": {
            "kind": "NamedType",
            "name": {
              "kind": "Name",
              "value": "Bytes"
            }
          },
          "directives": []
        },
        {
          "kind": "InputValueDefinition",
          "name": {
            "kind": "Name",
            "value": "rootManager_gte"
          },
          "type": {
            "kind": "NamedType",
            "name": {
              "kind": "Name",
              "value": "Bytes"
            }
          },
          "directives": []
        },
        {
          "kind": "InputValueDefinition",
          "name": {
            "kind": "Name",
            "value": "rootManager_lte"
          },
          "type": {
            "kind": "NamedType",
            "name": {
              "kind": "Name",
              "value": "Bytes"
            }
          },
          "directives": []
        },
        {
          "kind": "InputValueDefinition",
          "name": {
            "kind": "Name",
            "value": "rootManager_in"
          },
          "type": {
            "kind": "ListType",
            "type": {
              "kind": "NonNullType",
              "type": {
                "kind": "NamedType",
                "name": {
                  "kind": "Name",
                  "value": "Bytes"
                }
              }
            }
          },
          "directives": []
        },
        {
          "kind": "InputValueDefinition",
          "name": {
            "kind": "Name",
            "value": "rootManager_not_in"
          },
          "type": {
            "kind": "ListType",
            "type": {
              "kind": "NonNullType",
              "type": {
                "kind": "NamedType",
                "name": {
                  "kind": "Name",
                  "value": "Bytes"
                }
              }
            }
          },
          "directives": []
        },
        {
          "kind": "InputValueDefinition",
          "name": {
            "kind": "Name",
            "value": "rootManager_contains"
          },
          "type": {
            "kind": "NamedType",
            "name": {
              "kind": "Name",
              "value": "Bytes"
            }
          },
          "directives": []
        },
        {
          "kind": "InputValueDefinition",
          "name": {
            "kind": "Name",
            "value": "rootManager_not_contains"
          },
          "type": {
            "kind": "NamedType",
            "name": {
              "kind": "Name",
              "value": "Bytes"
            }
          },
          "directives": []
        },
        {
          "kind": "InputValueDefinition",
          "name": {
            "kind": "Name",
            "value": "mirrorConnector"
          },
          "type": {
            "kind": "NamedType",
            "name": {
              "kind": "Name",
              "value": "Bytes"
            }
          },
          "directives": []
        },
        {
          "kind": "InputValueDefinition",
          "name": {
            "kind": "Name",
            "value": "mirrorConnector_not"
          },
          "type": {
            "kind": "NamedType",
            "name": {
              "kind": "Name",
              "value": "Bytes"
            }
          },
          "directives": []
        },
        {
          "kind": "InputValueDefinition",
          "name": {
            "kind": "Name",
            "value": "mirrorConnector_gt"
          },
          "type": {
            "kind": "NamedType",
            "name": {
              "kind": "Name",
              "value": "Bytes"
            }
          },
          "directives": []
        },
        {
          "kind": "InputValueDefinition",
          "name": {
            "kind": "Name",
            "value": "mirrorConnector_lt"
          },
          "type": {
            "kind": "NamedType",
            "name": {
              "kind": "Name",
              "value": "Bytes"
            }
          },
          "directives": []
        },
        {
          "kind": "InputValueDefinition",
          "name": {
            "kind": "Name",
            "value": "mirrorConnector_gte"
          },
          "type": {
            "kind": "NamedType",
            "name": {
              "kind": "Name",
              "value": "Bytes"
            }
          },
          "directives": []
        },
        {
          "kind": "InputValueDefinition",
          "name": {
            "kind": "Name",
            "value": "mirrorConnector_lte"
          },
          "type": {
            "kind": "NamedType",
            "name": {
              "kind": "Name",
              "value": "Bytes"
            }
          },
          "directives": []
        },
        {
          "kind": "InputValueDefinition",
          "name": {
            "kind": "Name",
            "value": "mirrorConnector_in"
          },
          "type": {
            "kind": "ListType",
            "type": {
              "kind": "NonNullType",
              "type": {
                "kind": "NamedType",
                "name": {
                  "kind": "Name",
                  "value": "Bytes"
                }
              }
            }
          },
          "directives": []
        },
        {
          "kind": "InputValueDefinition",
          "name": {
            "kind": "Name",
            "value": "mirrorConnector_not_in"
          },
          "type": {
            "kind": "ListType",
            "type": {
              "kind": "NonNullType",
              "type": {
                "kind": "NamedType",
                "name": {
                  "kind": "Name",
                  "value": "Bytes"
                }
              }
            }
          },
          "directives": []
        },
        {
          "kind": "InputValueDefinition",
          "name": {
            "kind": "Name",
            "value": "mirrorConnector_contains"
          },
          "type": {
            "kind": "NamedType",
            "name": {
              "kind": "Name",
              "value": "Bytes"
            }
          },
          "directives": []
        },
        {
          "kind": "InputValueDefinition",
          "name": {
            "kind": "Name",
            "value": "mirrorConnector_not_contains"
          },
          "type": {
            "kind": "NamedType",
            "name": {
              "kind": "Name",
              "value": "Bytes"
            }
          },
          "directives": []
        },
        {
          "kind": "InputValueDefinition",
          "description": {
            "kind": "StringValue",
            "value": "Filter for the block changed event.",
            "block": true
          },
          "name": {
            "kind": "Name",
            "value": "_change_block"
          },
          "type": {
            "kind": "NamedType",
            "name": {
              "kind": "Name",
              "value": "BlockChangedFilter"
            }
          },
          "directives": []
        },
        {
          "kind": "InputValueDefinition",
          "name": {
            "kind": "Name",
            "value": "and"
          },
          "type": {
            "kind": "ListType",
            "type": {
              "kind": "NamedType",
              "name": {
                "kind": "Name",
                "value": "LineaConnectorMeta_filter"
              }
            }
          },
          "directives": []
        },
        {
          "kind": "InputValueDefinition",
          "name": {
            "kind": "Name",
            "value": "or"
          },
          "type": {
            "kind": "ListType",
            "type": {
              "kind": "NamedType",
              "name": {
                "kind": "Name",
                "value": "LineaConnectorMeta_filter"
              }
            }
          },
          "directives": []
        }
      ],
      "directives": []
    },
    {
      "kind": "EnumTypeDefinition",
      "name": {
        "kind": "Name",
        "value": "LineaConnectorMeta_orderBy"
      },
      "values": [
        {
          "kind": "EnumValueDefinition",
          "name": {
            "kind": "Name",
            "value": "id"
          },
          "directives": []
        },
        {
          "kind": "EnumValueDefinition",
          "name": {
            "kind": "Name",
            "value": "spokeDomain"
          },
          "directives": []
        },
        {
          "kind": "EnumValueDefinition",
          "name": {
            "kind": "Name",
            "value": "hubDomain"
          },
          "directives": []
        },
        {
          "kind": "EnumValueDefinition",
          "name": {
            "kind": "Name",
            "value": "amb"
          },
          "directives": []
        },
        {
          "kind": "EnumValueDefinition",
          "name": {
            "kind": "Name",
            "value": "rootManager"
          },
          "directives": []
        },
        {
          "kind": "EnumValueDefinition",
          "name": {
            "kind": "Name",
            "value": "mirrorConnector"
          },
          "directives": []
        }
      ],
      "directives": []
    },
    {
      "kind": "ObjectTypeDefinition",
      "name": {
        "kind": "Name",
        "value": "OptimismConnectorMeta"
      },
      "fields": [
        {
          "kind": "FieldDefinition",
          "name": {
            "kind": "Name",
            "value": "id"
          },
          "arguments": [],
          "type": {
            "kind": "NonNullType",
            "type": {
              "kind": "NamedType",
              "name": {
                "kind": "Name",
                "value": "ID"
              }
            }
          },
          "directives": []
        },
        {
          "kind": "FieldDefinition",
          "name": {
            "kind": "Name",
            "value": "spokeDomain"
          },
          "arguments": [],
          "type": {
            "kind": "NonNullType",
            "type": {
              "kind": "NamedType",
              "name": {
                "kind": "Name",
                "value": "BigInt"
              }
            }
          },
          "directives": []
        },
        {
          "kind": "FieldDefinition",
          "name": {
            "kind": "Name",
            "value": "hubDomain"
          },
          "arguments": [],
          "type": {
            "kind": "NonNullType",
            "type": {
              "kind": "NamedType",
              "name": {
                "kind": "Name",
                "value": "BigInt"
              }
            }
          },
          "directives": []
        },
        {
          "kind": "FieldDefinition",
          "name": {
            "kind": "Name",
            "value": "amb"
          },
          "arguments": [],
          "type": {
            "kind": "NonNullType",
            "type": {
              "kind": "NamedType",
              "name": {
                "kind": "Name",
                "value": "Bytes"
              }
            }
          },
          "directives": []
        },
        {
          "kind": "FieldDefinition",
          "name": {
            "kind": "Name",
            "value": "rootManager"
          },
          "arguments": [],
          "type": {
            "kind": "NonNullType",
            "type": {
              "kind": "NamedType",
              "name": {
                "kind": "Name",
                "value": "Bytes"
              }
            }
          },
          "directives": []
        },
        {
          "kind": "FieldDefinition",
          "name": {
            "kind": "Name",
            "value": "mirrorConnector"
          },
          "arguments": [],
          "type": {
            "kind": "NonNullType",
            "type": {
              "kind": "NamedType",
              "name": {
                "kind": "Name",
                "value": "Bytes"
              }
            }
          },
          "directives": []
        }
      ],
      "interfaces": [],
      "directives": []
    },
    {
      "kind": "InputObjectTypeDefinition",
      "name": {
        "kind": "Name",
        "value": "OptimismConnectorMeta_filter"
      },
      "fields": [
        {
          "kind": "InputValueDefinition",
          "name": {
            "kind": "Name",
            "value": "id"
          },
          "type": {
            "kind": "NamedType",
            "name": {
              "kind": "Name",
              "value": "ID"
            }
          },
          "directives": []
        },
        {
          "kind": "InputValueDefinition",
          "name": {
            "kind": "Name",
            "value": "id_not"
          },
          "type": {
            "kind": "NamedType",
            "name": {
              "kind": "Name",
              "value": "ID"
            }
          },
          "directives": []
        },
        {
          "kind": "InputValueDefinition",
          "name": {
            "kind": "Name",
            "value": "id_gt"
          },
          "type": {
            "kind": "NamedType",
            "name": {
              "kind": "Name",
              "value": "ID"
            }
          },
          "directives": []
        },
        {
          "kind": "InputValueDefinition",
          "name": {
            "kind": "Name",
            "value": "id_lt"
          },
          "type": {
            "kind": "NamedType",
            "name": {
              "kind": "Name",
              "value": "ID"
            }
          },
          "directives": []
        },
        {
          "kind": "InputValueDefinition",
          "name": {
            "kind": "Name",
            "value": "id_gte"
          },
          "type": {
            "kind": "NamedType",
            "name": {
              "kind": "Name",
              "value": "ID"
            }
          },
          "directives": []
        },
        {
          "kind": "InputValueDefinition",
          "name": {
            "kind": "Name",
            "value": "id_lte"
          },
          "type": {
            "kind": "NamedType",
            "name": {
              "kind": "Name",
              "value": "ID"
            }
          },
          "directives": []
        },
        {
          "kind": "InputValueDefinition",
          "name": {
            "kind": "Name",
            "value": "id_in"
          },
          "type": {
            "kind": "ListType",
            "type": {
              "kind": "NonNullType",
              "type": {
                "kind": "NamedType",
                "name": {
                  "kind": "Name",
                  "value": "ID"
                }
              }
            }
          },
          "directives": []
        },
        {
          "kind": "InputValueDefinition",
          "name": {
            "kind": "Name",
            "value": "id_not_in"
          },
          "type": {
            "kind": "ListType",
            "type": {
              "kind": "NonNullType",
              "type": {
                "kind": "NamedType",
                "name": {
                  "kind": "Name",
                  "value": "ID"
                }
              }
            }
          },
          "directives": []
        },
        {
          "kind": "InputValueDefinition",
          "name": {
            "kind": "Name",
            "value": "spokeDomain"
          },
          "type": {
            "kind": "NamedType",
            "name": {
              "kind": "Name",
              "value": "BigInt"
            }
          },
          "directives": []
        },
        {
          "kind": "InputValueDefinition",
          "name": {
            "kind": "Name",
            "value": "spokeDomain_not"
          },
          "type": {
            "kind": "NamedType",
            "name": {
              "kind": "Name",
              "value": "BigInt"
            }
          },
          "directives": []
        },
        {
          "kind": "InputValueDefinition",
          "name": {
            "kind": "Name",
            "value": "spokeDomain_gt"
          },
          "type": {
            "kind": "NamedType",
            "name": {
              "kind": "Name",
              "value": "BigInt"
            }
          },
          "directives": []
        },
        {
          "kind": "InputValueDefinition",
          "name": {
            "kind": "Name",
            "value": "spokeDomain_lt"
          },
          "type": {
            "kind": "NamedType",
            "name": {
              "kind": "Name",
              "value": "BigInt"
            }
          },
          "directives": []
        },
        {
          "kind": "InputValueDefinition",
          "name": {
            "kind": "Name",
            "value": "spokeDomain_gte"
          },
          "type": {
            "kind": "NamedType",
            "name": {
              "kind": "Name",
              "value": "BigInt"
            }
          },
          "directives": []
        },
        {
          "kind": "InputValueDefinition",
          "name": {
            "kind": "Name",
            "value": "spokeDomain_lte"
          },
          "type": {
            "kind": "NamedType",
            "name": {
              "kind": "Name",
              "value": "BigInt"
            }
          },
          "directives": []
        },
        {
          "kind": "InputValueDefinition",
          "name": {
            "kind": "Name",
            "value": "spokeDomain_in"
          },
          "type": {
            "kind": "ListType",
            "type": {
              "kind": "NonNullType",
              "type": {
                "kind": "NamedType",
                "name": {
                  "kind": "Name",
                  "value": "BigInt"
                }
              }
            }
          },
          "directives": []
        },
        {
          "kind": "InputValueDefinition",
          "name": {
            "kind": "Name",
            "value": "spokeDomain_not_in"
          },
          "type": {
            "kind": "ListType",
            "type": {
              "kind": "NonNullType",
              "type": {
                "kind": "NamedType",
                "name": {
                  "kind": "Name",
                  "value": "BigInt"
                }
              }
            }
          },
          "directives": []
        },
        {
          "kind": "InputValueDefinition",
          "name": {
            "kind": "Name",
            "value": "hubDomain"
          },
          "type": {
            "kind": "NamedType",
            "name": {
              "kind": "Name",
              "value": "BigInt"
            }
          },
          "directives": []
        },
        {
          "kind": "InputValueDefinition",
          "name": {
            "kind": "Name",
            "value": "hubDomain_not"
          },
          "type": {
            "kind": "NamedType",
            "name": {
              "kind": "Name",
              "value": "BigInt"
            }
          },
          "directives": []
        },
        {
          "kind": "InputValueDefinition",
          "name": {
            "kind": "Name",
            "value": "hubDomain_gt"
          },
          "type": {
            "kind": "NamedType",
            "name": {
              "kind": "Name",
              "value": "BigInt"
            }
          },
          "directives": []
        },
        {
          "kind": "InputValueDefinition",
          "name": {
            "kind": "Name",
            "value": "hubDomain_lt"
          },
          "type": {
            "kind": "NamedType",
            "name": {
              "kind": "Name",
              "value": "BigInt"
            }
          },
          "directives": []
        },
        {
          "kind": "InputValueDefinition",
          "name": {
            "kind": "Name",
            "value": "hubDomain_gte"
          },
          "type": {
            "kind": "NamedType",
            "name": {
              "kind": "Name",
              "value": "BigInt"
            }
          },
          "directives": []
        },
        {
          "kind": "InputValueDefinition",
          "name": {
            "kind": "Name",
            "value": "hubDomain_lte"
          },
          "type": {
            "kind": "NamedType",
            "name": {
              "kind": "Name",
              "value": "BigInt"
            }
          },
          "directives": []
        },
        {
          "kind": "InputValueDefinition",
          "name": {
            "kind": "Name",
            "value": "hubDomain_in"
          },
          "type": {
            "kind": "ListType",
            "type": {
              "kind": "NonNullType",
              "type": {
                "kind": "NamedType",
                "name": {
                  "kind": "Name",
                  "value": "BigInt"
                }
              }
            }
          },
          "directives": []
        },
        {
          "kind": "InputValueDefinition",
          "name": {
            "kind": "Name",
            "value": "hubDomain_not_in"
          },
          "type": {
            "kind": "ListType",
            "type": {
              "kind": "NonNullType",
              "type": {
                "kind": "NamedType",
                "name": {
                  "kind": "Name",
                  "value": "BigInt"
                }
              }
            }
          },
          "directives": []
        },
        {
          "kind": "InputValueDefinition",
          "name": {
            "kind": "Name",
            "value": "amb"
          },
          "type": {
            "kind": "NamedType",
            "name": {
              "kind": "Name",
              "value": "Bytes"
            }
          },
          "directives": []
        },
        {
          "kind": "InputValueDefinition",
          "name": {
            "kind": "Name",
            "value": "amb_not"
          },
          "type": {
            "kind": "NamedType",
            "name": {
              "kind": "Name",
              "value": "Bytes"
            }
          },
          "directives": []
        },
        {
          "kind": "InputValueDefinition",
          "name": {
            "kind": "Name",
            "value": "amb_gt"
          },
          "type": {
            "kind": "NamedType",
            "name": {
              "kind": "Name",
              "value": "Bytes"
            }
          },
          "directives": []
        },
        {
          "kind": "InputValueDefinition",
          "name": {
            "kind": "Name",
            "value": "amb_lt"
          },
          "type": {
            "kind": "NamedType",
            "name": {
              "kind": "Name",
              "value": "Bytes"
            }
          },
          "directives": []
        },
        {
          "kind": "InputValueDefinition",
          "name": {
            "kind": "Name",
            "value": "amb_gte"
          },
          "type": {
            "kind": "NamedType",
            "name": {
              "kind": "Name",
              "value": "Bytes"
            }
          },
          "directives": []
        },
        {
          "kind": "InputValueDefinition",
          "name": {
            "kind": "Name",
            "value": "amb_lte"
          },
          "type": {
            "kind": "NamedType",
            "name": {
              "kind": "Name",
              "value": "Bytes"
            }
          },
          "directives": []
        },
        {
          "kind": "InputValueDefinition",
          "name": {
            "kind": "Name",
            "value": "amb_in"
          },
          "type": {
            "kind": "ListType",
            "type": {
              "kind": "NonNullType",
              "type": {
                "kind": "NamedType",
                "name": {
                  "kind": "Name",
                  "value": "Bytes"
                }
              }
            }
          },
          "directives": []
        },
        {
          "kind": "InputValueDefinition",
          "name": {
            "kind": "Name",
            "value": "amb_not_in"
          },
          "type": {
            "kind": "ListType",
            "type": {
              "kind": "NonNullType",
              "type": {
                "kind": "NamedType",
                "name": {
                  "kind": "Name",
                  "value": "Bytes"
                }
              }
            }
          },
          "directives": []
        },
        {
          "kind": "InputValueDefinition",
          "name": {
            "kind": "Name",
            "value": "amb_contains"
          },
          "type": {
            "kind": "NamedType",
            "name": {
              "kind": "Name",
              "value": "Bytes"
            }
          },
          "directives": []
        },
        {
          "kind": "InputValueDefinition",
          "name": {
            "kind": "Name",
            "value": "amb_not_contains"
          },
          "type": {
            "kind": "NamedType",
            "name": {
              "kind": "Name",
              "value": "Bytes"
            }
          },
          "directives": []
        },
        {
          "kind": "InputValueDefinition",
          "name": {
            "kind": "Name",
            "value": "rootManager"
          },
          "type": {
            "kind": "NamedType",
            "name": {
              "kind": "Name",
              "value": "Bytes"
            }
          },
          "directives": []
        },
        {
          "kind": "InputValueDefinition",
          "name": {
            "kind": "Name",
            "value": "rootManager_not"
          },
          "type": {
            "kind": "NamedType",
            "name": {
              "kind": "Name",
              "value": "Bytes"
            }
          },
          "directives": []
        },
        {
          "kind": "InputValueDefinition",
          "name": {
            "kind": "Name",
            "value": "rootManager_gt"
          },
          "type": {
            "kind": "NamedType",
            "name": {
              "kind": "Name",
              "value": "Bytes"
            }
          },
          "directives": []
        },
        {
          "kind": "InputValueDefinition",
          "name": {
            "kind": "Name",
            "value": "rootManager_lt"
          },
          "type": {
            "kind": "NamedType",
            "name": {
              "kind": "Name",
              "value": "Bytes"
            }
          },
          "directives": []
        },
        {
          "kind": "InputValueDefinition",
          "name": {
            "kind": "Name",
            "value": "rootManager_gte"
          },
          "type": {
            "kind": "NamedType",
            "name": {
              "kind": "Name",
              "value": "Bytes"
            }
          },
          "directives": []
        },
        {
          "kind": "InputValueDefinition",
          "name": {
            "kind": "Name",
            "value": "rootManager_lte"
          },
          "type": {
            "kind": "NamedType",
            "name": {
              "kind": "Name",
              "value": "Bytes"
            }
          },
          "directives": []
        },
        {
          "kind": "InputValueDefinition",
          "name": {
            "kind": "Name",
            "value": "rootManager_in"
          },
          "type": {
            "kind": "ListType",
            "type": {
              "kind": "NonNullType",
              "type": {
                "kind": "NamedType",
                "name": {
                  "kind": "Name",
                  "value": "Bytes"
                }
              }
            }
          },
          "directives": []
        },
        {
          "kind": "InputValueDefinition",
          "name": {
            "kind": "Name",
            "value": "rootManager_not_in"
          },
          "type": {
            "kind": "ListType",
            "type": {
              "kind": "NonNullType",
              "type": {
                "kind": "NamedType",
                "name": {
                  "kind": "Name",
                  "value": "Bytes"
                }
              }
            }
          },
          "directives": []
        },
        {
          "kind": "InputValueDefinition",
          "name": {
            "kind": "Name",
            "value": "rootManager_contains"
          },
          "type": {
            "kind": "NamedType",
            "name": {
              "kind": "Name",
              "value": "Bytes"
            }
          },
          "directives": []
        },
        {
          "kind": "InputValueDefinition",
          "name": {
            "kind": "Name",
            "value": "rootManager_not_contains"
          },
          "type": {
            "kind": "NamedType",
            "name": {
              "kind": "Name",
              "value": "Bytes"
            }
          },
          "directives": []
        },
        {
          "kind": "InputValueDefinition",
          "name": {
            "kind": "Name",
            "value": "mirrorConnector"
          },
          "type": {
            "kind": "NamedType",
            "name": {
              "kind": "Name",
              "value": "Bytes"
            }
          },
          "directives": []
        },
        {
          "kind": "InputValueDefinition",
          "name": {
            "kind": "Name",
            "value": "mirrorConnector_not"
          },
          "type": {
            "kind": "NamedType",
            "name": {
              "kind": "Name",
              "value": "Bytes"
            }
          },
          "directives": []
        },
        {
          "kind": "InputValueDefinition",
          "name": {
            "kind": "Name",
            "value": "mirrorConnector_gt"
          },
          "type": {
            "kind": "NamedType",
            "name": {
              "kind": "Name",
              "value": "Bytes"
            }
          },
          "directives": []
        },
        {
          "kind": "InputValueDefinition",
          "name": {
            "kind": "Name",
            "value": "mirrorConnector_lt"
          },
          "type": {
            "kind": "NamedType",
            "name": {
              "kind": "Name",
              "value": "Bytes"
            }
          },
          "directives": []
        },
        {
          "kind": "InputValueDefinition",
          "name": {
            "kind": "Name",
            "value": "mirrorConnector_gte"
          },
          "type": {
            "kind": "NamedType",
            "name": {
              "kind": "Name",
              "value": "Bytes"
            }
          },
          "directives": []
        },
        {
          "kind": "InputValueDefinition",
          "name": {
            "kind": "Name",
            "value": "mirrorConnector_lte"
          },
          "type": {
            "kind": "NamedType",
            "name": {
              "kind": "Name",
              "value": "Bytes"
            }
          },
          "directives": []
        },
        {
          "kind": "InputValueDefinition",
          "name": {
            "kind": "Name",
            "value": "mirrorConnector_in"
          },
          "type": {
            "kind": "ListType",
            "type": {
              "kind": "NonNullType",
              "type": {
                "kind": "NamedType",
                "name": {
                  "kind": "Name",
                  "value": "Bytes"
                }
              }
            }
          },
          "directives": []
        },
        {
          "kind": "InputValueDefinition",
          "name": {
            "kind": "Name",
            "value": "mirrorConnector_not_in"
          },
          "type": {
            "kind": "ListType",
            "type": {
              "kind": "NonNullType",
              "type": {
                "kind": "NamedType",
                "name": {
                  "kind": "Name",
                  "value": "Bytes"
                }
              }
            }
          },
          "directives": []
        },
        {
          "kind": "InputValueDefinition",
          "name": {
            "kind": "Name",
            "value": "mirrorConnector_contains"
          },
          "type": {
            "kind": "NamedType",
            "name": {
              "kind": "Name",
              "value": "Bytes"
            }
          },
          "directives": []
        },
        {
          "kind": "InputValueDefinition",
          "name": {
            "kind": "Name",
            "value": "mirrorConnector_not_contains"
          },
          "type": {
            "kind": "NamedType",
            "name": {
              "kind": "Name",
              "value": "Bytes"
            }
          },
          "directives": []
        },
        {
          "kind": "InputValueDefinition",
          "description": {
            "kind": "StringValue",
            "value": "Filter for the block changed event.",
            "block": true
          },
          "name": {
            "kind": "Name",
            "value": "_change_block"
          },
          "type": {
            "kind": "NamedType",
            "name": {
              "kind": "Name",
              "value": "BlockChangedFilter"
            }
          },
          "directives": []
        },
        {
          "kind": "InputValueDefinition",
          "name": {
            "kind": "Name",
            "value": "and"
          },
          "type": {
            "kind": "ListType",
            "type": {
              "kind": "NamedType",
              "name": {
                "kind": "Name",
                "value": "OptimismConnectorMeta_filter"
              }
            }
          },
          "directives": []
        },
        {
          "kind": "InputValueDefinition",
          "name": {
            "kind": "Name",
            "value": "or"
          },
          "type": {
            "kind": "ListType",
            "type": {
              "kind": "NamedType",
              "name": {
                "kind": "Name",
                "value": "OptimismConnectorMeta_filter"
              }
            }
          },
          "directives": []
        }
      ],
      "directives": []
    },
    {
      "kind": "EnumTypeDefinition",
      "name": {
        "kind": "Name",
        "value": "OptimismConnectorMeta_orderBy"
      },
      "values": [
        {
          "kind": "EnumValueDefinition",
          "name": {
            "kind": "Name",
            "value": "id"
          },
          "directives": []
        },
        {
          "kind": "EnumValueDefinition",
          "name": {
            "kind": "Name",
            "value": "spokeDomain"
          },
          "directives": []
        },
        {
          "kind": "EnumValueDefinition",
          "name": {
            "kind": "Name",
            "value": "hubDomain"
          },
          "directives": []
        },
        {
          "kind": "EnumValueDefinition",
          "name": {
            "kind": "Name",
            "value": "amb"
          },
          "directives": []
        },
        {
          "kind": "EnumValueDefinition",
          "name": {
            "kind": "Name",
            "value": "rootManager"
          },
          "directives": []
        },
        {
          "kind": "EnumValueDefinition",
          "name": {
            "kind": "Name",
            "value": "mirrorConnector"
          },
          "directives": []
        }
      ],
      "directives": []
    },
    {
      "kind": "EnumTypeDefinition",
      "description": {
        "kind": "StringValue",
        "value": "Defines the order direction, either ascending or descending",
        "block": true
      },
      "name": {
        "kind": "Name",
        "value": "OrderDirection"
      },
      "values": [
        {
          "kind": "EnumValueDefinition",
          "name": {
            "kind": "Name",
            "value": "asc"
          },
          "directives": []
        },
        {
          "kind": "EnumValueDefinition",
          "name": {
            "kind": "Name",
            "value": "desc"
          },
          "directives": []
        }
      ],
      "directives": []
    },
    {
      "kind": "ObjectTypeDefinition",
      "name": {
        "kind": "Name",
        "value": "PolygonConnectorMeta"
      },
      "fields": [
        {
          "kind": "FieldDefinition",
          "name": {
            "kind": "Name",
            "value": "id"
          },
          "arguments": [],
          "type": {
            "kind": "NonNullType",
            "type": {
              "kind": "NamedType",
              "name": {
                "kind": "Name",
                "value": "ID"
              }
            }
          },
          "directives": []
        },
        {
          "kind": "FieldDefinition",
          "name": {
            "kind": "Name",
            "value": "spokeDomain"
          },
          "arguments": [],
          "type": {
            "kind": "NonNullType",
            "type": {
              "kind": "NamedType",
              "name": {
                "kind": "Name",
                "value": "BigInt"
              }
            }
          },
          "directives": []
        },
        {
          "kind": "FieldDefinition",
          "name": {
            "kind": "Name",
            "value": "hubDomain"
          },
          "arguments": [],
          "type": {
            "kind": "NonNullType",
            "type": {
              "kind": "NamedType",
              "name": {
                "kind": "Name",
                "value": "BigInt"
              }
            }
          },
          "directives": []
        },
        {
          "kind": "FieldDefinition",
          "name": {
            "kind": "Name",
            "value": "amb"
          },
          "arguments": [],
          "type": {
            "kind": "NonNullType",
            "type": {
              "kind": "NamedType",
              "name": {
                "kind": "Name",
                "value": "Bytes"
              }
            }
          },
          "directives": []
        },
        {
          "kind": "FieldDefinition",
          "name": {
            "kind": "Name",
            "value": "rootManager"
          },
          "arguments": [],
          "type": {
            "kind": "NonNullType",
            "type": {
              "kind": "NamedType",
              "name": {
                "kind": "Name",
                "value": "Bytes"
              }
            }
          },
          "directives": []
        },
        {
          "kind": "FieldDefinition",
          "name": {
            "kind": "Name",
            "value": "mirrorConnector"
          },
          "arguments": [],
          "type": {
            "kind": "NonNullType",
            "type": {
              "kind": "NamedType",
              "name": {
                "kind": "Name",
                "value": "Bytes"
              }
            }
          },
          "directives": []
        }
      ],
      "interfaces": [],
      "directives": []
    },
    {
      "kind": "InputObjectTypeDefinition",
      "name": {
        "kind": "Name",
        "value": "PolygonConnectorMeta_filter"
      },
      "fields": [
        {
          "kind": "InputValueDefinition",
          "name": {
            "kind": "Name",
            "value": "id"
          },
          "type": {
            "kind": "NamedType",
            "name": {
              "kind": "Name",
              "value": "ID"
            }
          },
          "directives": []
        },
        {
          "kind": "InputValueDefinition",
          "name": {
            "kind": "Name",
            "value": "id_not"
          },
          "type": {
            "kind": "NamedType",
            "name": {
              "kind": "Name",
              "value": "ID"
            }
          },
          "directives": []
        },
        {
          "kind": "InputValueDefinition",
          "name": {
            "kind": "Name",
            "value": "id_gt"
          },
          "type": {
            "kind": "NamedType",
            "name": {
              "kind": "Name",
              "value": "ID"
            }
          },
          "directives": []
        },
        {
          "kind": "InputValueDefinition",
          "name": {
            "kind": "Name",
            "value": "id_lt"
          },
          "type": {
            "kind": "NamedType",
            "name": {
              "kind": "Name",
              "value": "ID"
            }
          },
          "directives": []
        },
        {
          "kind": "InputValueDefinition",
          "name": {
            "kind": "Name",
            "value": "id_gte"
          },
          "type": {
            "kind": "NamedType",
            "name": {
              "kind": "Name",
              "value": "ID"
            }
          },
          "directives": []
        },
        {
          "kind": "InputValueDefinition",
          "name": {
            "kind": "Name",
            "value": "id_lte"
          },
          "type": {
            "kind": "NamedType",
            "name": {
              "kind": "Name",
              "value": "ID"
            }
          },
          "directives": []
        },
        {
          "kind": "InputValueDefinition",
          "name": {
            "kind": "Name",
            "value": "id_in"
          },
          "type": {
            "kind": "ListType",
            "type": {
              "kind": "NonNullType",
              "type": {
                "kind": "NamedType",
                "name": {
                  "kind": "Name",
                  "value": "ID"
                }
              }
            }
          },
          "directives": []
        },
        {
          "kind": "InputValueDefinition",
          "name": {
            "kind": "Name",
            "value": "id_not_in"
          },
          "type": {
            "kind": "ListType",
            "type": {
              "kind": "NonNullType",
              "type": {
                "kind": "NamedType",
                "name": {
                  "kind": "Name",
                  "value": "ID"
                }
              }
            }
          },
          "directives": []
        },
        {
          "kind": "InputValueDefinition",
          "name": {
            "kind": "Name",
            "value": "spokeDomain"
          },
          "type": {
            "kind": "NamedType",
            "name": {
              "kind": "Name",
              "value": "BigInt"
            }
          },
          "directives": []
        },
        {
          "kind": "InputValueDefinition",
          "name": {
            "kind": "Name",
            "value": "spokeDomain_not"
          },
          "type": {
            "kind": "NamedType",
            "name": {
              "kind": "Name",
              "value": "BigInt"
            }
          },
          "directives": []
        },
        {
          "kind": "InputValueDefinition",
          "name": {
            "kind": "Name",
            "value": "spokeDomain_gt"
          },
          "type": {
            "kind": "NamedType",
            "name": {
              "kind": "Name",
              "value": "BigInt"
            }
          },
          "directives": []
        },
        {
          "kind": "InputValueDefinition",
          "name": {
            "kind": "Name",
            "value": "spokeDomain_lt"
          },
          "type": {
            "kind": "NamedType",
            "name": {
              "kind": "Name",
              "value": "BigInt"
            }
          },
          "directives": []
        },
        {
          "kind": "InputValueDefinition",
          "name": {
            "kind": "Name",
            "value": "spokeDomain_gte"
          },
          "type": {
            "kind": "NamedType",
            "name": {
              "kind": "Name",
              "value": "BigInt"
            }
          },
          "directives": []
        },
        {
          "kind": "InputValueDefinition",
          "name": {
            "kind": "Name",
            "value": "spokeDomain_lte"
          },
          "type": {
            "kind": "NamedType",
            "name": {
              "kind": "Name",
              "value": "BigInt"
            }
          },
          "directives": []
        },
        {
          "kind": "InputValueDefinition",
          "name": {
            "kind": "Name",
            "value": "spokeDomain_in"
          },
          "type": {
            "kind": "ListType",
            "type": {
              "kind": "NonNullType",
              "type": {
                "kind": "NamedType",
                "name": {
                  "kind": "Name",
                  "value": "BigInt"
                }
              }
            }
          },
          "directives": []
        },
        {
          "kind": "InputValueDefinition",
          "name": {
            "kind": "Name",
            "value": "spokeDomain_not_in"
          },
          "type": {
            "kind": "ListType",
            "type": {
              "kind": "NonNullType",
              "type": {
                "kind": "NamedType",
                "name": {
                  "kind": "Name",
                  "value": "BigInt"
                }
              }
            }
          },
          "directives": []
        },
        {
          "kind": "InputValueDefinition",
          "name": {
            "kind": "Name",
            "value": "hubDomain"
          },
          "type": {
            "kind": "NamedType",
            "name": {
              "kind": "Name",
              "value": "BigInt"
            }
          },
          "directives": []
        },
        {
          "kind": "InputValueDefinition",
          "name": {
            "kind": "Name",
            "value": "hubDomain_not"
          },
          "type": {
            "kind": "NamedType",
            "name": {
              "kind": "Name",
              "value": "BigInt"
            }
          },
          "directives": []
        },
        {
          "kind": "InputValueDefinition",
          "name": {
            "kind": "Name",
            "value": "hubDomain_gt"
          },
          "type": {
            "kind": "NamedType",
            "name": {
              "kind": "Name",
              "value": "BigInt"
            }
          },
          "directives": []
        },
        {
          "kind": "InputValueDefinition",
          "name": {
            "kind": "Name",
            "value": "hubDomain_lt"
          },
          "type": {
            "kind": "NamedType",
            "name": {
              "kind": "Name",
              "value": "BigInt"
            }
          },
          "directives": []
        },
        {
          "kind": "InputValueDefinition",
          "name": {
            "kind": "Name",
            "value": "hubDomain_gte"
          },
          "type": {
            "kind": "NamedType",
            "name": {
              "kind": "Name",
              "value": "BigInt"
            }
          },
          "directives": []
        },
        {
          "kind": "InputValueDefinition",
          "name": {
            "kind": "Name",
            "value": "hubDomain_lte"
          },
          "type": {
            "kind": "NamedType",
            "name": {
              "kind": "Name",
              "value": "BigInt"
            }
          },
          "directives": []
        },
        {
          "kind": "InputValueDefinition",
          "name": {
            "kind": "Name",
            "value": "hubDomain_in"
          },
          "type": {
            "kind": "ListType",
            "type": {
              "kind": "NonNullType",
              "type": {
                "kind": "NamedType",
                "name": {
                  "kind": "Name",
                  "value": "BigInt"
                }
              }
            }
          },
          "directives": []
        },
        {
          "kind": "InputValueDefinition",
          "name": {
            "kind": "Name",
            "value": "hubDomain_not_in"
          },
          "type": {
            "kind": "ListType",
            "type": {
              "kind": "NonNullType",
              "type": {
                "kind": "NamedType",
                "name": {
                  "kind": "Name",
                  "value": "BigInt"
                }
              }
            }
          },
          "directives": []
        },
        {
          "kind": "InputValueDefinition",
          "name": {
            "kind": "Name",
            "value": "amb"
          },
          "type": {
            "kind": "NamedType",
            "name": {
              "kind": "Name",
              "value": "Bytes"
            }
          },
          "directives": []
        },
        {
          "kind": "InputValueDefinition",
          "name": {
            "kind": "Name",
            "value": "amb_not"
          },
          "type": {
            "kind": "NamedType",
            "name": {
              "kind": "Name",
              "value": "Bytes"
            }
          },
          "directives": []
        },
        {
          "kind": "InputValueDefinition",
          "name": {
            "kind": "Name",
            "value": "amb_gt"
          },
          "type": {
            "kind": "NamedType",
            "name": {
              "kind": "Name",
              "value": "Bytes"
            }
          },
          "directives": []
        },
        {
          "kind": "InputValueDefinition",
          "name": {
            "kind": "Name",
            "value": "amb_lt"
          },
          "type": {
            "kind": "NamedType",
            "name": {
              "kind": "Name",
              "value": "Bytes"
            }
          },
          "directives": []
        },
        {
          "kind": "InputValueDefinition",
          "name": {
            "kind": "Name",
            "value": "amb_gte"
          },
          "type": {
            "kind": "NamedType",
            "name": {
              "kind": "Name",
              "value": "Bytes"
            }
          },
          "directives": []
        },
        {
          "kind": "InputValueDefinition",
          "name": {
            "kind": "Name",
            "value": "amb_lte"
          },
          "type": {
            "kind": "NamedType",
            "name": {
              "kind": "Name",
              "value": "Bytes"
            }
          },
          "directives": []
        },
        {
          "kind": "InputValueDefinition",
          "name": {
            "kind": "Name",
            "value": "amb_in"
          },
          "type": {
            "kind": "ListType",
            "type": {
              "kind": "NonNullType",
              "type": {
                "kind": "NamedType",
                "name": {
                  "kind": "Name",
                  "value": "Bytes"
                }
              }
            }
          },
          "directives": []
        },
        {
          "kind": "InputValueDefinition",
          "name": {
            "kind": "Name",
            "value": "amb_not_in"
          },
          "type": {
            "kind": "ListType",
            "type": {
              "kind": "NonNullType",
              "type": {
                "kind": "NamedType",
                "name": {
                  "kind": "Name",
                  "value": "Bytes"
                }
              }
            }
          },
          "directives": []
        },
        {
          "kind": "InputValueDefinition",
          "name": {
            "kind": "Name",
            "value": "amb_contains"
          },
          "type": {
            "kind": "NamedType",
            "name": {
              "kind": "Name",
              "value": "Bytes"
            }
          },
          "directives": []
        },
        {
          "kind": "InputValueDefinition",
          "name": {
            "kind": "Name",
            "value": "amb_not_contains"
          },
          "type": {
            "kind": "NamedType",
            "name": {
              "kind": "Name",
              "value": "Bytes"
            }
          },
          "directives": []
        },
        {
          "kind": "InputValueDefinition",
          "name": {
            "kind": "Name",
            "value": "rootManager"
          },
          "type": {
            "kind": "NamedType",
            "name": {
              "kind": "Name",
              "value": "Bytes"
            }
          },
          "directives": []
        },
        {
          "kind": "InputValueDefinition",
          "name": {
            "kind": "Name",
            "value": "rootManager_not"
          },
          "type": {
            "kind": "NamedType",
            "name": {
              "kind": "Name",
              "value": "Bytes"
            }
          },
          "directives": []
        },
        {
          "kind": "InputValueDefinition",
          "name": {
            "kind": "Name",
            "value": "rootManager_gt"
          },
          "type": {
            "kind": "NamedType",
            "name": {
              "kind": "Name",
              "value": "Bytes"
            }
          },
          "directives": []
        },
        {
          "kind": "InputValueDefinition",
          "name": {
            "kind": "Name",
            "value": "rootManager_lt"
          },
          "type": {
            "kind": "NamedType",
            "name": {
              "kind": "Name",
              "value": "Bytes"
            }
          },
          "directives": []
        },
        {
          "kind": "InputValueDefinition",
          "name": {
            "kind": "Name",
            "value": "rootManager_gte"
          },
          "type": {
            "kind": "NamedType",
            "name": {
              "kind": "Name",
              "value": "Bytes"
            }
          },
          "directives": []
        },
        {
          "kind": "InputValueDefinition",
          "name": {
            "kind": "Name",
            "value": "rootManager_lte"
          },
          "type": {
            "kind": "NamedType",
            "name": {
              "kind": "Name",
              "value": "Bytes"
            }
          },
          "directives": []
        },
        {
          "kind": "InputValueDefinition",
          "name": {
            "kind": "Name",
            "value": "rootManager_in"
          },
          "type": {
            "kind": "ListType",
            "type": {
              "kind": "NonNullType",
              "type": {
                "kind": "NamedType",
                "name": {
                  "kind": "Name",
                  "value": "Bytes"
                }
              }
            }
          },
          "directives": []
        },
        {
          "kind": "InputValueDefinition",
          "name": {
            "kind": "Name",
            "value": "rootManager_not_in"
          },
          "type": {
            "kind": "ListType",
            "type": {
              "kind": "NonNullType",
              "type": {
                "kind": "NamedType",
                "name": {
                  "kind": "Name",
                  "value": "Bytes"
                }
              }
            }
          },
          "directives": []
        },
        {
          "kind": "InputValueDefinition",
          "name": {
            "kind": "Name",
            "value": "rootManager_contains"
          },
          "type": {
            "kind": "NamedType",
            "name": {
              "kind": "Name",
              "value": "Bytes"
            }
          },
          "directives": []
        },
        {
          "kind": "InputValueDefinition",
          "name": {
            "kind": "Name",
            "value": "rootManager_not_contains"
          },
          "type": {
            "kind": "NamedType",
            "name": {
              "kind": "Name",
              "value": "Bytes"
            }
          },
          "directives": []
        },
        {
          "kind": "InputValueDefinition",
          "name": {
            "kind": "Name",
            "value": "mirrorConnector"
          },
          "type": {
            "kind": "NamedType",
            "name": {
              "kind": "Name",
              "value": "Bytes"
            }
          },
          "directives": []
        },
        {
          "kind": "InputValueDefinition",
          "name": {
            "kind": "Name",
            "value": "mirrorConnector_not"
          },
          "type": {
            "kind": "NamedType",
            "name": {
              "kind": "Name",
              "value": "Bytes"
            }
          },
          "directives": []
        },
        {
          "kind": "InputValueDefinition",
          "name": {
            "kind": "Name",
            "value": "mirrorConnector_gt"
          },
          "type": {
            "kind": "NamedType",
            "name": {
              "kind": "Name",
              "value": "Bytes"
            }
          },
          "directives": []
        },
        {
          "kind": "InputValueDefinition",
          "name": {
            "kind": "Name",
            "value": "mirrorConnector_lt"
          },
          "type": {
            "kind": "NamedType",
            "name": {
              "kind": "Name",
              "value": "Bytes"
            }
          },
          "directives": []
        },
        {
          "kind": "InputValueDefinition",
          "name": {
            "kind": "Name",
            "value": "mirrorConnector_gte"
          },
          "type": {
            "kind": "NamedType",
            "name": {
              "kind": "Name",
              "value": "Bytes"
            }
          },
          "directives": []
        },
        {
          "kind": "InputValueDefinition",
          "name": {
            "kind": "Name",
            "value": "mirrorConnector_lte"
          },
          "type": {
            "kind": "NamedType",
            "name": {
              "kind": "Name",
              "value": "Bytes"
            }
          },
          "directives": []
        },
        {
          "kind": "InputValueDefinition",
          "name": {
            "kind": "Name",
            "value": "mirrorConnector_in"
          },
          "type": {
            "kind": "ListType",
            "type": {
              "kind": "NonNullType",
              "type": {
                "kind": "NamedType",
                "name": {
                  "kind": "Name",
                  "value": "Bytes"
                }
              }
            }
          },
          "directives": []
        },
        {
          "kind": "InputValueDefinition",
          "name": {
            "kind": "Name",
            "value": "mirrorConnector_not_in"
          },
          "type": {
            "kind": "ListType",
            "type": {
              "kind": "NonNullType",
              "type": {
                "kind": "NamedType",
                "name": {
                  "kind": "Name",
                  "value": "Bytes"
                }
              }
            }
          },
          "directives": []
        },
        {
          "kind": "InputValueDefinition",
          "name": {
            "kind": "Name",
            "value": "mirrorConnector_contains"
          },
          "type": {
            "kind": "NamedType",
            "name": {
              "kind": "Name",
              "value": "Bytes"
            }
          },
          "directives": []
        },
        {
          "kind": "InputValueDefinition",
          "name": {
            "kind": "Name",
            "value": "mirrorConnector_not_contains"
          },
          "type": {
            "kind": "NamedType",
            "name": {
              "kind": "Name",
              "value": "Bytes"
            }
          },
          "directives": []
        },
        {
          "kind": "InputValueDefinition",
          "description": {
            "kind": "StringValue",
            "value": "Filter for the block changed event.",
            "block": true
          },
          "name": {
            "kind": "Name",
            "value": "_change_block"
          },
          "type": {
            "kind": "NamedType",
            "name": {
              "kind": "Name",
              "value": "BlockChangedFilter"
            }
          },
          "directives": []
        },
        {
          "kind": "InputValueDefinition",
          "name": {
            "kind": "Name",
            "value": "and"
          },
          "type": {
            "kind": "ListType",
            "type": {
              "kind": "NamedType",
              "name": {
                "kind": "Name",
                "value": "PolygonConnectorMeta_filter"
              }
            }
          },
          "directives": []
        },
        {
          "kind": "InputValueDefinition",
          "name": {
            "kind": "Name",
            "value": "or"
          },
          "type": {
            "kind": "ListType",
            "type": {
              "kind": "NamedType",
              "name": {
                "kind": "Name",
                "value": "PolygonConnectorMeta_filter"
              }
            }
          },
          "directives": []
        }
      ],
      "directives": []
    },
    {
      "kind": "EnumTypeDefinition",
      "name": {
        "kind": "Name",
        "value": "PolygonConnectorMeta_orderBy"
      },
      "values": [
        {
          "kind": "EnumValueDefinition",
          "name": {
            "kind": "Name",
            "value": "id"
          },
          "directives": []
        },
        {
          "kind": "EnumValueDefinition",
          "name": {
            "kind": "Name",
            "value": "spokeDomain"
          },
          "directives": []
        },
        {
          "kind": "EnumValueDefinition",
          "name": {
            "kind": "Name",
            "value": "hubDomain"
          },
          "directives": []
        },
        {
          "kind": "EnumValueDefinition",
          "name": {
            "kind": "Name",
            "value": "amb"
          },
          "directives": []
        },
        {
          "kind": "EnumValueDefinition",
          "name": {
            "kind": "Name",
            "value": "rootManager"
          },
          "directives": []
        },
        {
          "kind": "EnumValueDefinition",
          "name": {
            "kind": "Name",
            "value": "mirrorConnector"
          },
          "directives": []
        }
      ],
      "directives": []
    },
    {
      "kind": "ObjectTypeDefinition",
      "name": {
        "kind": "Name",
        "value": "Query"
      },
      "fields": [
        {
          "kind": "FieldDefinition",
          "name": {
            "kind": "Name",
            "value": "rootAggregated"
          },
          "arguments": [
            {
              "kind": "InputValueDefinition",
              "name": {
                "kind": "Name",
                "value": "id"
              },
              "type": {
                "kind": "NonNullType",
                "type": {
                  "kind": "NamedType",
                  "name": {
                    "kind": "Name",
                    "value": "ID"
                  }
                }
              },
              "directives": []
            },
            {
              "kind": "InputValueDefinition",
              "description": {
                "kind": "StringValue",
                "value": "The block at which the query should be executed. Can either be a `{ hash: Bytes }` value containing a block hash, a `{ number: Int }` containing the block number, or a `{ number_gte: Int }` containing the minimum block number. In the case of `number_gte`, the query will be executed on the latest block only if the subgraph has progressed to or past the minimum block number. Defaults to the latest block when omitted.",
                "block": true
              },
              "name": {
                "kind": "Name",
                "value": "block"
              },
              "type": {
                "kind": "NamedType",
                "name": {
                  "kind": "Name",
                  "value": "Block_height"
                }
              },
              "directives": []
            },
            {
              "kind": "InputValueDefinition",
              "description": {
                "kind": "StringValue",
                "value": "Set to `allow` to receive data even if the subgraph has skipped over errors while syncing.",
                "block": true
              },
              "name": {
                "kind": "Name",
                "value": "subgraphError"
              },
              "type": {
                "kind": "NonNullType",
                "type": {
                  "kind": "NamedType",
                  "name": {
                    "kind": "Name",
                    "value": "_SubgraphErrorPolicy_"
                  }
                }
              },
              "defaultValue": {
                "kind": "EnumValue",
                "value": "deny"
              },
              "directives": []
            }
          ],
          "type": {
            "kind": "NamedType",
            "name": {
              "kind": "Name",
              "value": "RootAggregated"
            }
          },
          "directives": []
        },
        {
          "kind": "FieldDefinition",
          "name": {
            "kind": "Name",
            "value": "rootAggregateds"
          },
          "arguments": [
            {
              "kind": "InputValueDefinition",
              "name": {
                "kind": "Name",
                "value": "skip"
              },
              "type": {
                "kind": "NamedType",
                "name": {
                  "kind": "Name",
                  "value": "Int"
                }
              },
              "defaultValue": {
                "kind": "IntValue",
                "value": "0"
              },
              "directives": []
            },
            {
              "kind": "InputValueDefinition",
              "name": {
                "kind": "Name",
                "value": "first"
              },
              "type": {
                "kind": "NamedType",
                "name": {
                  "kind": "Name",
                  "value": "Int"
                }
              },
              "defaultValue": {
                "kind": "IntValue",
                "value": "100"
              },
              "directives": []
            },
            {
              "kind": "InputValueDefinition",
              "name": {
                "kind": "Name",
                "value": "orderBy"
              },
              "type": {
                "kind": "NamedType",
                "name": {
                  "kind": "Name",
                  "value": "RootAggregated_orderBy"
                }
              },
              "directives": []
            },
            {
              "kind": "InputValueDefinition",
              "name": {
                "kind": "Name",
                "value": "orderDirection"
              },
              "type": {
                "kind": "NamedType",
                "name": {
                  "kind": "Name",
                  "value": "OrderDirection"
                }
              },
              "directives": []
            },
            {
              "kind": "InputValueDefinition",
              "name": {
                "kind": "Name",
                "value": "where"
              },
              "type": {
                "kind": "NamedType",
                "name": {
                  "kind": "Name",
                  "value": "RootAggregated_filter"
                }
              },
              "directives": []
            },
            {
              "kind": "InputValueDefinition",
              "description": {
                "kind": "StringValue",
                "value": "The block at which the query should be executed. Can either be a `{ hash: Bytes }` value containing a block hash, a `{ number: Int }` containing the block number, or a `{ number_gte: Int }` containing the minimum block number. In the case of `number_gte`, the query will be executed on the latest block only if the subgraph has progressed to or past the minimum block number. Defaults to the latest block when omitted.",
                "block": true
              },
              "name": {
                "kind": "Name",
                "value": "block"
              },
              "type": {
                "kind": "NamedType",
                "name": {
                  "kind": "Name",
                  "value": "Block_height"
                }
              },
              "directives": []
            },
            {
              "kind": "InputValueDefinition",
              "description": {
                "kind": "StringValue",
                "value": "Set to `allow` to receive data even if the subgraph has skipped over errors while syncing.",
                "block": true
              },
              "name": {
                "kind": "Name",
                "value": "subgraphError"
              },
              "type": {
                "kind": "NonNullType",
                "type": {
                  "kind": "NamedType",
                  "name": {
                    "kind": "Name",
                    "value": "_SubgraphErrorPolicy_"
                  }
                }
              },
              "defaultValue": {
                "kind": "EnumValue",
                "value": "deny"
              },
              "directives": []
            }
          ],
          "type": {
            "kind": "NonNullType",
            "type": {
              "kind": "ListType",
              "type": {
                "kind": "NonNullType",
                "type": {
                  "kind": "NamedType",
                  "name": {
                    "kind": "Name",
                    "value": "RootAggregated"
                  }
                }
              }
            }
          },
          "directives": []
        },
        {
          "kind": "FieldDefinition",
          "name": {
            "kind": "Name",
            "value": "rootPropagated"
          },
          "arguments": [
            {
              "kind": "InputValueDefinition",
              "name": {
                "kind": "Name",
                "value": "id"
              },
              "type": {
                "kind": "NonNullType",
                "type": {
                  "kind": "NamedType",
                  "name": {
                    "kind": "Name",
                    "value": "ID"
                  }
                }
              },
              "directives": []
            },
            {
              "kind": "InputValueDefinition",
              "description": {
                "kind": "StringValue",
                "value": "The block at which the query should be executed. Can either be a `{ hash: Bytes }` value containing a block hash, a `{ number: Int }` containing the block number, or a `{ number_gte: Int }` containing the minimum block number. In the case of `number_gte`, the query will be executed on the latest block only if the subgraph has progressed to or past the minimum block number. Defaults to the latest block when omitted.",
                "block": true
              },
              "name": {
                "kind": "Name",
                "value": "block"
              },
              "type": {
                "kind": "NamedType",
                "name": {
                  "kind": "Name",
                  "value": "Block_height"
                }
              },
              "directives": []
            },
            {
              "kind": "InputValueDefinition",
              "description": {
                "kind": "StringValue",
                "value": "Set to `allow` to receive data even if the subgraph has skipped over errors while syncing.",
                "block": true
              },
              "name": {
                "kind": "Name",
                "value": "subgraphError"
              },
              "type": {
                "kind": "NonNullType",
                "type": {
                  "kind": "NamedType",
                  "name": {
                    "kind": "Name",
                    "value": "_SubgraphErrorPolicy_"
                  }
                }
              },
              "defaultValue": {
                "kind": "EnumValue",
                "value": "deny"
              },
              "directives": []
            }
          ],
          "type": {
            "kind": "NamedType",
            "name": {
              "kind": "Name",
              "value": "RootPropagated"
            }
          },
          "directives": []
        },
        {
          "kind": "FieldDefinition",
          "name": {
            "kind": "Name",
            "value": "rootPropagateds"
          },
          "arguments": [
            {
              "kind": "InputValueDefinition",
              "name": {
                "kind": "Name",
                "value": "skip"
              },
              "type": {
                "kind": "NamedType",
                "name": {
                  "kind": "Name",
                  "value": "Int"
                }
              },
              "defaultValue": {
                "kind": "IntValue",
                "value": "0"
              },
              "directives": []
            },
            {
              "kind": "InputValueDefinition",
              "name": {
                "kind": "Name",
                "value": "first"
              },
              "type": {
                "kind": "NamedType",
                "name": {
                  "kind": "Name",
                  "value": "Int"
                }
              },
              "defaultValue": {
                "kind": "IntValue",
                "value": "100"
              },
              "directives": []
            },
            {
              "kind": "InputValueDefinition",
              "name": {
                "kind": "Name",
                "value": "orderBy"
              },
              "type": {
                "kind": "NamedType",
                "name": {
                  "kind": "Name",
                  "value": "RootPropagated_orderBy"
                }
              },
              "directives": []
            },
            {
              "kind": "InputValueDefinition",
              "name": {
                "kind": "Name",
                "value": "orderDirection"
              },
              "type": {
                "kind": "NamedType",
                "name": {
                  "kind": "Name",
                  "value": "OrderDirection"
                }
              },
              "directives": []
            },
            {
              "kind": "InputValueDefinition",
              "name": {
                "kind": "Name",
                "value": "where"
              },
              "type": {
                "kind": "NamedType",
                "name": {
                  "kind": "Name",
                  "value": "RootPropagated_filter"
                }
              },
              "directives": []
            },
            {
              "kind": "InputValueDefinition",
              "description": {
                "kind": "StringValue",
                "value": "The block at which the query should be executed. Can either be a `{ hash: Bytes }` value containing a block hash, a `{ number: Int }` containing the block number, or a `{ number_gte: Int }` containing the minimum block number. In the case of `number_gte`, the query will be executed on the latest block only if the subgraph has progressed to or past the minimum block number. Defaults to the latest block when omitted.",
                "block": true
              },
              "name": {
                "kind": "Name",
                "value": "block"
              },
              "type": {
                "kind": "NamedType",
                "name": {
                  "kind": "Name",
                  "value": "Block_height"
                }
              },
              "directives": []
            },
            {
              "kind": "InputValueDefinition",
              "description": {
                "kind": "StringValue",
                "value": "Set to `allow` to receive data even if the subgraph has skipped over errors while syncing.",
                "block": true
              },
              "name": {
                "kind": "Name",
                "value": "subgraphError"
              },
              "type": {
                "kind": "NonNullType",
                "type": {
                  "kind": "NamedType",
                  "name": {
                    "kind": "Name",
                    "value": "_SubgraphErrorPolicy_"
                  }
                }
              },
              "defaultValue": {
                "kind": "EnumValue",
                "value": "deny"
              },
              "directives": []
            }
          ],
          "type": {
            "kind": "NonNullType",
            "type": {
              "kind": "ListType",
              "type": {
                "kind": "NonNullType",
                "type": {
                  "kind": "NamedType",
                  "name": {
                    "kind": "Name",
                    "value": "RootPropagated"
                  }
                }
              }
            }
          },
          "directives": []
        },
        {
          "kind": "FieldDefinition",
          "name": {
            "kind": "Name",
            "value": "aggregatedMessageRoot"
          },
          "arguments": [
            {
              "kind": "InputValueDefinition",
              "name": {
                "kind": "Name",
                "value": "id"
              },
              "type": {
                "kind": "NonNullType",
                "type": {
                  "kind": "NamedType",
                  "name": {
                    "kind": "Name",
                    "value": "ID"
                  }
                }
              },
              "directives": []
            },
            {
              "kind": "InputValueDefinition",
              "description": {
                "kind": "StringValue",
                "value": "The block at which the query should be executed. Can either be a `{ hash: Bytes }` value containing a block hash, a `{ number: Int }` containing the block number, or a `{ number_gte: Int }` containing the minimum block number. In the case of `number_gte`, the query will be executed on the latest block only if the subgraph has progressed to or past the minimum block number. Defaults to the latest block when omitted.",
                "block": true
              },
              "name": {
                "kind": "Name",
                "value": "block"
              },
              "type": {
                "kind": "NamedType",
                "name": {
                  "kind": "Name",
                  "value": "Block_height"
                }
              },
              "directives": []
            },
            {
              "kind": "InputValueDefinition",
              "description": {
                "kind": "StringValue",
                "value": "Set to `allow` to receive data even if the subgraph has skipped over errors while syncing.",
                "block": true
              },
              "name": {
                "kind": "Name",
                "value": "subgraphError"
              },
              "type": {
                "kind": "NonNullType",
                "type": {
                  "kind": "NamedType",
                  "name": {
                    "kind": "Name",
                    "value": "_SubgraphErrorPolicy_"
                  }
                }
              },
              "defaultValue": {
                "kind": "EnumValue",
                "value": "deny"
              },
              "directives": []
            }
          ],
          "type": {
            "kind": "NamedType",
            "name": {
              "kind": "Name",
              "value": "AggregatedMessageRoot"
            }
          },
          "directives": []
        },
        {
          "kind": "FieldDefinition",
          "name": {
            "kind": "Name",
            "value": "aggregatedMessageRoots"
          },
          "arguments": [
            {
              "kind": "InputValueDefinition",
              "name": {
                "kind": "Name",
                "value": "skip"
              },
              "type": {
                "kind": "NamedType",
                "name": {
                  "kind": "Name",
                  "value": "Int"
                }
              },
              "defaultValue": {
                "kind": "IntValue",
                "value": "0"
              },
              "directives": []
            },
            {
              "kind": "InputValueDefinition",
              "name": {
                "kind": "Name",
                "value": "first"
              },
              "type": {
                "kind": "NamedType",
                "name": {
                  "kind": "Name",
                  "value": "Int"
                }
              },
              "defaultValue": {
                "kind": "IntValue",
                "value": "100"
              },
              "directives": []
            },
            {
              "kind": "InputValueDefinition",
              "name": {
                "kind": "Name",
                "value": "orderBy"
              },
              "type": {
                "kind": "NamedType",
                "name": {
                  "kind": "Name",
                  "value": "AggregatedMessageRoot_orderBy"
                }
              },
              "directives": []
            },
            {
              "kind": "InputValueDefinition",
              "name": {
                "kind": "Name",
                "value": "orderDirection"
              },
              "type": {
                "kind": "NamedType",
                "name": {
                  "kind": "Name",
                  "value": "OrderDirection"
                }
              },
              "directives": []
            },
            {
              "kind": "InputValueDefinition",
              "name": {
                "kind": "Name",
                "value": "where"
              },
              "type": {
                "kind": "NamedType",
                "name": {
                  "kind": "Name",
                  "value": "AggregatedMessageRoot_filter"
                }
              },
              "directives": []
            },
            {
              "kind": "InputValueDefinition",
              "description": {
                "kind": "StringValue",
                "value": "The block at which the query should be executed. Can either be a `{ hash: Bytes }` value containing a block hash, a `{ number: Int }` containing the block number, or a `{ number_gte: Int }` containing the minimum block number. In the case of `number_gte`, the query will be executed on the latest block only if the subgraph has progressed to or past the minimum block number. Defaults to the latest block when omitted.",
                "block": true
              },
              "name": {
                "kind": "Name",
                "value": "block"
              },
              "type": {
                "kind": "NamedType",
                "name": {
                  "kind": "Name",
                  "value": "Block_height"
                }
              },
              "directives": []
            },
            {
              "kind": "InputValueDefinition",
              "description": {
                "kind": "StringValue",
                "value": "Set to `allow` to receive data even if the subgraph has skipped over errors while syncing.",
                "block": true
              },
              "name": {
                "kind": "Name",
                "value": "subgraphError"
              },
              "type": {
                "kind": "NonNullType",
                "type": {
                  "kind": "NamedType",
                  "name": {
                    "kind": "Name",
                    "value": "_SubgraphErrorPolicy_"
                  }
                }
              },
              "defaultValue": {
                "kind": "EnumValue",
                "value": "deny"
              },
              "directives": []
            }
          ],
          "type": {
            "kind": "NonNullType",
            "type": {
              "kind": "ListType",
              "type": {
                "kind": "NonNullType",
                "type": {
                  "kind": "NamedType",
                  "name": {
                    "kind": "Name",
                    "value": "AggregatedMessageRoot"
                  }
                }
              }
            }
          },
          "directives": []
        },
        {
          "kind": "FieldDefinition",
          "name": {
            "kind": "Name",
            "value": "rootManagerMeta"
          },
          "arguments": [
            {
              "kind": "InputValueDefinition",
              "name": {
                "kind": "Name",
                "value": "id"
              },
              "type": {
                "kind": "NonNullType",
                "type": {
                  "kind": "NamedType",
                  "name": {
                    "kind": "Name",
                    "value": "ID"
                  }
                }
              },
              "directives": []
            },
            {
              "kind": "InputValueDefinition",
              "description": {
                "kind": "StringValue",
                "value": "The block at which the query should be executed. Can either be a `{ hash: Bytes }` value containing a block hash, a `{ number: Int }` containing the block number, or a `{ number_gte: Int }` containing the minimum block number. In the case of `number_gte`, the query will be executed on the latest block only if the subgraph has progressed to or past the minimum block number. Defaults to the latest block when omitted.",
                "block": true
              },
              "name": {
                "kind": "Name",
                "value": "block"
              },
              "type": {
                "kind": "NamedType",
                "name": {
                  "kind": "Name",
                  "value": "Block_height"
                }
              },
              "directives": []
            },
            {
              "kind": "InputValueDefinition",
              "description": {
                "kind": "StringValue",
                "value": "Set to `allow` to receive data even if the subgraph has skipped over errors while syncing.",
                "block": true
              },
              "name": {
                "kind": "Name",
                "value": "subgraphError"
              },
              "type": {
                "kind": "NonNullType",
                "type": {
                  "kind": "NamedType",
                  "name": {
                    "kind": "Name",
                    "value": "_SubgraphErrorPolicy_"
                  }
                }
              },
              "defaultValue": {
                "kind": "EnumValue",
                "value": "deny"
              },
              "directives": []
            }
          ],
          "type": {
            "kind": "NamedType",
            "name": {
              "kind": "Name",
              "value": "RootManagerMeta"
            }
          },
          "directives": []
        },
        {
          "kind": "FieldDefinition",
          "name": {
            "kind": "Name",
            "value": "rootManagerMetas"
          },
          "arguments": [
            {
              "kind": "InputValueDefinition",
              "name": {
                "kind": "Name",
                "value": "skip"
              },
              "type": {
                "kind": "NamedType",
                "name": {
                  "kind": "Name",
                  "value": "Int"
                }
              },
              "defaultValue": {
                "kind": "IntValue",
                "value": "0"
              },
              "directives": []
            },
            {
              "kind": "InputValueDefinition",
              "name": {
                "kind": "Name",
                "value": "first"
              },
              "type": {
                "kind": "NamedType",
                "name": {
                  "kind": "Name",
                  "value": "Int"
                }
              },
              "defaultValue": {
                "kind": "IntValue",
                "value": "100"
              },
              "directives": []
            },
            {
              "kind": "InputValueDefinition",
              "name": {
                "kind": "Name",
                "value": "orderBy"
              },
              "type": {
                "kind": "NamedType",
                "name": {
                  "kind": "Name",
                  "value": "RootManagerMeta_orderBy"
                }
              },
              "directives": []
            },
            {
              "kind": "InputValueDefinition",
              "name": {
                "kind": "Name",
                "value": "orderDirection"
              },
              "type": {
                "kind": "NamedType",
                "name": {
                  "kind": "Name",
                  "value": "OrderDirection"
                }
              },
              "directives": []
            },
            {
              "kind": "InputValueDefinition",
              "name": {
                "kind": "Name",
                "value": "where"
              },
              "type": {
                "kind": "NamedType",
                "name": {
                  "kind": "Name",
                  "value": "RootManagerMeta_filter"
                }
              },
              "directives": []
            },
            {
              "kind": "InputValueDefinition",
              "description": {
                "kind": "StringValue",
                "value": "The block at which the query should be executed. Can either be a `{ hash: Bytes }` value containing a block hash, a `{ number: Int }` containing the block number, or a `{ number_gte: Int }` containing the minimum block number. In the case of `number_gte`, the query will be executed on the latest block only if the subgraph has progressed to or past the minimum block number. Defaults to the latest block when omitted.",
                "block": true
              },
              "name": {
                "kind": "Name",
                "value": "block"
              },
              "type": {
                "kind": "NamedType",
                "name": {
                  "kind": "Name",
                  "value": "Block_height"
                }
              },
              "directives": []
            },
            {
              "kind": "InputValueDefinition",
              "description": {
                "kind": "StringValue",
                "value": "Set to `allow` to receive data even if the subgraph has skipped over errors while syncing.",
                "block": true
              },
              "name": {
                "kind": "Name",
                "value": "subgraphError"
              },
              "type": {
                "kind": "NonNullType",
                "type": {
                  "kind": "NamedType",
                  "name": {
                    "kind": "Name",
                    "value": "_SubgraphErrorPolicy_"
                  }
                }
              },
              "defaultValue": {
                "kind": "EnumValue",
                "value": "deny"
              },
              "directives": []
            }
          ],
          "type": {
            "kind": "NonNullType",
            "type": {
              "kind": "ListType",
              "type": {
                "kind": "NonNullType",
                "type": {
                  "kind": "NamedType",
                  "name": {
                    "kind": "Name",
                    "value": "RootManagerMeta"
                  }
                }
              }
            }
          },
          "directives": []
        },
        {
          "kind": "FieldDefinition",
          "name": {
            "kind": "Name",
            "value": "polygonConnectorMeta"
          },
          "arguments": [
            {
              "kind": "InputValueDefinition",
              "name": {
                "kind": "Name",
                "value": "id"
              },
              "type": {
                "kind": "NonNullType",
                "type": {
                  "kind": "NamedType",
                  "name": {
                    "kind": "Name",
                    "value": "ID"
                  }
                }
              },
              "directives": []
            },
            {
              "kind": "InputValueDefinition",
              "description": {
                "kind": "StringValue",
                "value": "The block at which the query should be executed. Can either be a `{ hash: Bytes }` value containing a block hash, a `{ number: Int }` containing the block number, or a `{ number_gte: Int }` containing the minimum block number. In the case of `number_gte`, the query will be executed on the latest block only if the subgraph has progressed to or past the minimum block number. Defaults to the latest block when omitted.",
                "block": true
              },
              "name": {
                "kind": "Name",
                "value": "block"
              },
              "type": {
                "kind": "NamedType",
                "name": {
                  "kind": "Name",
                  "value": "Block_height"
                }
              },
              "directives": []
            },
            {
              "kind": "InputValueDefinition",
              "description": {
                "kind": "StringValue",
                "value": "Set to `allow` to receive data even if the subgraph has skipped over errors while syncing.",
                "block": true
              },
              "name": {
                "kind": "Name",
                "value": "subgraphError"
              },
              "type": {
                "kind": "NonNullType",
                "type": {
                  "kind": "NamedType",
                  "name": {
                    "kind": "Name",
                    "value": "_SubgraphErrorPolicy_"
                  }
                }
              },
              "defaultValue": {
                "kind": "EnumValue",
                "value": "deny"
              },
              "directives": []
            }
          ],
          "type": {
            "kind": "NamedType",
            "name": {
              "kind": "Name",
              "value": "PolygonConnectorMeta"
            }
          },
          "directives": []
        },
        {
          "kind": "FieldDefinition",
          "name": {
            "kind": "Name",
            "value": "polygonConnectorMetas"
          },
          "arguments": [
            {
              "kind": "InputValueDefinition",
              "name": {
                "kind": "Name",
                "value": "skip"
              },
              "type": {
                "kind": "NamedType",
                "name": {
                  "kind": "Name",
                  "value": "Int"
                }
              },
              "defaultValue": {
                "kind": "IntValue",
                "value": "0"
              },
              "directives": []
            },
            {
              "kind": "InputValueDefinition",
              "name": {
                "kind": "Name",
                "value": "first"
              },
              "type": {
                "kind": "NamedType",
                "name": {
                  "kind": "Name",
                  "value": "Int"
                }
              },
              "defaultValue": {
                "kind": "IntValue",
                "value": "100"
              },
              "directives": []
            },
            {
              "kind": "InputValueDefinition",
              "name": {
                "kind": "Name",
                "value": "orderBy"
              },
              "type": {
                "kind": "NamedType",
                "name": {
                  "kind": "Name",
                  "value": "PolygonConnectorMeta_orderBy"
                }
              },
              "directives": []
            },
            {
              "kind": "InputValueDefinition",
              "name": {
                "kind": "Name",
                "value": "orderDirection"
              },
              "type": {
                "kind": "NamedType",
                "name": {
                  "kind": "Name",
                  "value": "OrderDirection"
                }
              },
              "directives": []
            },
            {
              "kind": "InputValueDefinition",
              "name": {
                "kind": "Name",
                "value": "where"
              },
              "type": {
                "kind": "NamedType",
                "name": {
                  "kind": "Name",
                  "value": "PolygonConnectorMeta_filter"
                }
              },
              "directives": []
            },
            {
              "kind": "InputValueDefinition",
              "description": {
                "kind": "StringValue",
                "value": "The block at which the query should be executed. Can either be a `{ hash: Bytes }` value containing a block hash, a `{ number: Int }` containing the block number, or a `{ number_gte: Int }` containing the minimum block number. In the case of `number_gte`, the query will be executed on the latest block only if the subgraph has progressed to or past the minimum block number. Defaults to the latest block when omitted.",
                "block": true
              },
              "name": {
                "kind": "Name",
                "value": "block"
              },
              "type": {
                "kind": "NamedType",
                "name": {
                  "kind": "Name",
                  "value": "Block_height"
                }
              },
              "directives": []
            },
            {
              "kind": "InputValueDefinition",
              "description": {
                "kind": "StringValue",
                "value": "Set to `allow` to receive data even if the subgraph has skipped over errors while syncing.",
                "block": true
              },
              "name": {
                "kind": "Name",
                "value": "subgraphError"
              },
              "type": {
                "kind": "NonNullType",
                "type": {
                  "kind": "NamedType",
                  "name": {
                    "kind": "Name",
                    "value": "_SubgraphErrorPolicy_"
                  }
                }
              },
              "defaultValue": {
                "kind": "EnumValue",
                "value": "deny"
              },
              "directives": []
            }
          ],
          "type": {
            "kind": "NonNullType",
            "type": {
              "kind": "ListType",
              "type": {
                "kind": "NonNullType",
                "type": {
                  "kind": "NamedType",
                  "name": {
                    "kind": "Name",
                    "value": "PolygonConnectorMeta"
                  }
                }
              }
            }
          },
          "directives": []
        },
        {
          "kind": "FieldDefinition",
          "name": {
            "kind": "Name",
            "value": "optimismConnectorMeta"
          },
          "arguments": [
            {
              "kind": "InputValueDefinition",
              "name": {
                "kind": "Name",
                "value": "id"
              },
              "type": {
                "kind": "NonNullType",
                "type": {
                  "kind": "NamedType",
                  "name": {
                    "kind": "Name",
                    "value": "ID"
                  }
                }
              },
              "directives": []
            },
            {
              "kind": "InputValueDefinition",
              "description": {
                "kind": "StringValue",
                "value": "The block at which the query should be executed. Can either be a `{ hash: Bytes }` value containing a block hash, a `{ number: Int }` containing the block number, or a `{ number_gte: Int }` containing the minimum block number. In the case of `number_gte`, the query will be executed on the latest block only if the subgraph has progressed to or past the minimum block number. Defaults to the latest block when omitted.",
                "block": true
              },
              "name": {
                "kind": "Name",
                "value": "block"
              },
              "type": {
                "kind": "NamedType",
                "name": {
                  "kind": "Name",
                  "value": "Block_height"
                }
              },
              "directives": []
            },
            {
              "kind": "InputValueDefinition",
              "description": {
                "kind": "StringValue",
                "value": "Set to `allow` to receive data even if the subgraph has skipped over errors while syncing.",
                "block": true
              },
              "name": {
                "kind": "Name",
                "value": "subgraphError"
              },
              "type": {
                "kind": "NonNullType",
                "type": {
                  "kind": "NamedType",
                  "name": {
                    "kind": "Name",
                    "value": "_SubgraphErrorPolicy_"
                  }
                }
              },
              "defaultValue": {
                "kind": "EnumValue",
                "value": "deny"
              },
              "directives": []
            }
          ],
          "type": {
            "kind": "NamedType",
            "name": {
              "kind": "Name",
              "value": "OptimismConnectorMeta"
            }
          },
          "directives": []
        },
        {
          "kind": "FieldDefinition",
          "name": {
            "kind": "Name",
            "value": "optimismConnectorMetas"
          },
          "arguments": [
            {
              "kind": "InputValueDefinition",
              "name": {
                "kind": "Name",
                "value": "skip"
              },
              "type": {
                "kind": "NamedType",
                "name": {
                  "kind": "Name",
                  "value": "Int"
                }
              },
              "defaultValue": {
                "kind": "IntValue",
                "value": "0"
              },
              "directives": []
            },
            {
              "kind": "InputValueDefinition",
              "name": {
                "kind": "Name",
                "value": "first"
              },
              "type": {
                "kind": "NamedType",
                "name": {
                  "kind": "Name",
                  "value": "Int"
                }
              },
              "defaultValue": {
                "kind": "IntValue",
                "value": "100"
              },
              "directives": []
            },
            {
              "kind": "InputValueDefinition",
              "name": {
                "kind": "Name",
                "value": "orderBy"
              },
              "type": {
                "kind": "NamedType",
                "name": {
                  "kind": "Name",
                  "value": "OptimismConnectorMeta_orderBy"
                }
              },
              "directives": []
            },
            {
              "kind": "InputValueDefinition",
              "name": {
                "kind": "Name",
                "value": "orderDirection"
              },
              "type": {
                "kind": "NamedType",
                "name": {
                  "kind": "Name",
                  "value": "OrderDirection"
                }
              },
              "directives": []
            },
            {
              "kind": "InputValueDefinition",
              "name": {
                "kind": "Name",
                "value": "where"
              },
              "type": {
                "kind": "NamedType",
                "name": {
                  "kind": "Name",
                  "value": "OptimismConnectorMeta_filter"
                }
              },
              "directives": []
            },
            {
              "kind": "InputValueDefinition",
              "description": {
                "kind": "StringValue",
                "value": "The block at which the query should be executed. Can either be a `{ hash: Bytes }` value containing a block hash, a `{ number: Int }` containing the block number, or a `{ number_gte: Int }` containing the minimum block number. In the case of `number_gte`, the query will be executed on the latest block only if the subgraph has progressed to or past the minimum block number. Defaults to the latest block when omitted.",
                "block": true
              },
              "name": {
                "kind": "Name",
                "value": "block"
              },
              "type": {
                "kind": "NamedType",
                "name": {
                  "kind": "Name",
                  "value": "Block_height"
                }
              },
              "directives": []
            },
            {
              "kind": "InputValueDefinition",
              "description": {
                "kind": "StringValue",
                "value": "Set to `allow` to receive data even if the subgraph has skipped over errors while syncing.",
                "block": true
              },
              "name": {
                "kind": "Name",
                "value": "subgraphError"
              },
              "type": {
                "kind": "NonNullType",
                "type": {
                  "kind": "NamedType",
                  "name": {
                    "kind": "Name",
                    "value": "_SubgraphErrorPolicy_"
                  }
                }
              },
              "defaultValue": {
                "kind": "EnumValue",
                "value": "deny"
              },
              "directives": []
            }
          ],
          "type": {
            "kind": "NonNullType",
            "type": {
              "kind": "ListType",
              "type": {
                "kind": "NonNullType",
                "type": {
                  "kind": "NamedType",
                  "name": {
                    "kind": "Name",
                    "value": "OptimismConnectorMeta"
                  }
                }
              }
            }
          },
          "directives": []
        },
        {
          "kind": "FieldDefinition",
          "name": {
            "kind": "Name",
            "value": "bnbConnectorMeta"
          },
          "arguments": [
            {
              "kind": "InputValueDefinition",
              "name": {
                "kind": "Name",
                "value": "id"
              },
              "type": {
                "kind": "NonNullType",
                "type": {
                  "kind": "NamedType",
                  "name": {
                    "kind": "Name",
                    "value": "ID"
                  }
                }
              },
              "directives": []
            },
            {
              "kind": "InputValueDefinition",
              "description": {
                "kind": "StringValue",
                "value": "The block at which the query should be executed. Can either be a `{ hash: Bytes }` value containing a block hash, a `{ number: Int }` containing the block number, or a `{ number_gte: Int }` containing the minimum block number. In the case of `number_gte`, the query will be executed on the latest block only if the subgraph has progressed to or past the minimum block number. Defaults to the latest block when omitted.",
                "block": true
              },
              "name": {
                "kind": "Name",
                "value": "block"
              },
              "type": {
                "kind": "NamedType",
                "name": {
                  "kind": "Name",
                  "value": "Block_height"
                }
              },
              "directives": []
            },
            {
              "kind": "InputValueDefinition",
              "description": {
                "kind": "StringValue",
                "value": "Set to `allow` to receive data even if the subgraph has skipped over errors while syncing.",
                "block": true
              },
              "name": {
                "kind": "Name",
                "value": "subgraphError"
              },
              "type": {
                "kind": "NonNullType",
                "type": {
                  "kind": "NamedType",
                  "name": {
                    "kind": "Name",
                    "value": "_SubgraphErrorPolicy_"
                  }
                }
              },
              "defaultValue": {
                "kind": "EnumValue",
                "value": "deny"
              },
              "directives": []
            }
          ],
          "type": {
            "kind": "NamedType",
            "name": {
              "kind": "Name",
              "value": "BnbConnectorMeta"
            }
          },
          "directives": []
        },
        {
          "kind": "FieldDefinition",
          "name": {
            "kind": "Name",
            "value": "bnbConnectorMetas"
          },
          "arguments": [
            {
              "kind": "InputValueDefinition",
              "name": {
                "kind": "Name",
                "value": "skip"
              },
              "type": {
                "kind": "NamedType",
                "name": {
                  "kind": "Name",
                  "value": "Int"
                }
              },
              "defaultValue": {
                "kind": "IntValue",
                "value": "0"
              },
              "directives": []
            },
            {
              "kind": "InputValueDefinition",
              "name": {
                "kind": "Name",
                "value": "first"
              },
              "type": {
                "kind": "NamedType",
                "name": {
                  "kind": "Name",
                  "value": "Int"
                }
              },
              "defaultValue": {
                "kind": "IntValue",
                "value": "100"
              },
              "directives": []
            },
            {
              "kind": "InputValueDefinition",
              "name": {
                "kind": "Name",
                "value": "orderBy"
              },
              "type": {
                "kind": "NamedType",
                "name": {
                  "kind": "Name",
                  "value": "BnbConnectorMeta_orderBy"
                }
              },
              "directives": []
            },
            {
              "kind": "InputValueDefinition",
              "name": {
                "kind": "Name",
                "value": "orderDirection"
              },
              "type": {
                "kind": "NamedType",
                "name": {
                  "kind": "Name",
                  "value": "OrderDirection"
                }
              },
              "directives": []
            },
            {
              "kind": "InputValueDefinition",
              "name": {
                "kind": "Name",
                "value": "where"
              },
              "type": {
                "kind": "NamedType",
                "name": {
                  "kind": "Name",
                  "value": "BnbConnectorMeta_filter"
                }
              },
              "directives": []
            },
            {
              "kind": "InputValueDefinition",
              "description": {
                "kind": "StringValue",
                "value": "The block at which the query should be executed. Can either be a `{ hash: Bytes }` value containing a block hash, a `{ number: Int }` containing the block number, or a `{ number_gte: Int }` containing the minimum block number. In the case of `number_gte`, the query will be executed on the latest block only if the subgraph has progressed to or past the minimum block number. Defaults to the latest block when omitted.",
                "block": true
              },
              "name": {
                "kind": "Name",
                "value": "block"
              },
              "type": {
                "kind": "NamedType",
                "name": {
                  "kind": "Name",
                  "value": "Block_height"
                }
              },
              "directives": []
            },
            {
              "kind": "InputValueDefinition",
              "description": {
                "kind": "StringValue",
                "value": "Set to `allow` to receive data even if the subgraph has skipped over errors while syncing.",
                "block": true
              },
              "name": {
                "kind": "Name",
                "value": "subgraphError"
              },
              "type": {
                "kind": "NonNullType",
                "type": {
                  "kind": "NamedType",
                  "name": {
                    "kind": "Name",
                    "value": "_SubgraphErrorPolicy_"
                  }
                }
              },
              "defaultValue": {
                "kind": "EnumValue",
                "value": "deny"
              },
              "directives": []
            }
          ],
          "type": {
            "kind": "NonNullType",
            "type": {
              "kind": "ListType",
              "type": {
                "kind": "NonNullType",
                "type": {
                  "kind": "NamedType",
                  "name": {
                    "kind": "Name",
                    "value": "BnbConnectorMeta"
                  }
                }
              }
            }
          },
          "directives": []
        },
        {
          "kind": "FieldDefinition",
          "name": {
            "kind": "Name",
            "value": "arbitrumConnectorMeta"
          },
          "arguments": [
            {
              "kind": "InputValueDefinition",
              "name": {
                "kind": "Name",
                "value": "id"
              },
              "type": {
                "kind": "NonNullType",
                "type": {
                  "kind": "NamedType",
                  "name": {
                    "kind": "Name",
                    "value": "ID"
                  }
                }
              },
              "directives": []
            },
            {
              "kind": "InputValueDefinition",
              "description": {
                "kind": "StringValue",
                "value": "The block at which the query should be executed. Can either be a `{ hash: Bytes }` value containing a block hash, a `{ number: Int }` containing the block number, or a `{ number_gte: Int }` containing the minimum block number. In the case of `number_gte`, the query will be executed on the latest block only if the subgraph has progressed to or past the minimum block number. Defaults to the latest block when omitted.",
                "block": true
              },
              "name": {
                "kind": "Name",
                "value": "block"
              },
              "type": {
                "kind": "NamedType",
                "name": {
                  "kind": "Name",
                  "value": "Block_height"
                }
              },
              "directives": []
            },
            {
              "kind": "InputValueDefinition",
              "description": {
                "kind": "StringValue",
                "value": "Set to `allow` to receive data even if the subgraph has skipped over errors while syncing.",
                "block": true
              },
              "name": {
                "kind": "Name",
                "value": "subgraphError"
              },
              "type": {
                "kind": "NonNullType",
                "type": {
                  "kind": "NamedType",
                  "name": {
                    "kind": "Name",
                    "value": "_SubgraphErrorPolicy_"
                  }
                }
              },
              "defaultValue": {
                "kind": "EnumValue",
                "value": "deny"
              },
              "directives": []
            }
          ],
          "type": {
            "kind": "NamedType",
            "name": {
              "kind": "Name",
              "value": "ArbitrumConnectorMeta"
            }
          },
          "directives": []
        },
        {
          "kind": "FieldDefinition",
          "name": {
            "kind": "Name",
            "value": "arbitrumConnectorMetas"
          },
          "arguments": [
            {
              "kind": "InputValueDefinition",
              "name": {
                "kind": "Name",
                "value": "skip"
              },
              "type": {
                "kind": "NamedType",
                "name": {
                  "kind": "Name",
                  "value": "Int"
                }
              },
              "defaultValue": {
                "kind": "IntValue",
                "value": "0"
              },
              "directives": []
            },
            {
              "kind": "InputValueDefinition",
              "name": {
                "kind": "Name",
                "value": "first"
              },
              "type": {
                "kind": "NamedType",
                "name": {
                  "kind": "Name",
                  "value": "Int"
                }
              },
              "defaultValue": {
                "kind": "IntValue",
                "value": "100"
              },
              "directives": []
            },
            {
              "kind": "InputValueDefinition",
              "name": {
                "kind": "Name",
                "value": "orderBy"
              },
              "type": {
                "kind": "NamedType",
                "name": {
                  "kind": "Name",
                  "value": "ArbitrumConnectorMeta_orderBy"
                }
              },
              "directives": []
            },
            {
              "kind": "InputValueDefinition",
              "name": {
                "kind": "Name",
                "value": "orderDirection"
              },
              "type": {
                "kind": "NamedType",
                "name": {
                  "kind": "Name",
                  "value": "OrderDirection"
                }
              },
              "directives": []
            },
            {
              "kind": "InputValueDefinition",
              "name": {
                "kind": "Name",
                "value": "where"
              },
              "type": {
                "kind": "NamedType",
                "name": {
                  "kind": "Name",
                  "value": "ArbitrumConnectorMeta_filter"
                }
              },
              "directives": []
            },
            {
              "kind": "InputValueDefinition",
              "description": {
                "kind": "StringValue",
                "value": "The block at which the query should be executed. Can either be a `{ hash: Bytes }` value containing a block hash, a `{ number: Int }` containing the block number, or a `{ number_gte: Int }` containing the minimum block number. In the case of `number_gte`, the query will be executed on the latest block only if the subgraph has progressed to or past the minimum block number. Defaults to the latest block when omitted.",
                "block": true
              },
              "name": {
                "kind": "Name",
                "value": "block"
              },
              "type": {
                "kind": "NamedType",
                "name": {
                  "kind": "Name",
                  "value": "Block_height"
                }
              },
              "directives": []
            },
            {
              "kind": "InputValueDefinition",
              "description": {
                "kind": "StringValue",
                "value": "Set to `allow` to receive data even if the subgraph has skipped over errors while syncing.",
                "block": true
              },
              "name": {
                "kind": "Name",
                "value": "subgraphError"
              },
              "type": {
                "kind": "NonNullType",
                "type": {
                  "kind": "NamedType",
                  "name": {
                    "kind": "Name",
                    "value": "_SubgraphErrorPolicy_"
                  }
                }
              },
              "defaultValue": {
                "kind": "EnumValue",
                "value": "deny"
              },
              "directives": []
            }
          ],
          "type": {
            "kind": "NonNullType",
            "type": {
              "kind": "ListType",
              "type": {
                "kind": "NonNullType",
                "type": {
                  "kind": "NamedType",
                  "name": {
                    "kind": "Name",
                    "value": "ArbitrumConnectorMeta"
                  }
                }
              }
            }
          },
          "directives": []
        },
        {
          "kind": "FieldDefinition",
          "name": {
            "kind": "Name",
            "value": "gnosisConnectorMeta"
          },
          "arguments": [
            {
              "kind": "InputValueDefinition",
              "name": {
                "kind": "Name",
                "value": "id"
              },
              "type": {
                "kind": "NonNullType",
                "type": {
                  "kind": "NamedType",
                  "name": {
                    "kind": "Name",
                    "value": "ID"
                  }
                }
              },
              "directives": []
            },
            {
              "kind": "InputValueDefinition",
              "description": {
                "kind": "StringValue",
                "value": "The block at which the query should be executed. Can either be a `{ hash: Bytes }` value containing a block hash, a `{ number: Int }` containing the block number, or a `{ number_gte: Int }` containing the minimum block number. In the case of `number_gte`, the query will be executed on the latest block only if the subgraph has progressed to or past the minimum block number. Defaults to the latest block when omitted.",
                "block": true
              },
              "name": {
                "kind": "Name",
                "value": "block"
              },
              "type": {
                "kind": "NamedType",
                "name": {
                  "kind": "Name",
                  "value": "Block_height"
                }
              },
              "directives": []
            },
            {
              "kind": "InputValueDefinition",
              "description": {
                "kind": "StringValue",
                "value": "Set to `allow` to receive data even if the subgraph has skipped over errors while syncing.",
                "block": true
              },
              "name": {
                "kind": "Name",
                "value": "subgraphError"
              },
              "type": {
                "kind": "NonNullType",
                "type": {
                  "kind": "NamedType",
                  "name": {
                    "kind": "Name",
                    "value": "_SubgraphErrorPolicy_"
                  }
                }
              },
              "defaultValue": {
                "kind": "EnumValue",
                "value": "deny"
              },
              "directives": []
            }
          ],
          "type": {
            "kind": "NamedType",
            "name": {
              "kind": "Name",
              "value": "GnosisConnectorMeta"
            }
          },
          "directives": []
        },
        {
          "kind": "FieldDefinition",
          "name": {
            "kind": "Name",
            "value": "gnosisConnectorMetas"
          },
          "arguments": [
            {
              "kind": "InputValueDefinition",
              "name": {
                "kind": "Name",
                "value": "skip"
              },
              "type": {
                "kind": "NamedType",
                "name": {
                  "kind": "Name",
                  "value": "Int"
                }
              },
              "defaultValue": {
                "kind": "IntValue",
                "value": "0"
              },
              "directives": []
            },
            {
              "kind": "InputValueDefinition",
              "name": {
                "kind": "Name",
                "value": "first"
              },
              "type": {
                "kind": "NamedType",
                "name": {
                  "kind": "Name",
                  "value": "Int"
                }
              },
              "defaultValue": {
                "kind": "IntValue",
                "value": "100"
              },
              "directives": []
            },
            {
              "kind": "InputValueDefinition",
              "name": {
                "kind": "Name",
                "value": "orderBy"
              },
              "type": {
                "kind": "NamedType",
                "name": {
                  "kind": "Name",
<<<<<<< HEAD
                  "value": "ArbitrumConnectorMeta_orderBy"
                }
              },
              "directives": []
            },
            {
              "kind": "InputValueDefinition",
              "name": {
                "kind": "Name",
                "value": "orderDirection"
              },
              "type": {
                "kind": "NamedType",
                "name": {
                  "kind": "Name",
                  "value": "OrderDirection"
                }
              },
              "directives": []
            },
            {
              "kind": "InputValueDefinition",
              "name": {
                "kind": "Name",
                "value": "where"
              },
              "type": {
                "kind": "NamedType",
                "name": {
                  "kind": "Name",
                  "value": "ArbitrumConnectorMeta_filter"
                }
              },
              "directives": []
            },
            {
              "kind": "InputValueDefinition",
              "description": {
                "kind": "StringValue",
                "value": "The block at which the query should be executed. Can either be a `{ hash: Bytes }` value containing a block hash, a `{ number: Int }` containing the block number, or a `{ number_gte: Int }` containing the minimum block number. In the case of `number_gte`, the query will be executed on the latest block only if the subgraph has progressed to or past the minimum block number. Defaults to the latest block when omitted.",
                "block": true
              },
              "name": {
                "kind": "Name",
                "value": "block"
              },
              "type": {
                "kind": "NamedType",
                "name": {
                  "kind": "Name",
                  "value": "Block_height"
                }
              },
              "directives": []
            },
            {
              "kind": "InputValueDefinition",
              "description": {
                "kind": "StringValue",
                "value": "Set to `allow` to receive data even if the subgraph has skipped over errors while syncing.",
                "block": true
              },
              "name": {
                "kind": "Name",
                "value": "subgraphError"
              },
              "type": {
                "kind": "NonNullType",
                "type": {
                  "kind": "NamedType",
                  "name": {
                    "kind": "Name",
                    "value": "_SubgraphErrorPolicy_"
                  }
                }
              },
              "defaultValue": {
                "kind": "EnumValue",
                "value": "deny"
              },
              "directives": []
            }
          ],
          "type": {
            "kind": "NonNullType",
            "type": {
              "kind": "ListType",
              "type": {
                "kind": "NonNullType",
                "type": {
                  "kind": "NamedType",
                  "name": {
                    "kind": "Name",
                    "value": "ArbitrumConnectorMeta"
                  }
                }
              }
            }
          },
          "directives": []
        },
        {
          "kind": "FieldDefinition",
          "name": {
            "kind": "Name",
            "value": "gnosisConnectorMeta"
          },
          "arguments": [
            {
              "kind": "InputValueDefinition",
              "name": {
                "kind": "Name",
                "value": "id"
              },
              "type": {
                "kind": "NonNullType",
                "type": {
                  "kind": "NamedType",
                  "name": {
                    "kind": "Name",
                    "value": "ID"
                  }
                }
              },
              "directives": []
            },
            {
              "kind": "InputValueDefinition",
              "description": {
                "kind": "StringValue",
                "value": "The block at which the query should be executed. Can either be a `{ hash: Bytes }` value containing a block hash, a `{ number: Int }` containing the block number, or a `{ number_gte: Int }` containing the minimum block number. In the case of `number_gte`, the query will be executed on the latest block only if the subgraph has progressed to or past the minimum block number. Defaults to the latest block when omitted.",
                "block": true
              },
              "name": {
                "kind": "Name",
                "value": "block"
              },
              "type": {
                "kind": "NamedType",
                "name": {
                  "kind": "Name",
                  "value": "Block_height"
                }
              },
              "directives": []
            },
            {
              "kind": "InputValueDefinition",
              "description": {
                "kind": "StringValue",
                "value": "Set to `allow` to receive data even if the subgraph has skipped over errors while syncing.",
                "block": true
              },
              "name": {
                "kind": "Name",
                "value": "subgraphError"
              },
              "type": {
                "kind": "NonNullType",
                "type": {
                  "kind": "NamedType",
                  "name": {
                    "kind": "Name",
                    "value": "_SubgraphErrorPolicy_"
                  }
                }
              },
              "defaultValue": {
                "kind": "EnumValue",
                "value": "deny"
              },
              "directives": []
            }
          ],
          "type": {
            "kind": "NamedType",
            "name": {
              "kind": "Name",
              "value": "GnosisConnectorMeta"
            }
          },
          "directives": []
        },
        {
          "kind": "FieldDefinition",
          "name": {
            "kind": "Name",
            "value": "gnosisConnectorMetas"
          },
          "arguments": [
            {
              "kind": "InputValueDefinition",
              "name": {
                "kind": "Name",
                "value": "skip"
              },
              "type": {
                "kind": "NamedType",
                "name": {
                  "kind": "Name",
                  "value": "Int"
                }
              },
              "defaultValue": {
                "kind": "IntValue",
                "value": "0"
              },
              "directives": []
            },
            {
              "kind": "InputValueDefinition",
              "name": {
                "kind": "Name",
                "value": "first"
              },
              "type": {
                "kind": "NamedType",
                "name": {
                  "kind": "Name",
                  "value": "Int"
                }
              },
              "defaultValue": {
                "kind": "IntValue",
                "value": "100"
              },
              "directives": []
            },
            {
              "kind": "InputValueDefinition",
              "name": {
                "kind": "Name",
                "value": "orderBy"
              },
              "type": {
                "kind": "NamedType",
                "name": {
                  "kind": "Name",
=======
>>>>>>> bc72d46a
                  "value": "GnosisConnectorMeta_orderBy"
                }
              },
              "directives": []
            },
            {
              "kind": "InputValueDefinition",
              "name": {
                "kind": "Name",
                "value": "orderDirection"
              },
              "type": {
                "kind": "NamedType",
                "name": {
                  "kind": "Name",
                  "value": "OrderDirection"
                }
              },
              "directives": []
            },
            {
              "kind": "InputValueDefinition",
              "name": {
                "kind": "Name",
                "value": "where"
              },
              "type": {
                "kind": "NamedType",
                "name": {
                  "kind": "Name",
                  "value": "GnosisConnectorMeta_filter"
                }
              },
              "directives": []
            },
            {
              "kind": "InputValueDefinition",
              "description": {
                "kind": "StringValue",
                "value": "The block at which the query should be executed. Can either be a `{ hash: Bytes }` value containing a block hash, a `{ number: Int }` containing the block number, or a `{ number_gte: Int }` containing the minimum block number. In the case of `number_gte`, the query will be executed on the latest block only if the subgraph has progressed to or past the minimum block number. Defaults to the latest block when omitted.",
                "block": true
              },
              "name": {
                "kind": "Name",
                "value": "block"
              },
              "type": {
                "kind": "NamedType",
                "name": {
                  "kind": "Name",
                  "value": "Block_height"
                }
              },
              "directives": []
            },
            {
              "kind": "InputValueDefinition",
              "description": {
                "kind": "StringValue",
                "value": "Set to `allow` to receive data even if the subgraph has skipped over errors while syncing.",
                "block": true
              },
              "name": {
                "kind": "Name",
                "value": "subgraphError"
              },
              "type": {
                "kind": "NonNullType",
                "type": {
                  "kind": "NamedType",
                  "name": {
                    "kind": "Name",
                    "value": "_SubgraphErrorPolicy_"
                  }
                }
              },
              "defaultValue": {
                "kind": "EnumValue",
                "value": "deny"
              },
              "directives": []
            }
          ],
          "type": {
            "kind": "NonNullType",
            "type": {
              "kind": "ListType",
              "type": {
                "kind": "NonNullType",
                "type": {
                  "kind": "NamedType",
                  "name": {
                    "kind": "Name",
                    "value": "GnosisConnectorMeta"
                  }
                }
              }
            }
          },
          "directives": []
        },
        {
          "kind": "FieldDefinition",
          "name": {
            "kind": "Name",
            "value": "zkSyncConnectorMeta"
          },
          "arguments": [
            {
              "kind": "InputValueDefinition",
              "name": {
                "kind": "Name",
                "value": "id"
              },
              "type": {
                "kind": "NonNullType",
                "type": {
                  "kind": "NamedType",
                  "name": {
                    "kind": "Name",
                    "value": "ID"
                  }
                }
              },
              "directives": []
            },
            {
              "kind": "InputValueDefinition",
              "description": {
                "kind": "StringValue",
                "value": "The block at which the query should be executed. Can either be a `{ hash: Bytes }` value containing a block hash, a `{ number: Int }` containing the block number, or a `{ number_gte: Int }` containing the minimum block number. In the case of `number_gte`, the query will be executed on the latest block only if the subgraph has progressed to or past the minimum block number. Defaults to the latest block when omitted.",
                "block": true
              },
              "name": {
                "kind": "Name",
                "value": "block"
              },
              "type": {
                "kind": "NamedType",
                "name": {
                  "kind": "Name",
                  "value": "Block_height"
                }
              },
              "directives": []
            },
            {
              "kind": "InputValueDefinition",
              "description": {
                "kind": "StringValue",
                "value": "Set to `allow` to receive data even if the subgraph has skipped over errors while syncing.",
                "block": true
              },
              "name": {
                "kind": "Name",
                "value": "subgraphError"
              },
              "type": {
                "kind": "NonNullType",
                "type": {
                  "kind": "NamedType",
                  "name": {
                    "kind": "Name",
                    "value": "_SubgraphErrorPolicy_"
                  }
                }
              },
              "defaultValue": {
                "kind": "EnumValue",
                "value": "deny"
              },
              "directives": []
            }
          ],
          "type": {
            "kind": "NamedType",
            "name": {
              "kind": "Name",
              "value": "ZkSyncConnectorMeta"
            }
          },
          "directives": []
        },
        {
          "kind": "FieldDefinition",
          "name": {
            "kind": "Name",
            "value": "zkSyncConnectorMetas"
          },
          "arguments": [
            {
              "kind": "InputValueDefinition",
              "name": {
                "kind": "Name",
                "value": "skip"
              },
              "type": {
                "kind": "NamedType",
                "name": {
                  "kind": "Name",
                  "value": "Int"
                }
              },
              "defaultValue": {
                "kind": "IntValue",
                "value": "0"
              },
              "directives": []
            },
            {
              "kind": "InputValueDefinition",
              "name": {
                "kind": "Name",
                "value": "first"
              },
              "type": {
                "kind": "NamedType",
                "name": {
                  "kind": "Name",
                  "value": "Int"
                }
              },
              "defaultValue": {
                "kind": "IntValue",
                "value": "100"
              },
              "directives": []
            },
            {
              "kind": "InputValueDefinition",
              "name": {
                "kind": "Name",
                "value": "orderBy"
              },
              "type": {
                "kind": "NamedType",
                "name": {
                  "kind": "Name",
                  "value": "ZkSyncConnectorMeta_orderBy"
                }
              },
              "directives": []
            },
            {
              "kind": "InputValueDefinition",
              "name": {
                "kind": "Name",
                "value": "orderDirection"
              },
              "type": {
                "kind": "NamedType",
                "name": {
                  "kind": "Name",
                  "value": "OrderDirection"
                }
              },
              "directives": []
            },
            {
              "kind": "InputValueDefinition",
              "name": {
                "kind": "Name",
                "value": "where"
              },
              "type": {
                "kind": "NamedType",
                "name": {
                  "kind": "Name",
                  "value": "ZkSyncConnectorMeta_filter"
                }
              },
              "directives": []
            },
            {
              "kind": "InputValueDefinition",
              "description": {
                "kind": "StringValue",
                "value": "The block at which the query should be executed. Can either be a `{ hash: Bytes }` value containing a block hash, a `{ number: Int }` containing the block number, or a `{ number_gte: Int }` containing the minimum block number. In the case of `number_gte`, the query will be executed on the latest block only if the subgraph has progressed to or past the minimum block number. Defaults to the latest block when omitted.",
                "block": true
              },
              "name": {
                "kind": "Name",
                "value": "block"
              },
              "type": {
                "kind": "NamedType",
                "name": {
                  "kind": "Name",
                  "value": "Block_height"
                }
              },
              "directives": []
            },
            {
              "kind": "InputValueDefinition",
              "description": {
                "kind": "StringValue",
                "value": "Set to `allow` to receive data even if the subgraph has skipped over errors while syncing.",
                "block": true
              },
              "name": {
                "kind": "Name",
                "value": "subgraphError"
              },
              "type": {
                "kind": "NonNullType",
                "type": {
                  "kind": "NamedType",
                  "name": {
                    "kind": "Name",
                    "value": "_SubgraphErrorPolicy_"
                  }
                }
              },
              "defaultValue": {
                "kind": "EnumValue",
                "value": "deny"
              },
              "directives": []
            }
          ],
          "type": {
            "kind": "NonNullType",
            "type": {
              "kind": "ListType",
              "type": {
                "kind": "NonNullType",
                "type": {
                  "kind": "NamedType",
                  "name": {
                    "kind": "Name",
                    "value": "ZkSyncConnectorMeta"
                  }
                }
              }
            }
          },
          "directives": []
        },
        {
          "kind": "FieldDefinition",
          "name": {
            "kind": "Name",
            "value": "lineaConnectorMeta"
          },
          "arguments": [
            {
              "kind": "InputValueDefinition",
              "name": {
                "kind": "Name",
                "value": "id"
              },
              "type": {
                "kind": "NonNullType",
                "type": {
                  "kind": "NamedType",
                  "name": {
                    "kind": "Name",
                    "value": "ID"
                  }
                }
              },
              "directives": []
            },
            {
              "kind": "InputValueDefinition",
              "description": {
                "kind": "StringValue",
                "value": "The block at which the query should be executed. Can either be a `{ hash: Bytes }` value containing a block hash, a `{ number: Int }` containing the block number, or a `{ number_gte: Int }` containing the minimum block number. In the case of `number_gte`, the query will be executed on the latest block only if the subgraph has progressed to or past the minimum block number. Defaults to the latest block when omitted.",
                "block": true
              },
              "name": {
                "kind": "Name",
                "value": "block"
              },
              "type": {
                "kind": "NamedType",
                "name": {
                  "kind": "Name",
                  "value": "Block_height"
                }
              },
              "directives": []
            },
            {
              "kind": "InputValueDefinition",
              "description": {
                "kind": "StringValue",
                "value": "Set to `allow` to receive data even if the subgraph has skipped over errors while syncing.",
                "block": true
              },
              "name": {
                "kind": "Name",
                "value": "subgraphError"
              },
              "type": {
                "kind": "NonNullType",
                "type": {
                  "kind": "NamedType",
                  "name": {
                    "kind": "Name",
                    "value": "_SubgraphErrorPolicy_"
                  }
                }
              },
              "defaultValue": {
                "kind": "EnumValue",
                "value": "deny"
              },
              "directives": []
            }
          ],
          "type": {
            "kind": "NamedType",
            "name": {
              "kind": "Name",
              "value": "LineaConnectorMeta"
            }
          },
          "directives": []
        },
        {
          "kind": "FieldDefinition",
          "name": {
            "kind": "Name",
            "value": "lineaConnectorMetas"
          },
          "arguments": [
            {
              "kind": "InputValueDefinition",
              "name": {
                "kind": "Name",
                "value": "skip"
              },
              "type": {
                "kind": "NamedType",
                "name": {
                  "kind": "Name",
                  "value": "Int"
                }
              },
              "defaultValue": {
                "kind": "IntValue",
                "value": "0"
              },
              "directives": []
            },
            {
              "kind": "InputValueDefinition",
              "name": {
                "kind": "Name",
                "value": "first"
              },
              "type": {
                "kind": "NamedType",
                "name": {
                  "kind": "Name",
                  "value": "Int"
                }
              },
              "defaultValue": {
                "kind": "IntValue",
                "value": "100"
              },
              "directives": []
            },
            {
              "kind": "InputValueDefinition",
              "name": {
                "kind": "Name",
                "value": "orderBy"
              },
              "type": {
                "kind": "NamedType",
                "name": {
                  "kind": "Name",
                  "value": "LineaConnectorMeta_orderBy"
                }
              },
              "directives": []
            },
            {
              "kind": "InputValueDefinition",
              "name": {
                "kind": "Name",
                "value": "orderDirection"
              },
              "type": {
                "kind": "NamedType",
                "name": {
                  "kind": "Name",
                  "value": "OrderDirection"
                }
              },
              "directives": []
            },
            {
              "kind": "InputValueDefinition",
              "name": {
                "kind": "Name",
                "value": "where"
              },
              "type": {
                "kind": "NamedType",
                "name": {
                  "kind": "Name",
                  "value": "LineaConnectorMeta_filter"
                }
              },
              "directives": []
            },
            {
              "kind": "InputValueDefinition",
              "description": {
                "kind": "StringValue",
                "value": "The block at which the query should be executed. Can either be a `{ hash: Bytes }` value containing a block hash, a `{ number: Int }` containing the block number, or a `{ number_gte: Int }` containing the minimum block number. In the case of `number_gte`, the query will be executed on the latest block only if the subgraph has progressed to or past the minimum block number. Defaults to the latest block when omitted.",
                "block": true
              },
              "name": {
                "kind": "Name",
                "value": "block"
              },
              "type": {
                "kind": "NamedType",
                "name": {
                  "kind": "Name",
                  "value": "Block_height"
                }
              },
              "directives": []
            },
            {
              "kind": "InputValueDefinition",
              "description": {
                "kind": "StringValue",
                "value": "Set to `allow` to receive data even if the subgraph has skipped over errors while syncing.",
                "block": true
              },
              "name": {
                "kind": "Name",
                "value": "subgraphError"
              },
              "type": {
                "kind": "NonNullType",
                "type": {
                  "kind": "NamedType",
                  "name": {
                    "kind": "Name",
                    "value": "_SubgraphErrorPolicy_"
                  }
                }
              },
              "defaultValue": {
                "kind": "EnumValue",
                "value": "deny"
              },
              "directives": []
            }
          ],
          "type": {
            "kind": "NonNullType",
            "type": {
              "kind": "ListType",
              "type": {
                "kind": "NonNullType",
                "type": {
                  "kind": "NamedType",
                  "name": {
                    "kind": "Name",
                    "value": "LineaConnectorMeta"
                  }
                }
              }
            }
          },
          "directives": []
        },
        {
          "kind": "FieldDefinition",
          "name": {
            "kind": "Name",
            "value": "rootMessageProcessed"
          },
          "arguments": [
            {
              "kind": "InputValueDefinition",
              "name": {
                "kind": "Name",
                "value": "id"
              },
              "type": {
                "kind": "NonNullType",
                "type": {
                  "kind": "NamedType",
                  "name": {
                    "kind": "Name",
                    "value": "ID"
                  }
                }
              },
              "directives": []
            },
            {
              "kind": "InputValueDefinition",
              "description": {
                "kind": "StringValue",
                "value": "The block at which the query should be executed. Can either be a `{ hash: Bytes }` value containing a block hash, a `{ number: Int }` containing the block number, or a `{ number_gte: Int }` containing the minimum block number. In the case of `number_gte`, the query will be executed on the latest block only if the subgraph has progressed to or past the minimum block number. Defaults to the latest block when omitted.",
                "block": true
              },
              "name": {
                "kind": "Name",
                "value": "block"
              },
              "type": {
                "kind": "NamedType",
                "name": {
                  "kind": "Name",
                  "value": "Block_height"
                }
              },
              "directives": []
            },
            {
              "kind": "InputValueDefinition",
              "description": {
                "kind": "StringValue",
                "value": "Set to `allow` to receive data even if the subgraph has skipped over errors while syncing.",
                "block": true
              },
              "name": {
                "kind": "Name",
                "value": "subgraphError"
              },
              "type": {
                "kind": "NonNullType",
                "type": {
                  "kind": "NamedType",
                  "name": {
                    "kind": "Name",
                    "value": "_SubgraphErrorPolicy_"
                  }
                }
              },
              "defaultValue": {
                "kind": "EnumValue",
                "value": "deny"
              },
              "directives": []
            }
          ],
          "type": {
            "kind": "NamedType",
            "name": {
              "kind": "Name",
              "value": "RootMessageProcessed"
            }
          },
          "directives": []
        },
        {
          "kind": "FieldDefinition",
          "name": {
            "kind": "Name",
            "value": "rootMessageProcesseds"
          },
          "arguments": [
            {
              "kind": "InputValueDefinition",
              "name": {
                "kind": "Name",
                "value": "skip"
              },
              "type": {
                "kind": "NamedType",
                "name": {
                  "kind": "Name",
                  "value": "Int"
                }
              },
              "defaultValue": {
                "kind": "IntValue",
                "value": "0"
              },
              "directives": []
            },
            {
              "kind": "InputValueDefinition",
              "name": {
                "kind": "Name",
                "value": "first"
              },
              "type": {
                "kind": "NamedType",
                "name": {
                  "kind": "Name",
                  "value": "Int"
                }
              },
              "defaultValue": {
                "kind": "IntValue",
                "value": "100"
              },
              "directives": []
            },
            {
              "kind": "InputValueDefinition",
              "name": {
                "kind": "Name",
                "value": "orderBy"
              },
              "type": {
                "kind": "NamedType",
                "name": {
                  "kind": "Name",
                  "value": "RootMessageProcessed_orderBy"
                }
              },
              "directives": []
            },
            {
              "kind": "InputValueDefinition",
              "name": {
                "kind": "Name",
                "value": "orderDirection"
              },
              "type": {
                "kind": "NamedType",
                "name": {
                  "kind": "Name",
                  "value": "OrderDirection"
                }
              },
              "directives": []
            },
            {
              "kind": "InputValueDefinition",
              "name": {
                "kind": "Name",
                "value": "where"
              },
              "type": {
                "kind": "NamedType",
                "name": {
                  "kind": "Name",
                  "value": "RootMessageProcessed_filter"
                }
              },
              "directives": []
            },
            {
              "kind": "InputValueDefinition",
              "description": {
                "kind": "StringValue",
                "value": "The block at which the query should be executed. Can either be a `{ hash: Bytes }` value containing a block hash, a `{ number: Int }` containing the block number, or a `{ number_gte: Int }` containing the minimum block number. In the case of `number_gte`, the query will be executed on the latest block only if the subgraph has progressed to or past the minimum block number. Defaults to the latest block when omitted.",
                "block": true
              },
              "name": {
                "kind": "Name",
                "value": "block"
              },
              "type": {
                "kind": "NamedType",
                "name": {
                  "kind": "Name",
                  "value": "Block_height"
                }
              },
              "directives": []
            },
            {
              "kind": "InputValueDefinition",
              "description": {
                "kind": "StringValue",
                "value": "Set to `allow` to receive data even if the subgraph has skipped over errors while syncing.",
                "block": true
              },
              "name": {
                "kind": "Name",
                "value": "subgraphError"
              },
              "type": {
                "kind": "NonNullType",
                "type": {
                  "kind": "NamedType",
                  "name": {
                    "kind": "Name",
                    "value": "_SubgraphErrorPolicy_"
                  }
                }
              },
              "defaultValue": {
                "kind": "EnumValue",
                "value": "deny"
              },
              "directives": []
            }
          ],
          "type": {
            "kind": "NonNullType",
            "type": {
              "kind": "ListType",
              "type": {
                "kind": "NonNullType",
                "type": {
                  "kind": "NamedType",
                  "name": {
                    "kind": "Name",
                    "value": "RootMessageProcessed"
                  }
                }
              }
            }
          },
          "directives": []
        },
        {
          "kind": "FieldDefinition",
          "description": {
            "kind": "StringValue",
            "value": "Access to subgraph metadata",
            "block": true
          },
          "name": {
            "kind": "Name",
            "value": "_meta"
          },
          "arguments": [
            {
              "kind": "InputValueDefinition",
              "name": {
                "kind": "Name",
                "value": "block"
              },
              "type": {
                "kind": "NamedType",
                "name": {
                  "kind": "Name",
                  "value": "Block_height"
                }
              },
              "directives": []
            }
          ],
          "type": {
            "kind": "NamedType",
            "name": {
              "kind": "Name",
              "value": "_Meta_"
            }
          },
          "directives": []
        }
      ],
      "interfaces": [],
      "directives": []
    },
    {
      "kind": "ObjectTypeDefinition",
      "name": {
        "kind": "Name",
        "value": "RootAggregated"
      },
      "fields": [
        {
          "kind": "FieldDefinition",
          "name": {
            "kind": "Name",
            "value": "id"
          },
          "arguments": [],
          "type": {
            "kind": "NonNullType",
            "type": {
              "kind": "NamedType",
              "name": {
                "kind": "Name",
                "value": "ID"
              }
            }
          },
          "directives": []
        },
        {
          "kind": "FieldDefinition",
          "name": {
            "kind": "Name",
            "value": "domain"
          },
          "arguments": [],
          "type": {
            "kind": "NonNullType",
            "type": {
              "kind": "NamedType",
              "name": {
                "kind": "Name",
                "value": "BigInt"
              }
            }
          },
          "directives": []
        },
        {
          "kind": "FieldDefinition",
          "name": {
            "kind": "Name",
            "value": "receivedRoot"
          },
          "arguments": [],
          "type": {
            "kind": "NonNullType",
            "type": {
              "kind": "NamedType",
              "name": {
                "kind": "Name",
                "value": "Bytes"
              }
            }
          },
          "directives": []
        },
        {
          "kind": "FieldDefinition",
          "name": {
            "kind": "Name",
            "value": "index"
          },
          "arguments": [],
          "type": {
            "kind": "NonNullType",
            "type": {
              "kind": "NamedType",
              "name": {
                "kind": "Name",
                "value": "BigInt"
              }
            }
          },
          "directives": []
        }
      ],
      "interfaces": [],
      "directives": []
    },
    {
      "kind": "InputObjectTypeDefinition",
      "name": {
        "kind": "Name",
        "value": "RootAggregated_filter"
      },
      "fields": [
        {
          "kind": "InputValueDefinition",
          "name": {
            "kind": "Name",
            "value": "id"
          },
          "type": {
            "kind": "NamedType",
            "name": {
              "kind": "Name",
              "value": "ID"
            }
          },
          "directives": []
        },
        {
          "kind": "InputValueDefinition",
          "name": {
            "kind": "Name",
            "value": "id_not"
          },
          "type": {
            "kind": "NamedType",
            "name": {
              "kind": "Name",
              "value": "ID"
            }
          },
          "directives": []
        },
        {
          "kind": "InputValueDefinition",
          "name": {
            "kind": "Name",
            "value": "id_gt"
          },
          "type": {
            "kind": "NamedType",
            "name": {
              "kind": "Name",
              "value": "ID"
            }
          },
          "directives": []
        },
        {
          "kind": "InputValueDefinition",
          "name": {
            "kind": "Name",
            "value": "id_lt"
          },
          "type": {
            "kind": "NamedType",
            "name": {
              "kind": "Name",
              "value": "ID"
            }
          },
          "directives": []
        },
        {
          "kind": "InputValueDefinition",
          "name": {
            "kind": "Name",
            "value": "id_gte"
          },
          "type": {
            "kind": "NamedType",
            "name": {
              "kind": "Name",
              "value": "ID"
            }
          },
          "directives": []
        },
        {
          "kind": "InputValueDefinition",
          "name": {
            "kind": "Name",
            "value": "id_lte"
          },
          "type": {
            "kind": "NamedType",
            "name": {
              "kind": "Name",
              "value": "ID"
            }
          },
          "directives": []
        },
        {
          "kind": "InputValueDefinition",
          "name": {
            "kind": "Name",
            "value": "id_in"
          },
          "type": {
            "kind": "ListType",
            "type": {
              "kind": "NonNullType",
              "type": {
                "kind": "NamedType",
                "name": {
                  "kind": "Name",
                  "value": "ID"
                }
              }
            }
          },
          "directives": []
        },
        {
          "kind": "InputValueDefinition",
          "name": {
            "kind": "Name",
            "value": "id_not_in"
          },
          "type": {
            "kind": "ListType",
            "type": {
              "kind": "NonNullType",
              "type": {
                "kind": "NamedType",
                "name": {
                  "kind": "Name",
                  "value": "ID"
                }
              }
            }
          },
          "directives": []
        },
        {
          "kind": "InputValueDefinition",
          "name": {
            "kind": "Name",
            "value": "domain"
          },
          "type": {
            "kind": "NamedType",
            "name": {
              "kind": "Name",
              "value": "BigInt"
            }
          },
          "directives": []
        },
        {
          "kind": "InputValueDefinition",
          "name": {
            "kind": "Name",
            "value": "domain_not"
          },
          "type": {
            "kind": "NamedType",
            "name": {
              "kind": "Name",
              "value": "BigInt"
            }
          },
          "directives": []
        },
        {
          "kind": "InputValueDefinition",
          "name": {
            "kind": "Name",
            "value": "domain_gt"
          },
          "type": {
            "kind": "NamedType",
            "name": {
              "kind": "Name",
              "value": "BigInt"
            }
          },
          "directives": []
        },
        {
          "kind": "InputValueDefinition",
          "name": {
            "kind": "Name",
            "value": "domain_lt"
          },
          "type": {
            "kind": "NamedType",
            "name": {
              "kind": "Name",
              "value": "BigInt"
            }
          },
          "directives": []
        },
        {
          "kind": "InputValueDefinition",
          "name": {
            "kind": "Name",
            "value": "domain_gte"
          },
          "type": {
            "kind": "NamedType",
            "name": {
              "kind": "Name",
              "value": "BigInt"
            }
          },
          "directives": []
        },
        {
          "kind": "InputValueDefinition",
          "name": {
            "kind": "Name",
            "value": "domain_lte"
          },
          "type": {
            "kind": "NamedType",
            "name": {
              "kind": "Name",
              "value": "BigInt"
            }
          },
          "directives": []
        },
        {
          "kind": "InputValueDefinition",
          "name": {
            "kind": "Name",
            "value": "domain_in"
          },
          "type": {
            "kind": "ListType",
            "type": {
              "kind": "NonNullType",
              "type": {
                "kind": "NamedType",
                "name": {
                  "kind": "Name",
                  "value": "BigInt"
                }
              }
            }
          },
          "directives": []
        },
        {
          "kind": "InputValueDefinition",
          "name": {
            "kind": "Name",
            "value": "domain_not_in"
          },
          "type": {
            "kind": "ListType",
            "type": {
              "kind": "NonNullType",
              "type": {
                "kind": "NamedType",
                "name": {
                  "kind": "Name",
                  "value": "BigInt"
                }
              }
            }
          },
          "directives": []
        },
        {
          "kind": "InputValueDefinition",
          "name": {
            "kind": "Name",
            "value": "receivedRoot"
          },
          "type": {
            "kind": "NamedType",
            "name": {
              "kind": "Name",
              "value": "Bytes"
            }
          },
          "directives": []
        },
        {
          "kind": "InputValueDefinition",
          "name": {
            "kind": "Name",
            "value": "receivedRoot_not"
          },
          "type": {
            "kind": "NamedType",
            "name": {
              "kind": "Name",
              "value": "Bytes"
            }
          },
          "directives": []
        },
        {
          "kind": "InputValueDefinition",
          "name": {
            "kind": "Name",
            "value": "receivedRoot_gt"
          },
          "type": {
            "kind": "NamedType",
            "name": {
              "kind": "Name",
              "value": "Bytes"
            }
          },
          "directives": []
        },
        {
          "kind": "InputValueDefinition",
          "name": {
            "kind": "Name",
            "value": "receivedRoot_lt"
          },
          "type": {
            "kind": "NamedType",
            "name": {
              "kind": "Name",
              "value": "Bytes"
            }
          },
          "directives": []
        },
        {
          "kind": "InputValueDefinition",
          "name": {
            "kind": "Name",
            "value": "receivedRoot_gte"
          },
          "type": {
            "kind": "NamedType",
            "name": {
              "kind": "Name",
              "value": "Bytes"
            }
          },
          "directives": []
        },
        {
          "kind": "InputValueDefinition",
          "name": {
            "kind": "Name",
            "value": "receivedRoot_lte"
          },
          "type": {
            "kind": "NamedType",
            "name": {
              "kind": "Name",
              "value": "Bytes"
            }
          },
          "directives": []
        },
        {
          "kind": "InputValueDefinition",
          "name": {
            "kind": "Name",
            "value": "receivedRoot_in"
          },
          "type": {
            "kind": "ListType",
            "type": {
              "kind": "NonNullType",
              "type": {
                "kind": "NamedType",
                "name": {
                  "kind": "Name",
                  "value": "Bytes"
                }
              }
            }
          },
          "directives": []
        },
        {
          "kind": "InputValueDefinition",
          "name": {
            "kind": "Name",
            "value": "receivedRoot_not_in"
          },
          "type": {
            "kind": "ListType",
            "type": {
              "kind": "NonNullType",
              "type": {
                "kind": "NamedType",
                "name": {
                  "kind": "Name",
                  "value": "Bytes"
                }
              }
            }
          },
          "directives": []
        },
        {
          "kind": "InputValueDefinition",
          "name": {
            "kind": "Name",
            "value": "receivedRoot_contains"
          },
          "type": {
            "kind": "NamedType",
            "name": {
              "kind": "Name",
              "value": "Bytes"
            }
          },
          "directives": []
        },
        {
          "kind": "InputValueDefinition",
          "name": {
            "kind": "Name",
            "value": "receivedRoot_not_contains"
          },
          "type": {
            "kind": "NamedType",
            "name": {
              "kind": "Name",
              "value": "Bytes"
            }
          },
          "directives": []
        },
        {
          "kind": "InputValueDefinition",
          "name": {
            "kind": "Name",
            "value": "index"
          },
          "type": {
            "kind": "NamedType",
            "name": {
              "kind": "Name",
              "value": "BigInt"
            }
          },
          "directives": []
        },
        {
          "kind": "InputValueDefinition",
          "name": {
            "kind": "Name",
            "value": "index_not"
          },
          "type": {
            "kind": "NamedType",
            "name": {
              "kind": "Name",
              "value": "BigInt"
            }
          },
          "directives": []
        },
        {
          "kind": "InputValueDefinition",
          "name": {
            "kind": "Name",
            "value": "index_gt"
          },
          "type": {
            "kind": "NamedType",
            "name": {
              "kind": "Name",
              "value": "BigInt"
            }
          },
          "directives": []
        },
        {
          "kind": "InputValueDefinition",
          "name": {
            "kind": "Name",
            "value": "index_lt"
          },
          "type": {
            "kind": "NamedType",
            "name": {
              "kind": "Name",
              "value": "BigInt"
            }
          },
          "directives": []
        },
        {
          "kind": "InputValueDefinition",
          "name": {
            "kind": "Name",
            "value": "index_gte"
          },
          "type": {
            "kind": "NamedType",
            "name": {
              "kind": "Name",
              "value": "BigInt"
            }
          },
          "directives": []
        },
        {
          "kind": "InputValueDefinition",
          "name": {
            "kind": "Name",
            "value": "index_lte"
          },
          "type": {
            "kind": "NamedType",
            "name": {
              "kind": "Name",
              "value": "BigInt"
            }
          },
          "directives": []
        },
        {
          "kind": "InputValueDefinition",
          "name": {
            "kind": "Name",
            "value": "index_in"
          },
          "type": {
            "kind": "ListType",
            "type": {
              "kind": "NonNullType",
              "type": {
                "kind": "NamedType",
                "name": {
                  "kind": "Name",
                  "value": "BigInt"
                }
              }
            }
          },
          "directives": []
        },
        {
          "kind": "InputValueDefinition",
          "name": {
            "kind": "Name",
            "value": "index_not_in"
          },
          "type": {
            "kind": "ListType",
            "type": {
              "kind": "NonNullType",
              "type": {
                "kind": "NamedType",
                "name": {
                  "kind": "Name",
                  "value": "BigInt"
                }
              }
            }
          },
          "directives": []
        },
        {
          "kind": "InputValueDefinition",
          "description": {
            "kind": "StringValue",
            "value": "Filter for the block changed event.",
            "block": true
          },
          "name": {
            "kind": "Name",
            "value": "_change_block"
          },
          "type": {
            "kind": "NamedType",
            "name": {
              "kind": "Name",
              "value": "BlockChangedFilter"
            }
          },
          "directives": []
        },
        {
          "kind": "InputValueDefinition",
          "name": {
            "kind": "Name",
            "value": "and"
          },
          "type": {
            "kind": "ListType",
            "type": {
              "kind": "NamedType",
              "name": {
                "kind": "Name",
                "value": "RootAggregated_filter"
              }
            }
          },
          "directives": []
        },
        {
          "kind": "InputValueDefinition",
          "name": {
            "kind": "Name",
            "value": "or"
          },
          "type": {
            "kind": "ListType",
            "type": {
              "kind": "NamedType",
              "name": {
                "kind": "Name",
                "value": "RootAggregated_filter"
              }
            }
          },
          "directives": []
        }
      ],
      "directives": []
    },
    {
      "kind": "EnumTypeDefinition",
      "name": {
        "kind": "Name",
        "value": "RootAggregated_orderBy"
      },
      "values": [
        {
          "kind": "EnumValueDefinition",
          "name": {
            "kind": "Name",
            "value": "id"
          },
          "directives": []
        },
        {
          "kind": "EnumValueDefinition",
          "name": {
            "kind": "Name",
            "value": "domain"
          },
          "directives": []
        },
        {
          "kind": "EnumValueDefinition",
          "name": {
            "kind": "Name",
            "value": "receivedRoot"
          },
          "directives": []
        },
        {
          "kind": "EnumValueDefinition",
          "name": {
            "kind": "Name",
            "value": "index"
          },
          "directives": []
        }
      ],
      "directives": []
    },
    {
      "kind": "ObjectTypeDefinition",
      "name": {
        "kind": "Name",
        "value": "RootManagerMeta"
      },
      "fields": [
        {
          "kind": "FieldDefinition",
          "name": {
            "kind": "Name",
            "value": "id"
          },
          "arguments": [],
          "type": {
            "kind": "NonNullType",
            "type": {
              "kind": "NamedType",
              "name": {
                "kind": "Name",
                "value": "ID"
              }
            }
          },
          "directives": []
        },
        {
          "kind": "FieldDefinition",
          "name": {
            "kind": "Name",
            "value": "domains"
          },
          "arguments": [],
          "type": {
            "kind": "ListType",
            "type": {
              "kind": "NonNullType",
              "type": {
                "kind": "NamedType",
                "name": {
                  "kind": "Name",
                  "value": "BigInt"
                }
              }
            }
          },
          "directives": []
        },
        {
          "kind": "FieldDefinition",
          "name": {
            "kind": "Name",
            "value": "connectors"
          },
          "arguments": [],
          "type": {
            "kind": "ListType",
            "type": {
              "kind": "NonNullType",
              "type": {
                "kind": "NamedType",
                "name": {
                  "kind": "Name",
                  "value": "Bytes"
                }
              }
            }
          },
          "directives": []
        }
      ],
      "interfaces": [],
      "directives": []
    },
    {
      "kind": "InputObjectTypeDefinition",
      "name": {
        "kind": "Name",
        "value": "RootManagerMeta_filter"
      },
      "fields": [
        {
          "kind": "InputValueDefinition",
          "name": {
            "kind": "Name",
            "value": "id"
          },
          "type": {
            "kind": "NamedType",
            "name": {
              "kind": "Name",
              "value": "ID"
            }
          },
          "directives": []
        },
        {
          "kind": "InputValueDefinition",
          "name": {
            "kind": "Name",
            "value": "id_not"
          },
          "type": {
            "kind": "NamedType",
            "name": {
              "kind": "Name",
              "value": "ID"
            }
          },
          "directives": []
        },
        {
          "kind": "InputValueDefinition",
          "name": {
            "kind": "Name",
            "value": "id_gt"
          },
          "type": {
            "kind": "NamedType",
            "name": {
              "kind": "Name",
              "value": "ID"
            }
          },
          "directives": []
        },
        {
          "kind": "InputValueDefinition",
          "name": {
            "kind": "Name",
            "value": "id_lt"
          },
          "type": {
            "kind": "NamedType",
            "name": {
              "kind": "Name",
              "value": "ID"
            }
          },
          "directives": []
        },
        {
          "kind": "InputValueDefinition",
          "name": {
            "kind": "Name",
            "value": "id_gte"
          },
          "type": {
            "kind": "NamedType",
            "name": {
              "kind": "Name",
              "value": "ID"
            }
          },
          "directives": []
        },
        {
          "kind": "InputValueDefinition",
          "name": {
            "kind": "Name",
            "value": "id_lte"
          },
          "type": {
            "kind": "NamedType",
            "name": {
              "kind": "Name",
              "value": "ID"
            }
          },
          "directives": []
        },
        {
          "kind": "InputValueDefinition",
          "name": {
            "kind": "Name",
            "value": "id_in"
          },
          "type": {
            "kind": "ListType",
            "type": {
              "kind": "NonNullType",
              "type": {
                "kind": "NamedType",
                "name": {
                  "kind": "Name",
                  "value": "ID"
                }
              }
            }
          },
          "directives": []
        },
        {
          "kind": "InputValueDefinition",
          "name": {
            "kind": "Name",
            "value": "id_not_in"
          },
          "type": {
            "kind": "ListType",
            "type": {
              "kind": "NonNullType",
              "type": {
                "kind": "NamedType",
                "name": {
                  "kind": "Name",
                  "value": "ID"
                }
              }
            }
          },
          "directives": []
        },
        {
          "kind": "InputValueDefinition",
          "name": {
            "kind": "Name",
            "value": "domains"
          },
          "type": {
            "kind": "ListType",
            "type": {
              "kind": "NonNullType",
              "type": {
                "kind": "NamedType",
                "name": {
                  "kind": "Name",
                  "value": "BigInt"
                }
              }
            }
          },
          "directives": []
        },
        {
          "kind": "InputValueDefinition",
          "name": {
            "kind": "Name",
            "value": "domains_not"
          },
          "type": {
            "kind": "ListType",
            "type": {
              "kind": "NonNullType",
              "type": {
                "kind": "NamedType",
                "name": {
                  "kind": "Name",
                  "value": "BigInt"
                }
              }
            }
          },
          "directives": []
        },
        {
          "kind": "InputValueDefinition",
          "name": {
            "kind": "Name",
            "value": "domains_contains"
          },
          "type": {
            "kind": "ListType",
            "type": {
              "kind": "NonNullType",
              "type": {
                "kind": "NamedType",
                "name": {
                  "kind": "Name",
                  "value": "BigInt"
                }
              }
            }
          },
          "directives": []
        },
        {
          "kind": "InputValueDefinition",
          "name": {
            "kind": "Name",
            "value": "domains_contains_nocase"
          },
          "type": {
            "kind": "ListType",
            "type": {
              "kind": "NonNullType",
              "type": {
                "kind": "NamedType",
                "name": {
                  "kind": "Name",
                  "value": "BigInt"
                }
              }
            }
          },
          "directives": []
        },
        {
          "kind": "InputValueDefinition",
          "name": {
            "kind": "Name",
            "value": "domains_not_contains"
          },
          "type": {
            "kind": "ListType",
            "type": {
              "kind": "NonNullType",
              "type": {
                "kind": "NamedType",
                "name": {
                  "kind": "Name",
                  "value": "BigInt"
                }
              }
            }
          },
          "directives": []
        },
        {
          "kind": "InputValueDefinition",
          "name": {
            "kind": "Name",
            "value": "domains_not_contains_nocase"
          },
          "type": {
            "kind": "ListType",
            "type": {
              "kind": "NonNullType",
              "type": {
                "kind": "NamedType",
                "name": {
                  "kind": "Name",
                  "value": "BigInt"
                }
              }
            }
          },
          "directives": []
        },
        {
          "kind": "InputValueDefinition",
          "name": {
            "kind": "Name",
            "value": "connectors"
          },
          "type": {
            "kind": "ListType",
            "type": {
              "kind": "NonNullType",
              "type": {
                "kind": "NamedType",
                "name": {
                  "kind": "Name",
                  "value": "Bytes"
                }
              }
            }
          },
          "directives": []
        },
        {
          "kind": "InputValueDefinition",
          "name": {
            "kind": "Name",
            "value": "connectors_not"
          },
          "type": {
            "kind": "ListType",
            "type": {
              "kind": "NonNullType",
              "type": {
                "kind": "NamedType",
                "name": {
                  "kind": "Name",
                  "value": "Bytes"
                }
              }
            }
          },
          "directives": []
        },
        {
          "kind": "InputValueDefinition",
          "name": {
            "kind": "Name",
            "value": "connectors_contains"
          },
          "type": {
            "kind": "ListType",
            "type": {
              "kind": "NonNullType",
              "type": {
                "kind": "NamedType",
                "name": {
                  "kind": "Name",
                  "value": "Bytes"
                }
              }
            }
          },
          "directives": []
        },
        {
          "kind": "InputValueDefinition",
          "name": {
            "kind": "Name",
            "value": "connectors_contains_nocase"
          },
          "type": {
            "kind": "ListType",
            "type": {
              "kind": "NonNullType",
              "type": {
                "kind": "NamedType",
                "name": {
                  "kind": "Name",
                  "value": "Bytes"
                }
              }
            }
          },
          "directives": []
        },
        {
          "kind": "InputValueDefinition",
          "name": {
            "kind": "Name",
            "value": "connectors_not_contains"
          },
          "type": {
            "kind": "ListType",
            "type": {
              "kind": "NonNullType",
              "type": {
                "kind": "NamedType",
                "name": {
                  "kind": "Name",
                  "value": "Bytes"
                }
              }
            }
          },
          "directives": []
        },
        {
          "kind": "InputValueDefinition",
          "name": {
            "kind": "Name",
            "value": "connectors_not_contains_nocase"
          },
          "type": {
            "kind": "ListType",
            "type": {
              "kind": "NonNullType",
              "type": {
                "kind": "NamedType",
                "name": {
                  "kind": "Name",
                  "value": "Bytes"
                }
              }
            }
          },
          "directives": []
        },
        {
          "kind": "InputValueDefinition",
          "description": {
            "kind": "StringValue",
            "value": "Filter for the block changed event.",
            "block": true
          },
          "name": {
            "kind": "Name",
            "value": "_change_block"
          },
          "type": {
            "kind": "NamedType",
            "name": {
              "kind": "Name",
              "value": "BlockChangedFilter"
            }
          },
          "directives": []
        },
        {
          "kind": "InputValueDefinition",
          "name": {
            "kind": "Name",
            "value": "and"
          },
          "type": {
            "kind": "ListType",
            "type": {
              "kind": "NamedType",
              "name": {
                "kind": "Name",
                "value": "RootManagerMeta_filter"
              }
            }
          },
          "directives": []
        },
        {
          "kind": "InputValueDefinition",
          "name": {
            "kind": "Name",
            "value": "or"
          },
          "type": {
            "kind": "ListType",
            "type": {
              "kind": "NamedType",
              "name": {
                "kind": "Name",
                "value": "RootManagerMeta_filter"
              }
            }
          },
          "directives": []
        }
      ],
      "directives": []
    },
    {
      "kind": "EnumTypeDefinition",
      "name": {
        "kind": "Name",
        "value": "RootManagerMeta_orderBy"
      },
      "values": [
        {
          "kind": "EnumValueDefinition",
          "name": {
            "kind": "Name",
            "value": "id"
          },
          "directives": []
        },
        {
          "kind": "EnumValueDefinition",
          "name": {
            "kind": "Name",
            "value": "domains"
          },
          "directives": []
        },
        {
          "kind": "EnumValueDefinition",
          "name": {
            "kind": "Name",
            "value": "connectors"
          },
          "directives": []
        }
      ],
      "directives": []
    },
    {
      "kind": "ObjectTypeDefinition",
      "name": {
        "kind": "Name",
        "value": "RootMessageProcessed"
      },
      "fields": [
        {
          "kind": "FieldDefinition",
          "name": {
            "kind": "Name",
            "value": "id"
          },
          "arguments": [],
          "type": {
            "kind": "NonNullType",
            "type": {
              "kind": "NamedType",
              "name": {
                "kind": "Name",
                "value": "ID"
              }
            }
          },
          "directives": []
        },
        {
          "kind": "FieldDefinition",
          "name": {
            "kind": "Name",
            "value": "spokeDomain"
          },
          "arguments": [],
          "type": {
            "kind": "NonNullType",
            "type": {
              "kind": "NamedType",
              "name": {
                "kind": "Name",
                "value": "BigInt"
              }
            }
          },
          "directives": []
        },
        {
          "kind": "FieldDefinition",
          "name": {
            "kind": "Name",
            "value": "hubDomain"
          },
          "arguments": [],
          "type": {
            "kind": "NonNullType",
            "type": {
              "kind": "NamedType",
              "name": {
                "kind": "Name",
                "value": "BigInt"
              }
            }
          },
          "directives": []
        },
        {
          "kind": "FieldDefinition",
          "name": {
            "kind": "Name",
            "value": "root"
          },
          "arguments": [],
          "type": {
            "kind": "NamedType",
            "name": {
              "kind": "Name",
              "value": "Bytes"
            }
          },
          "directives": []
        },
        {
          "kind": "FieldDefinition",
          "name": {
            "kind": "Name",
            "value": "caller"
          },
          "arguments": [],
          "type": {
            "kind": "NamedType",
            "name": {
              "kind": "Name",
              "value": "Bytes"
            }
          },
          "directives": []
        },
        {
          "kind": "FieldDefinition",
          "name": {
            "kind": "Name",
            "value": "transactionHash"
          },
          "arguments": [],
          "type": {
            "kind": "NamedType",
            "name": {
              "kind": "Name",
              "value": "Bytes"
            }
          },
          "directives": []
        },
        {
          "kind": "FieldDefinition",
          "name": {
            "kind": "Name",
            "value": "timestamp"
          },
          "arguments": [],
          "type": {
            "kind": "NamedType",
            "name": {
              "kind": "Name",
              "value": "BigInt"
            }
          },
          "directives": []
        },
        {
          "kind": "FieldDefinition",
          "name": {
            "kind": "Name",
            "value": "gasPrice"
          },
          "arguments": [],
          "type": {
            "kind": "NamedType",
            "name": {
              "kind": "Name",
              "value": "BigInt"
            }
          },
          "directives": []
        },
        {
          "kind": "FieldDefinition",
          "name": {
            "kind": "Name",
            "value": "gasLimit"
          },
          "arguments": [],
          "type": {
            "kind": "NamedType",
            "name": {
              "kind": "Name",
              "value": "BigInt"
            }
          },
          "directives": []
        },
        {
          "kind": "FieldDefinition",
          "name": {
            "kind": "Name",
            "value": "blockNumber"
          },
          "arguments": [],
          "type": {
            "kind": "NamedType",
            "name": {
              "kind": "Name",
              "value": "BigInt"
            }
          },
          "directives": []
        }
      ],
      "interfaces": [],
      "directives": []
    },
    {
      "kind": "InputObjectTypeDefinition",
      "name": {
        "kind": "Name",
        "value": "RootMessageProcessed_filter"
      },
      "fields": [
        {
          "kind": "InputValueDefinition",
          "name": {
            "kind": "Name",
            "value": "id"
          },
          "type": {
            "kind": "NamedType",
            "name": {
              "kind": "Name",
              "value": "ID"
            }
          },
          "directives": []
        },
        {
          "kind": "InputValueDefinition",
          "name": {
            "kind": "Name",
            "value": "id_not"
          },
          "type": {
            "kind": "NamedType",
            "name": {
              "kind": "Name",
              "value": "ID"
            }
          },
          "directives": []
        },
        {
          "kind": "InputValueDefinition",
          "name": {
            "kind": "Name",
            "value": "id_gt"
          },
          "type": {
            "kind": "NamedType",
            "name": {
              "kind": "Name",
              "value": "ID"
            }
          },
          "directives": []
        },
        {
          "kind": "InputValueDefinition",
          "name": {
            "kind": "Name",
            "value": "id_lt"
          },
          "type": {
            "kind": "NamedType",
            "name": {
              "kind": "Name",
              "value": "ID"
            }
          },
          "directives": []
        },
        {
          "kind": "InputValueDefinition",
          "name": {
            "kind": "Name",
            "value": "id_gte"
          },
          "type": {
            "kind": "NamedType",
            "name": {
              "kind": "Name",
              "value": "ID"
            }
          },
          "directives": []
        },
        {
          "kind": "InputValueDefinition",
          "name": {
            "kind": "Name",
            "value": "id_lte"
          },
          "type": {
            "kind": "NamedType",
            "name": {
              "kind": "Name",
              "value": "ID"
            }
          },
          "directives": []
        },
        {
          "kind": "InputValueDefinition",
          "name": {
            "kind": "Name",
            "value": "id_in"
          },
          "type": {
            "kind": "ListType",
            "type": {
              "kind": "NonNullType",
              "type": {
                "kind": "NamedType",
                "name": {
                  "kind": "Name",
                  "value": "ID"
                }
              }
            }
          },
          "directives": []
        },
        {
          "kind": "InputValueDefinition",
          "name": {
            "kind": "Name",
            "value": "id_not_in"
          },
          "type": {
            "kind": "ListType",
            "type": {
              "kind": "NonNullType",
              "type": {
                "kind": "NamedType",
                "name": {
                  "kind": "Name",
                  "value": "ID"
                }
              }
            }
          },
          "directives": []
        },
        {
          "kind": "InputValueDefinition",
          "name": {
            "kind": "Name",
            "value": "spokeDomain"
          },
          "type": {
            "kind": "NamedType",
            "name": {
              "kind": "Name",
              "value": "BigInt"
            }
          },
          "directives": []
        },
        {
          "kind": "InputValueDefinition",
          "name": {
            "kind": "Name",
            "value": "spokeDomain_not"
          },
          "type": {
            "kind": "NamedType",
            "name": {
              "kind": "Name",
              "value": "BigInt"
            }
          },
          "directives": []
        },
        {
          "kind": "InputValueDefinition",
          "name": {
            "kind": "Name",
            "value": "spokeDomain_gt"
          },
          "type": {
            "kind": "NamedType",
            "name": {
              "kind": "Name",
              "value": "BigInt"
            }
          },
          "directives": []
        },
        {
          "kind": "InputValueDefinition",
          "name": {
            "kind": "Name",
            "value": "spokeDomain_lt"
          },
          "type": {
            "kind": "NamedType",
            "name": {
              "kind": "Name",
              "value": "BigInt"
            }
          },
          "directives": []
        },
        {
          "kind": "InputValueDefinition",
          "name": {
            "kind": "Name",
            "value": "spokeDomain_gte"
          },
          "type": {
            "kind": "NamedType",
            "name": {
              "kind": "Name",
              "value": "BigInt"
            }
          },
          "directives": []
        },
        {
          "kind": "InputValueDefinition",
          "name": {
            "kind": "Name",
            "value": "spokeDomain_lte"
          },
          "type": {
            "kind": "NamedType",
            "name": {
              "kind": "Name",
              "value": "BigInt"
            }
          },
          "directives": []
        },
        {
          "kind": "InputValueDefinition",
          "name": {
            "kind": "Name",
            "value": "spokeDomain_in"
          },
          "type": {
            "kind": "ListType",
            "type": {
              "kind": "NonNullType",
              "type": {
                "kind": "NamedType",
                "name": {
                  "kind": "Name",
                  "value": "BigInt"
                }
              }
            }
          },
          "directives": []
        },
        {
          "kind": "InputValueDefinition",
          "name": {
            "kind": "Name",
            "value": "spokeDomain_not_in"
          },
          "type": {
            "kind": "ListType",
            "type": {
              "kind": "NonNullType",
              "type": {
                "kind": "NamedType",
                "name": {
                  "kind": "Name",
                  "value": "BigInt"
                }
              }
            }
          },
          "directives": []
        },
        {
          "kind": "InputValueDefinition",
          "name": {
            "kind": "Name",
            "value": "hubDomain"
          },
          "type": {
            "kind": "NamedType",
            "name": {
              "kind": "Name",
              "value": "BigInt"
            }
          },
          "directives": []
        },
        {
          "kind": "InputValueDefinition",
          "name": {
            "kind": "Name",
            "value": "hubDomain_not"
          },
          "type": {
            "kind": "NamedType",
            "name": {
              "kind": "Name",
              "value": "BigInt"
            }
          },
          "directives": []
        },
        {
          "kind": "InputValueDefinition",
          "name": {
            "kind": "Name",
            "value": "hubDomain_gt"
          },
          "type": {
            "kind": "NamedType",
            "name": {
              "kind": "Name",
              "value": "BigInt"
            }
          },
          "directives": []
        },
        {
          "kind": "InputValueDefinition",
          "name": {
            "kind": "Name",
            "value": "hubDomain_lt"
          },
          "type": {
            "kind": "NamedType",
            "name": {
              "kind": "Name",
              "value": "BigInt"
            }
          },
          "directives": []
        },
        {
          "kind": "InputValueDefinition",
          "name": {
            "kind": "Name",
            "value": "hubDomain_gte"
          },
          "type": {
            "kind": "NamedType",
            "name": {
              "kind": "Name",
              "value": "BigInt"
            }
          },
          "directives": []
        },
        {
          "kind": "InputValueDefinition",
          "name": {
            "kind": "Name",
            "value": "hubDomain_lte"
          },
          "type": {
            "kind": "NamedType",
            "name": {
              "kind": "Name",
              "value": "BigInt"
            }
          },
          "directives": []
        },
        {
          "kind": "InputValueDefinition",
          "name": {
            "kind": "Name",
            "value": "hubDomain_in"
          },
          "type": {
            "kind": "ListType",
            "type": {
              "kind": "NonNullType",
              "type": {
                "kind": "NamedType",
                "name": {
                  "kind": "Name",
                  "value": "BigInt"
                }
              }
            }
          },
          "directives": []
        },
        {
          "kind": "InputValueDefinition",
          "name": {
            "kind": "Name",
            "value": "hubDomain_not_in"
          },
          "type": {
            "kind": "ListType",
            "type": {
              "kind": "NonNullType",
              "type": {
                "kind": "NamedType",
                "name": {
                  "kind": "Name",
                  "value": "BigInt"
                }
              }
            }
          },
          "directives": []
        },
        {
          "kind": "InputValueDefinition",
          "name": {
            "kind": "Name",
            "value": "root"
          },
          "type": {
            "kind": "NamedType",
            "name": {
              "kind": "Name",
              "value": "Bytes"
            }
          },
          "directives": []
        },
        {
          "kind": "InputValueDefinition",
          "name": {
            "kind": "Name",
            "value": "root_not"
          },
          "type": {
            "kind": "NamedType",
            "name": {
              "kind": "Name",
              "value": "Bytes"
            }
          },
          "directives": []
        },
        {
          "kind": "InputValueDefinition",
          "name": {
            "kind": "Name",
            "value": "root_gt"
          },
          "type": {
            "kind": "NamedType",
            "name": {
              "kind": "Name",
              "value": "Bytes"
            }
          },
          "directives": []
        },
        {
          "kind": "InputValueDefinition",
          "name": {
            "kind": "Name",
            "value": "root_lt"
          },
          "type": {
            "kind": "NamedType",
            "name": {
              "kind": "Name",
              "value": "Bytes"
            }
          },
          "directives": []
        },
        {
          "kind": "InputValueDefinition",
          "name": {
            "kind": "Name",
            "value": "root_gte"
          },
          "type": {
            "kind": "NamedType",
            "name": {
              "kind": "Name",
              "value": "Bytes"
            }
          },
          "directives": []
        },
        {
          "kind": "InputValueDefinition",
          "name": {
            "kind": "Name",
            "value": "root_lte"
          },
          "type": {
            "kind": "NamedType",
            "name": {
              "kind": "Name",
              "value": "Bytes"
            }
          },
          "directives": []
        },
        {
          "kind": "InputValueDefinition",
          "name": {
            "kind": "Name",
            "value": "root_in"
          },
          "type": {
            "kind": "ListType",
            "type": {
              "kind": "NonNullType",
              "type": {
                "kind": "NamedType",
                "name": {
                  "kind": "Name",
                  "value": "Bytes"
                }
              }
            }
          },
          "directives": []
        },
        {
          "kind": "InputValueDefinition",
          "name": {
            "kind": "Name",
            "value": "root_not_in"
          },
          "type": {
            "kind": "ListType",
            "type": {
              "kind": "NonNullType",
              "type": {
                "kind": "NamedType",
                "name": {
                  "kind": "Name",
                  "value": "Bytes"
                }
              }
            }
          },
          "directives": []
        },
        {
          "kind": "InputValueDefinition",
          "name": {
            "kind": "Name",
            "value": "root_contains"
          },
          "type": {
            "kind": "NamedType",
            "name": {
              "kind": "Name",
              "value": "Bytes"
            }
          },
          "directives": []
        },
        {
          "kind": "InputValueDefinition",
          "name": {
            "kind": "Name",
            "value": "root_not_contains"
          },
          "type": {
            "kind": "NamedType",
            "name": {
              "kind": "Name",
              "value": "Bytes"
            }
          },
          "directives": []
        },
        {
          "kind": "InputValueDefinition",
          "name": {
            "kind": "Name",
            "value": "caller"
          },
          "type": {
            "kind": "NamedType",
            "name": {
              "kind": "Name",
              "value": "Bytes"
            }
          },
          "directives": []
        },
        {
          "kind": "InputValueDefinition",
          "name": {
            "kind": "Name",
            "value": "caller_not"
          },
          "type": {
            "kind": "NamedType",
            "name": {
              "kind": "Name",
              "value": "Bytes"
            }
          },
          "directives": []
        },
        {
          "kind": "InputValueDefinition",
          "name": {
            "kind": "Name",
            "value": "caller_gt"
          },
          "type": {
            "kind": "NamedType",
            "name": {
              "kind": "Name",
              "value": "Bytes"
            }
          },
          "directives": []
        },
        {
          "kind": "InputValueDefinition",
          "name": {
            "kind": "Name",
            "value": "caller_lt"
          },
          "type": {
            "kind": "NamedType",
            "name": {
              "kind": "Name",
              "value": "Bytes"
            }
          },
          "directives": []
        },
        {
          "kind": "InputValueDefinition",
          "name": {
            "kind": "Name",
            "value": "caller_gte"
          },
          "type": {
            "kind": "NamedType",
            "name": {
              "kind": "Name",
              "value": "Bytes"
            }
          },
          "directives": []
        },
        {
          "kind": "InputValueDefinition",
          "name": {
            "kind": "Name",
            "value": "caller_lte"
          },
          "type": {
            "kind": "NamedType",
            "name": {
              "kind": "Name",
              "value": "Bytes"
            }
          },
          "directives": []
        },
        {
          "kind": "InputValueDefinition",
          "name": {
            "kind": "Name",
            "value": "caller_in"
          },
          "type": {
            "kind": "ListType",
            "type": {
              "kind": "NonNullType",
              "type": {
                "kind": "NamedType",
                "name": {
                  "kind": "Name",
                  "value": "Bytes"
                }
              }
            }
          },
          "directives": []
        },
        {
          "kind": "InputValueDefinition",
          "name": {
            "kind": "Name",
            "value": "caller_not_in"
          },
          "type": {
            "kind": "ListType",
            "type": {
              "kind": "NonNullType",
              "type": {
                "kind": "NamedType",
                "name": {
                  "kind": "Name",
                  "value": "Bytes"
                }
              }
            }
          },
          "directives": []
        },
        {
          "kind": "InputValueDefinition",
          "name": {
            "kind": "Name",
            "value": "caller_contains"
          },
          "type": {
            "kind": "NamedType",
            "name": {
              "kind": "Name",
              "value": "Bytes"
            }
          },
          "directives": []
        },
        {
          "kind": "InputValueDefinition",
          "name": {
            "kind": "Name",
            "value": "caller_not_contains"
          },
          "type": {
            "kind": "NamedType",
            "name": {
              "kind": "Name",
              "value": "Bytes"
            }
          },
          "directives": []
        },
        {
          "kind": "InputValueDefinition",
          "name": {
            "kind": "Name",
            "value": "transactionHash"
          },
          "type": {
            "kind": "NamedType",
            "name": {
              "kind": "Name",
              "value": "Bytes"
            }
          },
          "directives": []
        },
        {
          "kind": "InputValueDefinition",
          "name": {
            "kind": "Name",
            "value": "transactionHash_not"
          },
          "type": {
            "kind": "NamedType",
            "name": {
              "kind": "Name",
              "value": "Bytes"
            }
          },
          "directives": []
        },
        {
          "kind": "InputValueDefinition",
          "name": {
            "kind": "Name",
            "value": "transactionHash_gt"
          },
          "type": {
            "kind": "NamedType",
            "name": {
              "kind": "Name",
              "value": "Bytes"
            }
          },
          "directives": []
        },
        {
          "kind": "InputValueDefinition",
          "name": {
            "kind": "Name",
            "value": "transactionHash_lt"
          },
          "type": {
            "kind": "NamedType",
            "name": {
              "kind": "Name",
              "value": "Bytes"
            }
          },
          "directives": []
        },
        {
          "kind": "InputValueDefinition",
          "name": {
            "kind": "Name",
            "value": "transactionHash_gte"
          },
          "type": {
            "kind": "NamedType",
            "name": {
              "kind": "Name",
              "value": "Bytes"
            }
          },
          "directives": []
        },
        {
          "kind": "InputValueDefinition",
          "name": {
            "kind": "Name",
            "value": "transactionHash_lte"
          },
          "type": {
            "kind": "NamedType",
            "name": {
              "kind": "Name",
              "value": "Bytes"
            }
          },
          "directives": []
        },
        {
          "kind": "InputValueDefinition",
          "name": {
            "kind": "Name",
            "value": "transactionHash_in"
          },
          "type": {
            "kind": "ListType",
            "type": {
              "kind": "NonNullType",
              "type": {
                "kind": "NamedType",
                "name": {
                  "kind": "Name",
                  "value": "Bytes"
                }
              }
            }
          },
          "directives": []
        },
        {
          "kind": "InputValueDefinition",
          "name": {
            "kind": "Name",
            "value": "transactionHash_not_in"
          },
          "type": {
            "kind": "ListType",
            "type": {
              "kind": "NonNullType",
              "type": {
                "kind": "NamedType",
                "name": {
                  "kind": "Name",
                  "value": "Bytes"
                }
              }
            }
          },
          "directives": []
        },
        {
          "kind": "InputValueDefinition",
          "name": {
            "kind": "Name",
            "value": "transactionHash_contains"
          },
          "type": {
            "kind": "NamedType",
            "name": {
              "kind": "Name",
              "value": "Bytes"
            }
          },
          "directives": []
        },
        {
          "kind": "InputValueDefinition",
          "name": {
            "kind": "Name",
            "value": "transactionHash_not_contains"
          },
          "type": {
            "kind": "NamedType",
            "name": {
              "kind": "Name",
              "value": "Bytes"
            }
          },
          "directives": []
        },
        {
          "kind": "InputValueDefinition",
          "name": {
            "kind": "Name",
            "value": "timestamp"
          },
          "type": {
            "kind": "NamedType",
            "name": {
              "kind": "Name",
              "value": "BigInt"
            }
          },
          "directives": []
        },
        {
          "kind": "InputValueDefinition",
          "name": {
            "kind": "Name",
            "value": "timestamp_not"
          },
          "type": {
            "kind": "NamedType",
            "name": {
              "kind": "Name",
              "value": "BigInt"
            }
          },
          "directives": []
        },
        {
          "kind": "InputValueDefinition",
          "name": {
            "kind": "Name",
            "value": "timestamp_gt"
          },
          "type": {
            "kind": "NamedType",
            "name": {
              "kind": "Name",
              "value": "BigInt"
            }
          },
          "directives": []
        },
        {
          "kind": "InputValueDefinition",
          "name": {
            "kind": "Name",
            "value": "timestamp_lt"
          },
          "type": {
            "kind": "NamedType",
            "name": {
              "kind": "Name",
              "value": "BigInt"
            }
          },
          "directives": []
        },
        {
          "kind": "InputValueDefinition",
          "name": {
            "kind": "Name",
            "value": "timestamp_gte"
          },
          "type": {
            "kind": "NamedType",
            "name": {
              "kind": "Name",
              "value": "BigInt"
            }
          },
          "directives": []
        },
        {
          "kind": "InputValueDefinition",
          "name": {
            "kind": "Name",
            "value": "timestamp_lte"
          },
          "type": {
            "kind": "NamedType",
            "name": {
              "kind": "Name",
              "value": "BigInt"
            }
          },
          "directives": []
        },
        {
          "kind": "InputValueDefinition",
          "name": {
            "kind": "Name",
            "value": "timestamp_in"
          },
          "type": {
            "kind": "ListType",
            "type": {
              "kind": "NonNullType",
              "type": {
                "kind": "NamedType",
                "name": {
                  "kind": "Name",
                  "value": "BigInt"
                }
              }
            }
          },
          "directives": []
        },
        {
          "kind": "InputValueDefinition",
          "name": {
            "kind": "Name",
            "value": "timestamp_not_in"
          },
          "type": {
            "kind": "ListType",
            "type": {
              "kind": "NonNullType",
              "type": {
                "kind": "NamedType",
                "name": {
                  "kind": "Name",
                  "value": "BigInt"
                }
              }
            }
          },
          "directives": []
        },
        {
          "kind": "InputValueDefinition",
          "name": {
            "kind": "Name",
            "value": "gasPrice"
          },
          "type": {
            "kind": "NamedType",
            "name": {
              "kind": "Name",
              "value": "BigInt"
            }
          },
          "directives": []
        },
        {
          "kind": "InputValueDefinition",
          "name": {
            "kind": "Name",
            "value": "gasPrice_not"
          },
          "type": {
            "kind": "NamedType",
            "name": {
              "kind": "Name",
              "value": "BigInt"
            }
          },
          "directives": []
        },
        {
          "kind": "InputValueDefinition",
          "name": {
            "kind": "Name",
            "value": "gasPrice_gt"
          },
          "type": {
            "kind": "NamedType",
            "name": {
              "kind": "Name",
              "value": "BigInt"
            }
          },
          "directives": []
        },
        {
          "kind": "InputValueDefinition",
          "name": {
            "kind": "Name",
            "value": "gasPrice_lt"
          },
          "type": {
            "kind": "NamedType",
            "name": {
              "kind": "Name",
              "value": "BigInt"
            }
          },
          "directives": []
        },
        {
          "kind": "InputValueDefinition",
          "name": {
            "kind": "Name",
            "value": "gasPrice_gte"
          },
          "type": {
            "kind": "NamedType",
            "name": {
              "kind": "Name",
              "value": "BigInt"
            }
          },
          "directives": []
        },
        {
          "kind": "InputValueDefinition",
          "name": {
            "kind": "Name",
            "value": "gasPrice_lte"
          },
          "type": {
            "kind": "NamedType",
            "name": {
              "kind": "Name",
              "value": "BigInt"
            }
          },
          "directives": []
        },
        {
          "kind": "InputValueDefinition",
          "name": {
            "kind": "Name",
            "value": "gasPrice_in"
          },
          "type": {
            "kind": "ListType",
            "type": {
              "kind": "NonNullType",
              "type": {
                "kind": "NamedType",
                "name": {
                  "kind": "Name",
                  "value": "BigInt"
                }
              }
            }
          },
          "directives": []
        },
        {
          "kind": "InputValueDefinition",
          "name": {
            "kind": "Name",
            "value": "gasPrice_not_in"
          },
          "type": {
            "kind": "ListType",
            "type": {
              "kind": "NonNullType",
              "type": {
                "kind": "NamedType",
                "name": {
                  "kind": "Name",
                  "value": "BigInt"
                }
              }
            }
          },
          "directives": []
        },
        {
          "kind": "InputValueDefinition",
          "name": {
            "kind": "Name",
            "value": "gasLimit"
          },
          "type": {
            "kind": "NamedType",
            "name": {
              "kind": "Name",
              "value": "BigInt"
            }
          },
          "directives": []
        },
        {
          "kind": "InputValueDefinition",
          "name": {
            "kind": "Name",
            "value": "gasLimit_not"
          },
          "type": {
            "kind": "NamedType",
            "name": {
              "kind": "Name",
              "value": "BigInt"
            }
          },
          "directives": []
        },
        {
          "kind": "InputValueDefinition",
          "name": {
            "kind": "Name",
            "value": "gasLimit_gt"
          },
          "type": {
            "kind": "NamedType",
            "name": {
              "kind": "Name",
              "value": "BigInt"
            }
          },
          "directives": []
        },
        {
          "kind": "InputValueDefinition",
          "name": {
            "kind": "Name",
            "value": "gasLimit_lt"
          },
          "type": {
            "kind": "NamedType",
            "name": {
              "kind": "Name",
              "value": "BigInt"
            }
          },
          "directives": []
        },
        {
          "kind": "InputValueDefinition",
          "name": {
            "kind": "Name",
            "value": "gasLimit_gte"
          },
          "type": {
            "kind": "NamedType",
            "name": {
              "kind": "Name",
              "value": "BigInt"
            }
          },
          "directives": []
        },
        {
          "kind": "InputValueDefinition",
          "name": {
            "kind": "Name",
            "value": "gasLimit_lte"
          },
          "type": {
            "kind": "NamedType",
            "name": {
              "kind": "Name",
              "value": "BigInt"
            }
          },
          "directives": []
        },
        {
          "kind": "InputValueDefinition",
          "name": {
            "kind": "Name",
            "value": "gasLimit_in"
          },
          "type": {
            "kind": "ListType",
            "type": {
              "kind": "NonNullType",
              "type": {
                "kind": "NamedType",
                "name": {
                  "kind": "Name",
                  "value": "BigInt"
                }
              }
            }
          },
          "directives": []
        },
        {
          "kind": "InputValueDefinition",
          "name": {
            "kind": "Name",
            "value": "gasLimit_not_in"
          },
          "type": {
            "kind": "ListType",
            "type": {
              "kind": "NonNullType",
              "type": {
                "kind": "NamedType",
                "name": {
                  "kind": "Name",
                  "value": "BigInt"
                }
              }
            }
          },
          "directives": []
        },
        {
          "kind": "InputValueDefinition",
          "name": {
            "kind": "Name",
            "value": "blockNumber"
          },
          "type": {
            "kind": "NamedType",
            "name": {
              "kind": "Name",
              "value": "BigInt"
            }
          },
          "directives": []
        },
        {
          "kind": "InputValueDefinition",
          "name": {
            "kind": "Name",
            "value": "blockNumber_not"
          },
          "type": {
            "kind": "NamedType",
            "name": {
              "kind": "Name",
              "value": "BigInt"
            }
          },
          "directives": []
        },
        {
          "kind": "InputValueDefinition",
          "name": {
            "kind": "Name",
            "value": "blockNumber_gt"
          },
          "type": {
            "kind": "NamedType",
            "name": {
              "kind": "Name",
              "value": "BigInt"
            }
          },
          "directives": []
        },
        {
          "kind": "InputValueDefinition",
          "name": {
            "kind": "Name",
            "value": "blockNumber_lt"
          },
          "type": {
            "kind": "NamedType",
            "name": {
              "kind": "Name",
              "value": "BigInt"
            }
          },
          "directives": []
        },
        {
          "kind": "InputValueDefinition",
          "name": {
            "kind": "Name",
            "value": "blockNumber_gte"
          },
          "type": {
            "kind": "NamedType",
            "name": {
              "kind": "Name",
              "value": "BigInt"
            }
          },
          "directives": []
        },
        {
          "kind": "InputValueDefinition",
          "name": {
            "kind": "Name",
            "value": "blockNumber_lte"
          },
          "type": {
            "kind": "NamedType",
            "name": {
              "kind": "Name",
              "value": "BigInt"
            }
          },
          "directives": []
        },
        {
          "kind": "InputValueDefinition",
          "name": {
            "kind": "Name",
            "value": "blockNumber_in"
          },
          "type": {
            "kind": "ListType",
            "type": {
              "kind": "NonNullType",
              "type": {
                "kind": "NamedType",
                "name": {
                  "kind": "Name",
                  "value": "BigInt"
                }
              }
            }
          },
          "directives": []
        },
        {
          "kind": "InputValueDefinition",
          "name": {
            "kind": "Name",
            "value": "blockNumber_not_in"
          },
          "type": {
            "kind": "ListType",
            "type": {
              "kind": "NonNullType",
              "type": {
                "kind": "NamedType",
                "name": {
                  "kind": "Name",
                  "value": "BigInt"
                }
              }
            }
          },
          "directives": []
        },
        {
          "kind": "InputValueDefinition",
          "description": {
            "kind": "StringValue",
            "value": "Filter for the block changed event.",
            "block": true
          },
          "name": {
            "kind": "Name",
            "value": "_change_block"
          },
          "type": {
            "kind": "NamedType",
            "name": {
              "kind": "Name",
              "value": "BlockChangedFilter"
            }
          },
          "directives": []
        },
        {
          "kind": "InputValueDefinition",
          "name": {
            "kind": "Name",
            "value": "and"
          },
          "type": {
            "kind": "ListType",
            "type": {
              "kind": "NamedType",
              "name": {
                "kind": "Name",
                "value": "RootMessageProcessed_filter"
              }
            }
          },
          "directives": []
        },
        {
          "kind": "InputValueDefinition",
          "name": {
            "kind": "Name",
            "value": "or"
          },
          "type": {
            "kind": "ListType",
            "type": {
              "kind": "NamedType",
              "name": {
                "kind": "Name",
                "value": "RootMessageProcessed_filter"
              }
            }
          },
          "directives": []
        }
      ],
      "directives": []
    },
    {
      "kind": "EnumTypeDefinition",
      "name": {
        "kind": "Name",
        "value": "RootMessageProcessed_orderBy"
      },
      "values": [
        {
          "kind": "EnumValueDefinition",
          "name": {
            "kind": "Name",
            "value": "id"
          },
          "directives": []
        },
        {
          "kind": "EnumValueDefinition",
          "name": {
            "kind": "Name",
            "value": "spokeDomain"
          },
          "directives": []
        },
        {
          "kind": "EnumValueDefinition",
          "name": {
            "kind": "Name",
            "value": "hubDomain"
          },
          "directives": []
        },
        {
          "kind": "EnumValueDefinition",
          "name": {
            "kind": "Name",
            "value": "root"
          },
          "directives": []
        },
        {
          "kind": "EnumValueDefinition",
          "name": {
            "kind": "Name",
            "value": "caller"
          },
          "directives": []
        },
        {
          "kind": "EnumValueDefinition",
          "name": {
            "kind": "Name",
            "value": "transactionHash"
          },
          "directives": []
        },
        {
          "kind": "EnumValueDefinition",
          "name": {
            "kind": "Name",
            "value": "timestamp"
          },
          "directives": []
        },
        {
          "kind": "EnumValueDefinition",
          "name": {
            "kind": "Name",
            "value": "gasPrice"
          },
          "directives": []
        },
        {
          "kind": "EnumValueDefinition",
          "name": {
            "kind": "Name",
            "value": "gasLimit"
          },
          "directives": []
        },
        {
          "kind": "EnumValueDefinition",
          "name": {
            "kind": "Name",
            "value": "blockNumber"
          },
          "directives": []
        }
      ],
      "directives": []
    },
    {
      "kind": "ObjectTypeDefinition",
      "name": {
        "kind": "Name",
        "value": "RootPropagated"
      },
      "fields": [
        {
          "kind": "FieldDefinition",
          "name": {
            "kind": "Name",
            "value": "id"
          },
          "arguments": [],
          "type": {
            "kind": "NonNullType",
            "type": {
              "kind": "NamedType",
              "name": {
                "kind": "Name",
                "value": "ID"
              }
            }
          },
          "directives": []
        },
        {
          "kind": "FieldDefinition",
          "name": {
            "kind": "Name",
            "value": "aggregate"
          },
          "arguments": [],
          "type": {
            "kind": "NonNullType",
            "type": {
              "kind": "NamedType",
              "name": {
                "kind": "Name",
                "value": "Bytes"
              }
            }
          },
          "directives": []
        },
        {
          "kind": "FieldDefinition",
          "name": {
            "kind": "Name",
            "value": "domainsHash"
          },
          "arguments": [],
          "type": {
            "kind": "NonNullType",
            "type": {
              "kind": "NamedType",
              "name": {
                "kind": "Name",
                "value": "Bytes"
              }
            }
          },
          "directives": []
        },
        {
          "kind": "FieldDefinition",
          "name": {
            "kind": "Name",
            "value": "count"
          },
          "arguments": [],
          "type": {
            "kind": "NonNullType",
            "type": {
              "kind": "NamedType",
              "name": {
                "kind": "Name",
                "value": "BigInt"
              }
            }
          },
          "directives": []
        }
      ],
      "interfaces": [],
      "directives": []
    },
    {
      "kind": "InputObjectTypeDefinition",
      "name": {
        "kind": "Name",
        "value": "RootPropagated_filter"
      },
      "fields": [
        {
          "kind": "InputValueDefinition",
          "name": {
            "kind": "Name",
            "value": "id"
          },
          "type": {
            "kind": "NamedType",
            "name": {
              "kind": "Name",
              "value": "ID"
            }
          },
          "directives": []
        },
        {
          "kind": "InputValueDefinition",
          "name": {
            "kind": "Name",
            "value": "id_not"
          },
          "type": {
            "kind": "NamedType",
            "name": {
              "kind": "Name",
              "value": "ID"
            }
          },
          "directives": []
        },
        {
          "kind": "InputValueDefinition",
          "name": {
            "kind": "Name",
            "value": "id_gt"
          },
          "type": {
            "kind": "NamedType",
            "name": {
              "kind": "Name",
              "value": "ID"
            }
          },
          "directives": []
        },
        {
          "kind": "InputValueDefinition",
          "name": {
            "kind": "Name",
            "value": "id_lt"
          },
          "type": {
            "kind": "NamedType",
            "name": {
              "kind": "Name",
              "value": "ID"
            }
          },
          "directives": []
        },
        {
          "kind": "InputValueDefinition",
          "name": {
            "kind": "Name",
            "value": "id_gte"
          },
          "type": {
            "kind": "NamedType",
            "name": {
              "kind": "Name",
              "value": "ID"
            }
          },
          "directives": []
        },
        {
          "kind": "InputValueDefinition",
          "name": {
            "kind": "Name",
            "value": "id_lte"
          },
          "type": {
            "kind": "NamedType",
            "name": {
              "kind": "Name",
              "value": "ID"
            }
          },
          "directives": []
        },
        {
          "kind": "InputValueDefinition",
          "name": {
            "kind": "Name",
            "value": "id_in"
          },
          "type": {
            "kind": "ListType",
            "type": {
              "kind": "NonNullType",
              "type": {
                "kind": "NamedType",
                "name": {
                  "kind": "Name",
                  "value": "ID"
                }
              }
            }
          },
          "directives": []
        },
        {
          "kind": "InputValueDefinition",
          "name": {
            "kind": "Name",
            "value": "id_not_in"
          },
          "type": {
            "kind": "ListType",
            "type": {
              "kind": "NonNullType",
              "type": {
                "kind": "NamedType",
                "name": {
                  "kind": "Name",
                  "value": "ID"
                }
              }
            }
          },
          "directives": []
        },
        {
          "kind": "InputValueDefinition",
          "name": {
            "kind": "Name",
            "value": "aggregate"
          },
          "type": {
            "kind": "NamedType",
            "name": {
              "kind": "Name",
              "value": "Bytes"
            }
          },
          "directives": []
        },
        {
          "kind": "InputValueDefinition",
          "name": {
            "kind": "Name",
            "value": "aggregate_not"
          },
          "type": {
            "kind": "NamedType",
            "name": {
              "kind": "Name",
              "value": "Bytes"
            }
          },
          "directives": []
        },
        {
          "kind": "InputValueDefinition",
          "name": {
            "kind": "Name",
            "value": "aggregate_gt"
          },
          "type": {
            "kind": "NamedType",
            "name": {
              "kind": "Name",
              "value": "Bytes"
            }
          },
          "directives": []
        },
        {
          "kind": "InputValueDefinition",
          "name": {
            "kind": "Name",
            "value": "aggregate_lt"
          },
          "type": {
            "kind": "NamedType",
            "name": {
              "kind": "Name",
              "value": "Bytes"
            }
          },
          "directives": []
        },
        {
          "kind": "InputValueDefinition",
          "name": {
            "kind": "Name",
            "value": "aggregate_gte"
          },
          "type": {
            "kind": "NamedType",
            "name": {
              "kind": "Name",
              "value": "Bytes"
            }
          },
          "directives": []
        },
        {
          "kind": "InputValueDefinition",
          "name": {
            "kind": "Name",
            "value": "aggregate_lte"
          },
          "type": {
            "kind": "NamedType",
            "name": {
              "kind": "Name",
              "value": "Bytes"
            }
          },
          "directives": []
        },
        {
          "kind": "InputValueDefinition",
          "name": {
            "kind": "Name",
            "value": "aggregate_in"
          },
          "type": {
            "kind": "ListType",
            "type": {
              "kind": "NonNullType",
              "type": {
                "kind": "NamedType",
                "name": {
                  "kind": "Name",
                  "value": "Bytes"
                }
              }
            }
          },
          "directives": []
        },
        {
          "kind": "InputValueDefinition",
          "name": {
            "kind": "Name",
            "value": "aggregate_not_in"
          },
          "type": {
            "kind": "ListType",
            "type": {
              "kind": "NonNullType",
              "type": {
                "kind": "NamedType",
                "name": {
                  "kind": "Name",
                  "value": "Bytes"
                }
              }
            }
          },
          "directives": []
        },
        {
          "kind": "InputValueDefinition",
          "name": {
            "kind": "Name",
            "value": "aggregate_contains"
          },
          "type": {
            "kind": "NamedType",
            "name": {
              "kind": "Name",
              "value": "Bytes"
            }
          },
          "directives": []
        },
        {
          "kind": "InputValueDefinition",
          "name": {
            "kind": "Name",
            "value": "aggregate_not_contains"
          },
          "type": {
            "kind": "NamedType",
            "name": {
              "kind": "Name",
              "value": "Bytes"
            }
          },
          "directives": []
        },
        {
          "kind": "InputValueDefinition",
          "name": {
            "kind": "Name",
            "value": "domainsHash"
          },
          "type": {
            "kind": "NamedType",
            "name": {
              "kind": "Name",
              "value": "Bytes"
            }
          },
          "directives": []
        },
        {
          "kind": "InputValueDefinition",
          "name": {
            "kind": "Name",
            "value": "domainsHash_not"
          },
          "type": {
            "kind": "NamedType",
            "name": {
              "kind": "Name",
              "value": "Bytes"
            }
          },
          "directives": []
        },
        {
          "kind": "InputValueDefinition",
          "name": {
            "kind": "Name",
            "value": "domainsHash_gt"
          },
          "type": {
            "kind": "NamedType",
            "name": {
              "kind": "Name",
              "value": "Bytes"
            }
          },
          "directives": []
        },
        {
          "kind": "InputValueDefinition",
          "name": {
            "kind": "Name",
            "value": "domainsHash_lt"
          },
          "type": {
            "kind": "NamedType",
            "name": {
              "kind": "Name",
              "value": "Bytes"
            }
          },
          "directives": []
        },
        {
          "kind": "InputValueDefinition",
          "name": {
            "kind": "Name",
            "value": "domainsHash_gte"
          },
          "type": {
            "kind": "NamedType",
            "name": {
              "kind": "Name",
              "value": "Bytes"
            }
          },
          "directives": []
        },
        {
          "kind": "InputValueDefinition",
          "name": {
            "kind": "Name",
            "value": "domainsHash_lte"
          },
          "type": {
            "kind": "NamedType",
            "name": {
              "kind": "Name",
              "value": "Bytes"
            }
          },
          "directives": []
        },
        {
          "kind": "InputValueDefinition",
          "name": {
            "kind": "Name",
            "value": "domainsHash_in"
          },
          "type": {
            "kind": "ListType",
            "type": {
              "kind": "NonNullType",
              "type": {
                "kind": "NamedType",
                "name": {
                  "kind": "Name",
                  "value": "Bytes"
                }
              }
            }
          },
          "directives": []
        },
        {
          "kind": "InputValueDefinition",
          "name": {
            "kind": "Name",
            "value": "domainsHash_not_in"
          },
          "type": {
            "kind": "ListType",
            "type": {
              "kind": "NonNullType",
              "type": {
                "kind": "NamedType",
                "name": {
                  "kind": "Name",
                  "value": "Bytes"
                }
              }
            }
          },
          "directives": []
        },
        {
          "kind": "InputValueDefinition",
          "name": {
            "kind": "Name",
            "value": "domainsHash_contains"
          },
          "type": {
            "kind": "NamedType",
            "name": {
              "kind": "Name",
              "value": "Bytes"
            }
          },
          "directives": []
        },
        {
          "kind": "InputValueDefinition",
          "name": {
            "kind": "Name",
            "value": "domainsHash_not_contains"
          },
          "type": {
            "kind": "NamedType",
            "name": {
              "kind": "Name",
              "value": "Bytes"
            }
          },
          "directives": []
        },
        {
          "kind": "InputValueDefinition",
          "name": {
            "kind": "Name",
            "value": "count"
          },
          "type": {
            "kind": "NamedType",
            "name": {
              "kind": "Name",
              "value": "BigInt"
            }
          },
          "directives": []
        },
        {
          "kind": "InputValueDefinition",
          "name": {
            "kind": "Name",
            "value": "count_not"
          },
          "type": {
            "kind": "NamedType",
            "name": {
              "kind": "Name",
              "value": "BigInt"
            }
          },
          "directives": []
        },
        {
          "kind": "InputValueDefinition",
          "name": {
            "kind": "Name",
            "value": "count_gt"
          },
          "type": {
            "kind": "NamedType",
            "name": {
              "kind": "Name",
              "value": "BigInt"
            }
          },
          "directives": []
        },
        {
          "kind": "InputValueDefinition",
          "name": {
            "kind": "Name",
            "value": "count_lt"
          },
          "type": {
            "kind": "NamedType",
            "name": {
              "kind": "Name",
              "value": "BigInt"
            }
          },
          "directives": []
        },
        {
          "kind": "InputValueDefinition",
          "name": {
            "kind": "Name",
            "value": "count_gte"
          },
          "type": {
            "kind": "NamedType",
            "name": {
              "kind": "Name",
              "value": "BigInt"
            }
          },
          "directives": []
        },
        {
          "kind": "InputValueDefinition",
          "name": {
            "kind": "Name",
            "value": "count_lte"
          },
          "type": {
            "kind": "NamedType",
            "name": {
              "kind": "Name",
              "value": "BigInt"
            }
          },
          "directives": []
        },
        {
          "kind": "InputValueDefinition",
          "name": {
            "kind": "Name",
            "value": "count_in"
          },
          "type": {
            "kind": "ListType",
            "type": {
              "kind": "NonNullType",
              "type": {
                "kind": "NamedType",
                "name": {
                  "kind": "Name",
                  "value": "BigInt"
                }
              }
            }
          },
          "directives": []
        },
        {
          "kind": "InputValueDefinition",
          "name": {
            "kind": "Name",
            "value": "count_not_in"
          },
          "type": {
            "kind": "ListType",
            "type": {
              "kind": "NonNullType",
              "type": {
                "kind": "NamedType",
                "name": {
                  "kind": "Name",
                  "value": "BigInt"
                }
              }
            }
          },
          "directives": []
        },
        {
          "kind": "InputValueDefinition",
          "description": {
            "kind": "StringValue",
            "value": "Filter for the block changed event.",
            "block": true
          },
          "name": {
            "kind": "Name",
            "value": "_change_block"
          },
          "type": {
            "kind": "NamedType",
            "name": {
              "kind": "Name",
              "value": "BlockChangedFilter"
            }
          },
          "directives": []
        },
        {
          "kind": "InputValueDefinition",
          "name": {
            "kind": "Name",
            "value": "and"
          },
          "type": {
            "kind": "ListType",
            "type": {
              "kind": "NamedType",
              "name": {
                "kind": "Name",
                "value": "RootPropagated_filter"
              }
            }
          },
          "directives": []
        },
        {
          "kind": "InputValueDefinition",
          "name": {
            "kind": "Name",
            "value": "or"
          },
          "type": {
            "kind": "ListType",
            "type": {
              "kind": "NamedType",
              "name": {
                "kind": "Name",
                "value": "RootPropagated_filter"
              }
            }
          },
          "directives": []
        }
      ],
      "directives": []
    },
    {
      "kind": "EnumTypeDefinition",
      "name": {
        "kind": "Name",
        "value": "RootPropagated_orderBy"
      },
      "values": [
        {
          "kind": "EnumValueDefinition",
          "name": {
            "kind": "Name",
            "value": "id"
          },
          "directives": []
        },
        {
          "kind": "EnumValueDefinition",
          "name": {
            "kind": "Name",
            "value": "aggregate"
          },
          "directives": []
        },
        {
          "kind": "EnumValueDefinition",
          "name": {
            "kind": "Name",
            "value": "domainsHash"
          },
          "directives": []
        },
        {
          "kind": "EnumValueDefinition",
          "name": {
            "kind": "Name",
            "value": "count"
          },
          "directives": []
        }
      ],
      "directives": []
    },
    {
      "kind": "ObjectTypeDefinition",
      "name": {
        "kind": "Name",
        "value": "Subscription"
      },
      "fields": [
        {
          "kind": "FieldDefinition",
          "name": {
            "kind": "Name",
            "value": "rootAggregated"
          },
          "arguments": [
            {
              "kind": "InputValueDefinition",
              "name": {
                "kind": "Name",
                "value": "id"
              },
              "type": {
                "kind": "NonNullType",
                "type": {
                  "kind": "NamedType",
                  "name": {
                    "kind": "Name",
                    "value": "ID"
                  }
                }
              },
              "directives": []
            },
            {
              "kind": "InputValueDefinition",
              "description": {
                "kind": "StringValue",
                "value": "The block at which the query should be executed. Can either be a `{ hash: Bytes }` value containing a block hash, a `{ number: Int }` containing the block number, or a `{ number_gte: Int }` containing the minimum block number. In the case of `number_gte`, the query will be executed on the latest block only if the subgraph has progressed to or past the minimum block number. Defaults to the latest block when omitted.",
                "block": true
              },
              "name": {
                "kind": "Name",
                "value": "block"
              },
              "type": {
                "kind": "NamedType",
                "name": {
                  "kind": "Name",
                  "value": "Block_height"
                }
              },
              "directives": []
            },
            {
              "kind": "InputValueDefinition",
              "description": {
                "kind": "StringValue",
                "value": "Set to `allow` to receive data even if the subgraph has skipped over errors while syncing.",
                "block": true
              },
              "name": {
                "kind": "Name",
                "value": "subgraphError"
              },
              "type": {
                "kind": "NonNullType",
                "type": {
                  "kind": "NamedType",
                  "name": {
                    "kind": "Name",
                    "value": "_SubgraphErrorPolicy_"
                  }
                }
              },
              "defaultValue": {
                "kind": "EnumValue",
                "value": "deny"
              },
              "directives": []
            }
          ],
          "type": {
            "kind": "NamedType",
            "name": {
              "kind": "Name",
              "value": "RootAggregated"
            }
          },
          "directives": []
        },
        {
          "kind": "FieldDefinition",
          "name": {
            "kind": "Name",
            "value": "rootAggregateds"
          },
          "arguments": [
            {
              "kind": "InputValueDefinition",
              "name": {
                "kind": "Name",
                "value": "skip"
              },
              "type": {
                "kind": "NamedType",
                "name": {
                  "kind": "Name",
                  "value": "Int"
                }
              },
              "defaultValue": {
                "kind": "IntValue",
                "value": "0"
              },
              "directives": []
            },
            {
              "kind": "InputValueDefinition",
              "name": {
                "kind": "Name",
                "value": "first"
              },
              "type": {
                "kind": "NamedType",
                "name": {
                  "kind": "Name",
                  "value": "Int"
                }
              },
              "defaultValue": {
                "kind": "IntValue",
                "value": "100"
              },
              "directives": []
            },
            {
              "kind": "InputValueDefinition",
              "name": {
                "kind": "Name",
                "value": "orderBy"
              },
              "type": {
                "kind": "NamedType",
                "name": {
                  "kind": "Name",
                  "value": "RootAggregated_orderBy"
                }
              },
              "directives": []
            },
            {
              "kind": "InputValueDefinition",
              "name": {
                "kind": "Name",
                "value": "orderDirection"
              },
              "type": {
                "kind": "NamedType",
                "name": {
                  "kind": "Name",
                  "value": "OrderDirection"
                }
              },
              "directives": []
            },
            {
              "kind": "InputValueDefinition",
              "name": {
                "kind": "Name",
                "value": "where"
              },
              "type": {
                "kind": "NamedType",
                "name": {
                  "kind": "Name",
                  "value": "RootAggregated_filter"
                }
              },
              "directives": []
            },
            {
              "kind": "InputValueDefinition",
              "description": {
                "kind": "StringValue",
                "value": "The block at which the query should be executed. Can either be a `{ hash: Bytes }` value containing a block hash, a `{ number: Int }` containing the block number, or a `{ number_gte: Int }` containing the minimum block number. In the case of `number_gte`, the query will be executed on the latest block only if the subgraph has progressed to or past the minimum block number. Defaults to the latest block when omitted.",
                "block": true
              },
              "name": {
                "kind": "Name",
                "value": "block"
              },
              "type": {
                "kind": "NamedType",
                "name": {
                  "kind": "Name",
                  "value": "Block_height"
                }
              },
              "directives": []
            },
            {
              "kind": "InputValueDefinition",
              "description": {
                "kind": "StringValue",
                "value": "Set to `allow` to receive data even if the subgraph has skipped over errors while syncing.",
                "block": true
              },
              "name": {
                "kind": "Name",
                "value": "subgraphError"
              },
              "type": {
                "kind": "NonNullType",
                "type": {
                  "kind": "NamedType",
                  "name": {
                    "kind": "Name",
                    "value": "_SubgraphErrorPolicy_"
                  }
                }
              },
              "defaultValue": {
                "kind": "EnumValue",
                "value": "deny"
              },
              "directives": []
            }
          ],
          "type": {
            "kind": "NonNullType",
            "type": {
              "kind": "ListType",
              "type": {
                "kind": "NonNullType",
                "type": {
                  "kind": "NamedType",
                  "name": {
                    "kind": "Name",
                    "value": "RootAggregated"
                  }
                }
              }
            }
          },
          "directives": []
        },
        {
          "kind": "FieldDefinition",
          "name": {
            "kind": "Name",
            "value": "rootPropagated"
          },
          "arguments": [
            {
              "kind": "InputValueDefinition",
              "name": {
                "kind": "Name",
                "value": "id"
              },
              "type": {
                "kind": "NonNullType",
                "type": {
                  "kind": "NamedType",
                  "name": {
                    "kind": "Name",
                    "value": "ID"
                  }
                }
              },
              "directives": []
            },
            {
              "kind": "InputValueDefinition",
              "description": {
                "kind": "StringValue",
                "value": "The block at which the query should be executed. Can either be a `{ hash: Bytes }` value containing a block hash, a `{ number: Int }` containing the block number, or a `{ number_gte: Int }` containing the minimum block number. In the case of `number_gte`, the query will be executed on the latest block only if the subgraph has progressed to or past the minimum block number. Defaults to the latest block when omitted.",
                "block": true
              },
              "name": {
                "kind": "Name",
                "value": "block"
              },
              "type": {
                "kind": "NamedType",
                "name": {
                  "kind": "Name",
                  "value": "Block_height"
                }
              },
              "directives": []
            },
            {
              "kind": "InputValueDefinition",
              "description": {
                "kind": "StringValue",
                "value": "Set to `allow` to receive data even if the subgraph has skipped over errors while syncing.",
                "block": true
              },
              "name": {
                "kind": "Name",
                "value": "subgraphError"
              },
              "type": {
                "kind": "NonNullType",
                "type": {
                  "kind": "NamedType",
                  "name": {
                    "kind": "Name",
                    "value": "_SubgraphErrorPolicy_"
                  }
                }
              },
              "defaultValue": {
                "kind": "EnumValue",
                "value": "deny"
              },
              "directives": []
            }
          ],
          "type": {
            "kind": "NamedType",
            "name": {
              "kind": "Name",
              "value": "RootPropagated"
            }
          },
          "directives": []
        },
        {
          "kind": "FieldDefinition",
          "name": {
            "kind": "Name",
            "value": "rootPropagateds"
          },
          "arguments": [
            {
              "kind": "InputValueDefinition",
              "name": {
                "kind": "Name",
                "value": "skip"
              },
              "type": {
                "kind": "NamedType",
                "name": {
                  "kind": "Name",
                  "value": "Int"
                }
              },
              "defaultValue": {
                "kind": "IntValue",
                "value": "0"
              },
              "directives": []
            },
            {
              "kind": "InputValueDefinition",
              "name": {
                "kind": "Name",
                "value": "first"
              },
              "type": {
                "kind": "NamedType",
                "name": {
                  "kind": "Name",
                  "value": "Int"
                }
              },
              "defaultValue": {
                "kind": "IntValue",
                "value": "100"
              },
              "directives": []
            },
            {
              "kind": "InputValueDefinition",
              "name": {
                "kind": "Name",
                "value": "orderBy"
              },
              "type": {
                "kind": "NamedType",
                "name": {
                  "kind": "Name",
                  "value": "RootPropagated_orderBy"
                }
              },
              "directives": []
            },
            {
              "kind": "InputValueDefinition",
              "name": {
                "kind": "Name",
                "value": "orderDirection"
              },
              "type": {
                "kind": "NamedType",
                "name": {
                  "kind": "Name",
                  "value": "OrderDirection"
                }
              },
              "directives": []
            },
            {
              "kind": "InputValueDefinition",
              "name": {
                "kind": "Name",
                "value": "where"
              },
              "type": {
                "kind": "NamedType",
                "name": {
                  "kind": "Name",
                  "value": "RootPropagated_filter"
                }
              },
              "directives": []
            },
            {
              "kind": "InputValueDefinition",
              "description": {
                "kind": "StringValue",
                "value": "The block at which the query should be executed. Can either be a `{ hash: Bytes }` value containing a block hash, a `{ number: Int }` containing the block number, or a `{ number_gte: Int }` containing the minimum block number. In the case of `number_gte`, the query will be executed on the latest block only if the subgraph has progressed to or past the minimum block number. Defaults to the latest block when omitted.",
                "block": true
              },
              "name": {
                "kind": "Name",
                "value": "block"
              },
              "type": {
                "kind": "NamedType",
                "name": {
                  "kind": "Name",
                  "value": "Block_height"
                }
              },
              "directives": []
            },
            {
              "kind": "InputValueDefinition",
              "description": {
                "kind": "StringValue",
                "value": "Set to `allow` to receive data even if the subgraph has skipped over errors while syncing.",
                "block": true
              },
              "name": {
                "kind": "Name",
                "value": "subgraphError"
              },
              "type": {
                "kind": "NonNullType",
                "type": {
                  "kind": "NamedType",
                  "name": {
                    "kind": "Name",
                    "value": "_SubgraphErrorPolicy_"
                  }
                }
              },
              "defaultValue": {
                "kind": "EnumValue",
                "value": "deny"
              },
              "directives": []
            }
          ],
          "type": {
            "kind": "NonNullType",
            "type": {
              "kind": "ListType",
              "type": {
                "kind": "NonNullType",
                "type": {
                  "kind": "NamedType",
                  "name": {
                    "kind": "Name",
                    "value": "RootPropagated"
                  }
                }
              }
            }
          },
          "directives": []
        },
        {
          "kind": "FieldDefinition",
          "name": {
            "kind": "Name",
            "value": "aggregatedMessageRoot"
          },
          "arguments": [
            {
              "kind": "InputValueDefinition",
              "name": {
                "kind": "Name",
                "value": "id"
              },
              "type": {
                "kind": "NonNullType",
                "type": {
                  "kind": "NamedType",
                  "name": {
                    "kind": "Name",
                    "value": "ID"
                  }
                }
              },
              "directives": []
            },
            {
              "kind": "InputValueDefinition",
              "description": {
                "kind": "StringValue",
                "value": "The block at which the query should be executed. Can either be a `{ hash: Bytes }` value containing a block hash, a `{ number: Int }` containing the block number, or a `{ number_gte: Int }` containing the minimum block number. In the case of `number_gte`, the query will be executed on the latest block only if the subgraph has progressed to or past the minimum block number. Defaults to the latest block when omitted.",
                "block": true
              },
              "name": {
                "kind": "Name",
                "value": "block"
              },
              "type": {
                "kind": "NamedType",
                "name": {
                  "kind": "Name",
                  "value": "Block_height"
                }
              },
              "directives": []
            },
            {
              "kind": "InputValueDefinition",
              "description": {
                "kind": "StringValue",
                "value": "Set to `allow` to receive data even if the subgraph has skipped over errors while syncing.",
                "block": true
              },
              "name": {
                "kind": "Name",
                "value": "subgraphError"
              },
              "type": {
                "kind": "NonNullType",
                "type": {
                  "kind": "NamedType",
                  "name": {
                    "kind": "Name",
                    "value": "_SubgraphErrorPolicy_"
                  }
                }
              },
              "defaultValue": {
                "kind": "EnumValue",
                "value": "deny"
              },
              "directives": []
            }
          ],
          "type": {
            "kind": "NamedType",
            "name": {
              "kind": "Name",
              "value": "AggregatedMessageRoot"
            }
          },
          "directives": []
        },
        {
          "kind": "FieldDefinition",
          "name": {
            "kind": "Name",
            "value": "aggregatedMessageRoots"
          },
          "arguments": [
            {
              "kind": "InputValueDefinition",
              "name": {
                "kind": "Name",
                "value": "skip"
              },
              "type": {
                "kind": "NamedType",
                "name": {
                  "kind": "Name",
                  "value": "Int"
                }
              },
              "defaultValue": {
                "kind": "IntValue",
                "value": "0"
              },
              "directives": []
            },
            {
              "kind": "InputValueDefinition",
              "name": {
                "kind": "Name",
                "value": "first"
              },
              "type": {
                "kind": "NamedType",
                "name": {
                  "kind": "Name",
                  "value": "Int"
                }
              },
              "defaultValue": {
                "kind": "IntValue",
                "value": "100"
              },
              "directives": []
            },
            {
              "kind": "InputValueDefinition",
              "name": {
                "kind": "Name",
                "value": "orderBy"
              },
              "type": {
                "kind": "NamedType",
                "name": {
                  "kind": "Name",
                  "value": "AggregatedMessageRoot_orderBy"
                }
              },
              "directives": []
            },
            {
              "kind": "InputValueDefinition",
              "name": {
                "kind": "Name",
                "value": "orderDirection"
              },
              "type": {
                "kind": "NamedType",
                "name": {
                  "kind": "Name",
                  "value": "OrderDirection"
                }
              },
              "directives": []
            },
            {
              "kind": "InputValueDefinition",
              "name": {
                "kind": "Name",
                "value": "where"
              },
              "type": {
                "kind": "NamedType",
                "name": {
                  "kind": "Name",
                  "value": "AggregatedMessageRoot_filter"
                }
              },
              "directives": []
            },
            {
              "kind": "InputValueDefinition",
              "description": {
                "kind": "StringValue",
                "value": "The block at which the query should be executed. Can either be a `{ hash: Bytes }` value containing a block hash, a `{ number: Int }` containing the block number, or a `{ number_gte: Int }` containing the minimum block number. In the case of `number_gte`, the query will be executed on the latest block only if the subgraph has progressed to or past the minimum block number. Defaults to the latest block when omitted.",
                "block": true
              },
              "name": {
                "kind": "Name",
                "value": "block"
              },
              "type": {
                "kind": "NamedType",
                "name": {
                  "kind": "Name",
                  "value": "Block_height"
                }
              },
              "directives": []
            },
            {
              "kind": "InputValueDefinition",
              "description": {
                "kind": "StringValue",
                "value": "Set to `allow` to receive data even if the subgraph has skipped over errors while syncing.",
                "block": true
              },
              "name": {
                "kind": "Name",
                "value": "subgraphError"
              },
              "type": {
                "kind": "NonNullType",
                "type": {
                  "kind": "NamedType",
                  "name": {
                    "kind": "Name",
                    "value": "_SubgraphErrorPolicy_"
                  }
                }
              },
              "defaultValue": {
                "kind": "EnumValue",
                "value": "deny"
              },
              "directives": []
            }
          ],
          "type": {
            "kind": "NonNullType",
            "type": {
              "kind": "ListType",
              "type": {
                "kind": "NonNullType",
                "type": {
                  "kind": "NamedType",
                  "name": {
                    "kind": "Name",
                    "value": "AggregatedMessageRoot"
                  }
                }
              }
            }
          },
          "directives": []
        },
        {
          "kind": "FieldDefinition",
          "name": {
            "kind": "Name",
            "value": "rootManagerMeta"
          },
          "arguments": [
            {
              "kind": "InputValueDefinition",
              "name": {
                "kind": "Name",
                "value": "id"
              },
              "type": {
                "kind": "NonNullType",
                "type": {
                  "kind": "NamedType",
                  "name": {
                    "kind": "Name",
                    "value": "ID"
                  }
                }
              },
              "directives": []
            },
            {
              "kind": "InputValueDefinition",
              "description": {
                "kind": "StringValue",
                "value": "The block at which the query should be executed. Can either be a `{ hash: Bytes }` value containing a block hash, a `{ number: Int }` containing the block number, or a `{ number_gte: Int }` containing the minimum block number. In the case of `number_gte`, the query will be executed on the latest block only if the subgraph has progressed to or past the minimum block number. Defaults to the latest block when omitted.",
                "block": true
              },
              "name": {
                "kind": "Name",
                "value": "block"
              },
              "type": {
                "kind": "NamedType",
                "name": {
                  "kind": "Name",
                  "value": "Block_height"
                }
              },
              "directives": []
            },
            {
              "kind": "InputValueDefinition",
              "description": {
                "kind": "StringValue",
                "value": "Set to `allow` to receive data even if the subgraph has skipped over errors while syncing.",
                "block": true
              },
              "name": {
                "kind": "Name",
                "value": "subgraphError"
              },
              "type": {
                "kind": "NonNullType",
                "type": {
                  "kind": "NamedType",
                  "name": {
                    "kind": "Name",
                    "value": "_SubgraphErrorPolicy_"
                  }
                }
              },
              "defaultValue": {
                "kind": "EnumValue",
                "value": "deny"
              },
              "directives": []
            }
          ],
          "type": {
            "kind": "NamedType",
            "name": {
              "kind": "Name",
              "value": "RootManagerMeta"
            }
          },
          "directives": []
        },
        {
          "kind": "FieldDefinition",
          "name": {
            "kind": "Name",
            "value": "rootManagerMetas"
          },
          "arguments": [
            {
              "kind": "InputValueDefinition",
              "name": {
                "kind": "Name",
                "value": "skip"
              },
              "type": {
                "kind": "NamedType",
                "name": {
                  "kind": "Name",
                  "value": "Int"
                }
              },
              "defaultValue": {
                "kind": "IntValue",
                "value": "0"
              },
              "directives": []
            },
            {
              "kind": "InputValueDefinition",
              "name": {
                "kind": "Name",
                "value": "first"
              },
              "type": {
                "kind": "NamedType",
                "name": {
                  "kind": "Name",
                  "value": "Int"
                }
              },
              "defaultValue": {
                "kind": "IntValue",
                "value": "100"
              },
              "directives": []
            },
            {
              "kind": "InputValueDefinition",
              "name": {
                "kind": "Name",
                "value": "orderBy"
              },
              "type": {
                "kind": "NamedType",
                "name": {
                  "kind": "Name",
                  "value": "RootManagerMeta_orderBy"
                }
              },
              "directives": []
            },
            {
              "kind": "InputValueDefinition",
              "name": {
                "kind": "Name",
                "value": "orderDirection"
              },
              "type": {
                "kind": "NamedType",
                "name": {
                  "kind": "Name",
                  "value": "OrderDirection"
                }
              },
              "directives": []
            },
            {
              "kind": "InputValueDefinition",
              "name": {
                "kind": "Name",
                "value": "where"
              },
              "type": {
                "kind": "NamedType",
                "name": {
                  "kind": "Name",
                  "value": "RootManagerMeta_filter"
                }
              },
              "directives": []
            },
            {
              "kind": "InputValueDefinition",
              "description": {
                "kind": "StringValue",
                "value": "The block at which the query should be executed. Can either be a `{ hash: Bytes }` value containing a block hash, a `{ number: Int }` containing the block number, or a `{ number_gte: Int }` containing the minimum block number. In the case of `number_gte`, the query will be executed on the latest block only if the subgraph has progressed to or past the minimum block number. Defaults to the latest block when omitted.",
                "block": true
              },
              "name": {
                "kind": "Name",
                "value": "block"
              },
              "type": {
                "kind": "NamedType",
                "name": {
                  "kind": "Name",
                  "value": "Block_height"
                }
              },
              "directives": []
            },
            {
              "kind": "InputValueDefinition",
              "description": {
                "kind": "StringValue",
                "value": "Set to `allow` to receive data even if the subgraph has skipped over errors while syncing.",
                "block": true
              },
              "name": {
                "kind": "Name",
                "value": "subgraphError"
              },
              "type": {
                "kind": "NonNullType",
                "type": {
                  "kind": "NamedType",
                  "name": {
                    "kind": "Name",
                    "value": "_SubgraphErrorPolicy_"
                  }
                }
              },
              "defaultValue": {
                "kind": "EnumValue",
                "value": "deny"
              },
              "directives": []
            }
          ],
          "type": {
            "kind": "NonNullType",
            "type": {
              "kind": "ListType",
              "type": {
                "kind": "NonNullType",
                "type": {
                  "kind": "NamedType",
                  "name": {
                    "kind": "Name",
                    "value": "RootManagerMeta"
                  }
                }
              }
            }
          },
          "directives": []
        },
        {
          "kind": "FieldDefinition",
          "name": {
            "kind": "Name",
            "value": "polygonConnectorMeta"
          },
          "arguments": [
            {
              "kind": "InputValueDefinition",
              "name": {
                "kind": "Name",
                "value": "id"
              },
              "type": {
                "kind": "NonNullType",
                "type": {
                  "kind": "NamedType",
                  "name": {
                    "kind": "Name",
                    "value": "ID"
                  }
                }
              },
              "directives": []
            },
            {
              "kind": "InputValueDefinition",
              "description": {
                "kind": "StringValue",
                "value": "The block at which the query should be executed. Can either be a `{ hash: Bytes }` value containing a block hash, a `{ number: Int }` containing the block number, or a `{ number_gte: Int }` containing the minimum block number. In the case of `number_gte`, the query will be executed on the latest block only if the subgraph has progressed to or past the minimum block number. Defaults to the latest block when omitted.",
                "block": true
              },
              "name": {
                "kind": "Name",
                "value": "block"
              },
              "type": {
                "kind": "NamedType",
                "name": {
                  "kind": "Name",
                  "value": "Block_height"
                }
              },
              "directives": []
            },
            {
              "kind": "InputValueDefinition",
              "description": {
                "kind": "StringValue",
                "value": "Set to `allow` to receive data even if the subgraph has skipped over errors while syncing.",
                "block": true
              },
              "name": {
                "kind": "Name",
                "value": "subgraphError"
              },
              "type": {
                "kind": "NonNullType",
                "type": {
                  "kind": "NamedType",
                  "name": {
                    "kind": "Name",
                    "value": "_SubgraphErrorPolicy_"
                  }
                }
              },
              "defaultValue": {
                "kind": "EnumValue",
                "value": "deny"
              },
              "directives": []
            }
          ],
          "type": {
            "kind": "NamedType",
            "name": {
              "kind": "Name",
              "value": "PolygonConnectorMeta"
            }
          },
          "directives": []
        },
        {
          "kind": "FieldDefinition",
          "name": {
            "kind": "Name",
            "value": "polygonConnectorMetas"
          },
          "arguments": [
            {
              "kind": "InputValueDefinition",
              "name": {
                "kind": "Name",
                "value": "skip"
              },
              "type": {
                "kind": "NamedType",
                "name": {
                  "kind": "Name",
                  "value": "Int"
                }
              },
              "defaultValue": {
                "kind": "IntValue",
                "value": "0"
              },
              "directives": []
            },
            {
              "kind": "InputValueDefinition",
              "name": {
                "kind": "Name",
                "value": "first"
              },
              "type": {
                "kind": "NamedType",
                "name": {
                  "kind": "Name",
                  "value": "Int"
                }
              },
              "defaultValue": {
                "kind": "IntValue",
                "value": "100"
              },
              "directives": []
            },
            {
              "kind": "InputValueDefinition",
              "name": {
                "kind": "Name",
                "value": "orderBy"
              },
              "type": {
                "kind": "NamedType",
                "name": {
                  "kind": "Name",
                  "value": "PolygonConnectorMeta_orderBy"
                }
              },
              "directives": []
            },
            {
              "kind": "InputValueDefinition",
              "name": {
                "kind": "Name",
                "value": "orderDirection"
              },
              "type": {
                "kind": "NamedType",
                "name": {
                  "kind": "Name",
                  "value": "OrderDirection"
                }
              },
              "directives": []
            },
            {
              "kind": "InputValueDefinition",
              "name": {
                "kind": "Name",
                "value": "where"
              },
              "type": {
                "kind": "NamedType",
                "name": {
                  "kind": "Name",
                  "value": "PolygonConnectorMeta_filter"
                }
              },
              "directives": []
            },
            {
              "kind": "InputValueDefinition",
              "description": {
                "kind": "StringValue",
                "value": "The block at which the query should be executed. Can either be a `{ hash: Bytes }` value containing a block hash, a `{ number: Int }` containing the block number, or a `{ number_gte: Int }` containing the minimum block number. In the case of `number_gte`, the query will be executed on the latest block only if the subgraph has progressed to or past the minimum block number. Defaults to the latest block when omitted.",
                "block": true
              },
              "name": {
                "kind": "Name",
                "value": "block"
              },
              "type": {
                "kind": "NamedType",
                "name": {
                  "kind": "Name",
                  "value": "Block_height"
                }
              },
              "directives": []
            },
            {
              "kind": "InputValueDefinition",
              "description": {
                "kind": "StringValue",
                "value": "Set to `allow` to receive data even if the subgraph has skipped over errors while syncing.",
                "block": true
              },
              "name": {
                "kind": "Name",
                "value": "subgraphError"
              },
              "type": {
                "kind": "NonNullType",
                "type": {
                  "kind": "NamedType",
                  "name": {
                    "kind": "Name",
                    "value": "_SubgraphErrorPolicy_"
                  }
                }
              },
              "defaultValue": {
                "kind": "EnumValue",
                "value": "deny"
              },
              "directives": []
            }
          ],
          "type": {
            "kind": "NonNullType",
            "type": {
              "kind": "ListType",
              "type": {
                "kind": "NonNullType",
                "type": {
                  "kind": "NamedType",
                  "name": {
                    "kind": "Name",
                    "value": "PolygonConnectorMeta"
                  }
                }
              }
            }
          },
          "directives": []
        },
        {
          "kind": "FieldDefinition",
          "name": {
            "kind": "Name",
            "value": "optimismConnectorMeta"
          },
          "arguments": [
            {
              "kind": "InputValueDefinition",
              "name": {
                "kind": "Name",
                "value": "id"
              },
              "type": {
                "kind": "NonNullType",
                "type": {
                  "kind": "NamedType",
                  "name": {
                    "kind": "Name",
                    "value": "ID"
                  }
                }
              },
              "directives": []
            },
            {
              "kind": "InputValueDefinition",
              "description": {
                "kind": "StringValue",
                "value": "The block at which the query should be executed. Can either be a `{ hash: Bytes }` value containing a block hash, a `{ number: Int }` containing the block number, or a `{ number_gte: Int }` containing the minimum block number. In the case of `number_gte`, the query will be executed on the latest block only if the subgraph has progressed to or past the minimum block number. Defaults to the latest block when omitted.",
                "block": true
              },
              "name": {
                "kind": "Name",
                "value": "block"
              },
              "type": {
                "kind": "NamedType",
                "name": {
                  "kind": "Name",
                  "value": "Block_height"
                }
              },
              "directives": []
            },
            {
              "kind": "InputValueDefinition",
              "description": {
                "kind": "StringValue",
                "value": "Set to `allow` to receive data even if the subgraph has skipped over errors while syncing.",
                "block": true
              },
              "name": {
                "kind": "Name",
                "value": "subgraphError"
              },
              "type": {
                "kind": "NonNullType",
                "type": {
                  "kind": "NamedType",
                  "name": {
                    "kind": "Name",
                    "value": "_SubgraphErrorPolicy_"
                  }
                }
              },
              "defaultValue": {
                "kind": "EnumValue",
                "value": "deny"
              },
              "directives": []
            }
          ],
          "type": {
            "kind": "NamedType",
            "name": {
              "kind": "Name",
              "value": "OptimismConnectorMeta"
            }
          },
          "directives": []
        },
        {
          "kind": "FieldDefinition",
          "name": {
            "kind": "Name",
            "value": "optimismConnectorMetas"
          },
          "arguments": [
            {
              "kind": "InputValueDefinition",
              "name": {
                "kind": "Name",
                "value": "skip"
              },
              "type": {
                "kind": "NamedType",
                "name": {
                  "kind": "Name",
                  "value": "Int"
                }
              },
              "defaultValue": {
                "kind": "IntValue",
                "value": "0"
              },
              "directives": []
            },
            {
              "kind": "InputValueDefinition",
              "name": {
                "kind": "Name",
                "value": "first"
              },
              "type": {
                "kind": "NamedType",
                "name": {
                  "kind": "Name",
                  "value": "Int"
                }
              },
              "defaultValue": {
                "kind": "IntValue",
                "value": "100"
              },
              "directives": []
            },
            {
              "kind": "InputValueDefinition",
              "name": {
                "kind": "Name",
                "value": "orderBy"
              },
              "type": {
                "kind": "NamedType",
                "name": {
                  "kind": "Name",
                  "value": "OptimismConnectorMeta_orderBy"
                }
              },
              "directives": []
            },
            {
              "kind": "InputValueDefinition",
              "name": {
                "kind": "Name",
                "value": "orderDirection"
              },
              "type": {
                "kind": "NamedType",
                "name": {
                  "kind": "Name",
                  "value": "OrderDirection"
                }
              },
              "directives": []
            },
            {
              "kind": "InputValueDefinition",
              "name": {
                "kind": "Name",
                "value": "where"
              },
              "type": {
                "kind": "NamedType",
                "name": {
                  "kind": "Name",
                  "value": "OptimismConnectorMeta_filter"
                }
              },
              "directives": []
            },
            {
              "kind": "InputValueDefinition",
              "description": {
                "kind": "StringValue",
                "value": "The block at which the query should be executed. Can either be a `{ hash: Bytes }` value containing a block hash, a `{ number: Int }` containing the block number, or a `{ number_gte: Int }` containing the minimum block number. In the case of `number_gte`, the query will be executed on the latest block only if the subgraph has progressed to or past the minimum block number. Defaults to the latest block when omitted.",
                "block": true
              },
              "name": {
                "kind": "Name",
                "value": "block"
              },
              "type": {
                "kind": "NamedType",
                "name": {
                  "kind": "Name",
                  "value": "Block_height"
                }
              },
              "directives": []
            },
            {
              "kind": "InputValueDefinition",
              "description": {
                "kind": "StringValue",
                "value": "Set to `allow` to receive data even if the subgraph has skipped over errors while syncing.",
                "block": true
              },
              "name": {
                "kind": "Name",
                "value": "subgraphError"
              },
              "type": {
                "kind": "NonNullType",
                "type": {
                  "kind": "NamedType",
                  "name": {
                    "kind": "Name",
                    "value": "_SubgraphErrorPolicy_"
                  }
                }
              },
              "defaultValue": {
                "kind": "EnumValue",
                "value": "deny"
              },
              "directives": []
            }
          ],
          "type": {
            "kind": "NonNullType",
            "type": {
              "kind": "ListType",
              "type": {
                "kind": "NonNullType",
                "type": {
                  "kind": "NamedType",
                  "name": {
                    "kind": "Name",
                    "value": "OptimismConnectorMeta"
                  }
                }
              }
            }
          },
          "directives": []
        },
        {
          "kind": "FieldDefinition",
          "name": {
            "kind": "Name",
            "value": "bnbConnectorMeta"
          },
          "arguments": [
            {
              "kind": "InputValueDefinition",
              "name": {
                "kind": "Name",
                "value": "id"
              },
              "type": {
                "kind": "NonNullType",
                "type": {
                  "kind": "NamedType",
                  "name": {
                    "kind": "Name",
                    "value": "ID"
                  }
                }
              },
              "directives": []
            },
            {
              "kind": "InputValueDefinition",
              "description": {
                "kind": "StringValue",
                "value": "The block at which the query should be executed. Can either be a `{ hash: Bytes }` value containing a block hash, a `{ number: Int }` containing the block number, or a `{ number_gte: Int }` containing the minimum block number. In the case of `number_gte`, the query will be executed on the latest block only if the subgraph has progressed to or past the minimum block number. Defaults to the latest block when omitted.",
                "block": true
              },
              "name": {
                "kind": "Name",
                "value": "block"
              },
              "type": {
                "kind": "NamedType",
                "name": {
                  "kind": "Name",
                  "value": "Block_height"
                }
              },
              "directives": []
            },
            {
              "kind": "InputValueDefinition",
              "description": {
                "kind": "StringValue",
                "value": "Set to `allow` to receive data even if the subgraph has skipped over errors while syncing.",
                "block": true
              },
              "name": {
                "kind": "Name",
                "value": "subgraphError"
              },
              "type": {
                "kind": "NonNullType",
                "type": {
                  "kind": "NamedType",
                  "name": {
                    "kind": "Name",
                    "value": "_SubgraphErrorPolicy_"
                  }
                }
              },
              "defaultValue": {
                "kind": "EnumValue",
                "value": "deny"
              },
              "directives": []
            }
          ],
          "type": {
            "kind": "NamedType",
            "name": {
              "kind": "Name",
              "value": "BnbConnectorMeta"
            }
          },
          "directives": []
        },
        {
          "kind": "FieldDefinition",
          "name": {
            "kind": "Name",
            "value": "bnbConnectorMetas"
          },
          "arguments": [
            {
              "kind": "InputValueDefinition",
              "name": {
                "kind": "Name",
                "value": "skip"
              },
              "type": {
                "kind": "NamedType",
                "name": {
                  "kind": "Name",
                  "value": "Int"
                }
              },
              "defaultValue": {
                "kind": "IntValue",
                "value": "0"
              },
              "directives": []
            },
            {
              "kind": "InputValueDefinition",
              "name": {
                "kind": "Name",
                "value": "first"
              },
              "type": {
                "kind": "NamedType",
                "name": {
                  "kind": "Name",
                  "value": "Int"
                }
              },
              "defaultValue": {
                "kind": "IntValue",
                "value": "100"
              },
              "directives": []
            },
            {
              "kind": "InputValueDefinition",
              "name": {
                "kind": "Name",
                "value": "orderBy"
              },
              "type": {
                "kind": "NamedType",
                "name": {
                  "kind": "Name",
                  "value": "BnbConnectorMeta_orderBy"
                }
              },
              "directives": []
            },
            {
              "kind": "InputValueDefinition",
              "name": {
                "kind": "Name",
                "value": "orderDirection"
              },
              "type": {
                "kind": "NamedType",
                "name": {
                  "kind": "Name",
                  "value": "OrderDirection"
                }
              },
              "directives": []
            },
            {
              "kind": "InputValueDefinition",
              "name": {
                "kind": "Name",
                "value": "where"
              },
              "type": {
                "kind": "NamedType",
                "name": {
                  "kind": "Name",
                  "value": "BnbConnectorMeta_filter"
                }
              },
              "directives": []
            },
            {
              "kind": "InputValueDefinition",
              "description": {
                "kind": "StringValue",
                "value": "The block at which the query should be executed. Can either be a `{ hash: Bytes }` value containing a block hash, a `{ number: Int }` containing the block number, or a `{ number_gte: Int }` containing the minimum block number. In the case of `number_gte`, the query will be executed on the latest block only if the subgraph has progressed to or past the minimum block number. Defaults to the latest block when omitted.",
                "block": true
              },
              "name": {
                "kind": "Name",
                "value": "block"
              },
              "type": {
                "kind": "NamedType",
                "name": {
                  "kind": "Name",
                  "value": "Block_height"
                }
              },
              "directives": []
            },
            {
              "kind": "InputValueDefinition",
              "description": {
                "kind": "StringValue",
                "value": "Set to `allow` to receive data even if the subgraph has skipped over errors while syncing.",
                "block": true
              },
              "name": {
                "kind": "Name",
                "value": "subgraphError"
              },
              "type": {
                "kind": "NonNullType",
                "type": {
                  "kind": "NamedType",
                  "name": {
                    "kind": "Name",
                    "value": "_SubgraphErrorPolicy_"
                  }
                }
              },
              "defaultValue": {
                "kind": "EnumValue",
                "value": "deny"
              },
              "directives": []
            }
          ],
          "type": {
            "kind": "NonNullType",
            "type": {
              "kind": "ListType",
              "type": {
                "kind": "NonNullType",
                "type": {
                  "kind": "NamedType",
                  "name": {
                    "kind": "Name",
                    "value": "BnbConnectorMeta"
                  }
                }
              }
            }
          },
          "directives": []
        },
        {
          "kind": "FieldDefinition",
          "name": {
            "kind": "Name",
            "value": "arbitrumConnectorMeta"
          },
          "arguments": [
            {
              "kind": "InputValueDefinition",
              "name": {
                "kind": "Name",
                "value": "id"
              },
              "type": {
                "kind": "NonNullType",
                "type": {
                  "kind": "NamedType",
                  "name": {
                    "kind": "Name",
                    "value": "ID"
                  }
                }
              },
              "directives": []
            },
            {
              "kind": "InputValueDefinition",
              "description": {
                "kind": "StringValue",
                "value": "The block at which the query should be executed. Can either be a `{ hash: Bytes }` value containing a block hash, a `{ number: Int }` containing the block number, or a `{ number_gte: Int }` containing the minimum block number. In the case of `number_gte`, the query will be executed on the latest block only if the subgraph has progressed to or past the minimum block number. Defaults to the latest block when omitted.",
                "block": true
              },
              "name": {
                "kind": "Name",
                "value": "block"
              },
              "type": {
                "kind": "NamedType",
                "name": {
                  "kind": "Name",
                  "value": "Block_height"
                }
              },
              "directives": []
            },
            {
              "kind": "InputValueDefinition",
              "description": {
                "kind": "StringValue",
                "value": "Set to `allow` to receive data even if the subgraph has skipped over errors while syncing.",
                "block": true
              },
              "name": {
                "kind": "Name",
                "value": "subgraphError"
              },
              "type": {
                "kind": "NonNullType",
                "type": {
                  "kind": "NamedType",
                  "name": {
                    "kind": "Name",
                    "value": "_SubgraphErrorPolicy_"
                  }
                }
              },
              "defaultValue": {
                "kind": "EnumValue",
                "value": "deny"
              },
              "directives": []
            }
          ],
          "type": {
            "kind": "NamedType",
            "name": {
              "kind": "Name",
              "value": "ArbitrumConnectorMeta"
            }
          },
          "directives": []
        },
        {
          "kind": "FieldDefinition",
          "name": {
            "kind": "Name",
            "value": "arbitrumConnectorMetas"
          },
          "arguments": [
            {
              "kind": "InputValueDefinition",
              "name": {
                "kind": "Name",
                "value": "skip"
              },
              "type": {
                "kind": "NamedType",
                "name": {
                  "kind": "Name",
                  "value": "Int"
                }
              },
              "defaultValue": {
                "kind": "IntValue",
                "value": "0"
              },
              "directives": []
            },
            {
              "kind": "InputValueDefinition",
              "name": {
                "kind": "Name",
                "value": "first"
              },
              "type": {
                "kind": "NamedType",
                "name": {
                  "kind": "Name",
                  "value": "Int"
                }
              },
              "defaultValue": {
                "kind": "IntValue",
                "value": "100"
              },
              "directives": []
            },
            {
              "kind": "InputValueDefinition",
              "name": {
                "kind": "Name",
                "value": "orderBy"
              },
              "type": {
                "kind": "NamedType",
                "name": {
                  "kind": "Name",
                  "value": "ArbitrumConnectorMeta_orderBy"
                }
              },
              "directives": []
            },
            {
              "kind": "InputValueDefinition",
              "name": {
                "kind": "Name",
                "value": "orderDirection"
              },
              "type": {
                "kind": "NamedType",
                "name": {
                  "kind": "Name",
                  "value": "OrderDirection"
                }
              },
              "directives": []
            },
            {
              "kind": "InputValueDefinition",
              "name": {
                "kind": "Name",
                "value": "where"
              },
              "type": {
                "kind": "NamedType",
                "name": {
                  "kind": "Name",
                  "value": "ArbitrumConnectorMeta_filter"
                }
              },
              "directives": []
            },
            {
              "kind": "InputValueDefinition",
              "description": {
                "kind": "StringValue",
                "value": "The block at which the query should be executed. Can either be a `{ hash: Bytes }` value containing a block hash, a `{ number: Int }` containing the block number, or a `{ number_gte: Int }` containing the minimum block number. In the case of `number_gte`, the query will be executed on the latest block only if the subgraph has progressed to or past the minimum block number. Defaults to the latest block when omitted.",
                "block": true
              },
              "name": {
                "kind": "Name",
                "value": "block"
              },
              "type": {
                "kind": "NamedType",
                "name": {
                  "kind": "Name",
                  "value": "Block_height"
                }
              },
              "directives": []
            },
            {
              "kind": "InputValueDefinition",
              "description": {
                "kind": "StringValue",
                "value": "Set to `allow` to receive data even if the subgraph has skipped over errors while syncing.",
                "block": true
              },
              "name": {
                "kind": "Name",
                "value": "subgraphError"
              },
              "type": {
                "kind": "NonNullType",
                "type": {
                  "kind": "NamedType",
                  "name": {
                    "kind": "Name",
                    "value": "_SubgraphErrorPolicy_"
                  }
                }
              },
              "defaultValue": {
                "kind": "EnumValue",
                "value": "deny"
              },
              "directives": []
            }
          ],
          "type": {
            "kind": "NonNullType",
            "type": {
              "kind": "ListType",
              "type": {
                "kind": "NonNullType",
                "type": {
                  "kind": "NamedType",
                  "name": {
                    "kind": "Name",
                    "value": "ArbitrumConnectorMeta"
                  }
                }
              }
            }
          },
          "directives": []
        },
        {
          "kind": "FieldDefinition",
          "name": {
            "kind": "Name",
            "value": "gnosisConnectorMeta"
          },
          "arguments": [
            {
              "kind": "InputValueDefinition",
              "name": {
                "kind": "Name",
                "value": "id"
              },
              "type": {
                "kind": "NonNullType",
                "type": {
                  "kind": "NamedType",
                  "name": {
                    "kind": "Name",
                    "value": "ID"
                  }
                }
              },
              "directives": []
            },
            {
              "kind": "InputValueDefinition",
              "description": {
                "kind": "StringValue",
                "value": "The block at which the query should be executed. Can either be a `{ hash: Bytes }` value containing a block hash, a `{ number: Int }` containing the block number, or a `{ number_gte: Int }` containing the minimum block number. In the case of `number_gte`, the query will be executed on the latest block only if the subgraph has progressed to or past the minimum block number. Defaults to the latest block when omitted.",
                "block": true
              },
              "name": {
                "kind": "Name",
                "value": "block"
              },
              "type": {
                "kind": "NamedType",
                "name": {
                  "kind": "Name",
                  "value": "Block_height"
                }
              },
              "directives": []
            },
            {
              "kind": "InputValueDefinition",
              "description": {
                "kind": "StringValue",
                "value": "Set to `allow` to receive data even if the subgraph has skipped over errors while syncing.",
                "block": true
              },
              "name": {
                "kind": "Name",
                "value": "subgraphError"
              },
              "type": {
                "kind": "NonNullType",
                "type": {
                  "kind": "NamedType",
                  "name": {
                    "kind": "Name",
                    "value": "_SubgraphErrorPolicy_"
                  }
                }
              },
              "defaultValue": {
                "kind": "EnumValue",
                "value": "deny"
              },
              "directives": []
            }
          ],
          "type": {
            "kind": "NamedType",
            "name": {
              "kind": "Name",
              "value": "GnosisConnectorMeta"
            }
          },
          "directives": []
        },
        {
          "kind": "FieldDefinition",
          "name": {
            "kind": "Name",
            "value": "gnosisConnectorMetas"
          },
          "arguments": [
            {
              "kind": "InputValueDefinition",
              "name": {
                "kind": "Name",
                "value": "skip"
              },
              "type": {
                "kind": "NamedType",
                "name": {
                  "kind": "Name",
                  "value": "Int"
                }
              },
              "defaultValue": {
                "kind": "IntValue",
                "value": "0"
              },
              "directives": []
            },
            {
              "kind": "InputValueDefinition",
              "name": {
                "kind": "Name",
                "value": "first"
              },
              "type": {
                "kind": "NamedType",
                "name": {
                  "kind": "Name",
                  "value": "Int"
                }
              },
              "defaultValue": {
                "kind": "IntValue",
                "value": "100"
              },
              "directives": []
            },
            {
              "kind": "InputValueDefinition",
              "name": {
                "kind": "Name",
                "value": "orderBy"
              },
              "type": {
                "kind": "NamedType",
                "name": {
                  "kind": "Name",
                  "value": "GnosisConnectorMeta_orderBy"
                }
              },
              "directives": []
            },
            {
              "kind": "InputValueDefinition",
              "name": {
                "kind": "Name",
                "value": "orderDirection"
              },
              "type": {
                "kind": "NamedType",
                "name": {
                  "kind": "Name",
                  "value": "OrderDirection"
                }
              },
              "directives": []
            },
            {
              "kind": "InputValueDefinition",
              "name": {
                "kind": "Name",
                "value": "where"
              },
              "type": {
                "kind": "NamedType",
                "name": {
                  "kind": "Name",
                  "value": "GnosisConnectorMeta_filter"
                }
              },
              "directives": []
            },
            {
              "kind": "InputValueDefinition",
              "description": {
                "kind": "StringValue",
                "value": "The block at which the query should be executed. Can either be a `{ hash: Bytes }` value containing a block hash, a `{ number: Int }` containing the block number, or a `{ number_gte: Int }` containing the minimum block number. In the case of `number_gte`, the query will be executed on the latest block only if the subgraph has progressed to or past the minimum block number. Defaults to the latest block when omitted.",
                "block": true
              },
              "name": {
                "kind": "Name",
                "value": "block"
              },
              "type": {
                "kind": "NamedType",
                "name": {
                  "kind": "Name",
                  "value": "Block_height"
                }
              },
              "directives": []
            },
            {
              "kind": "InputValueDefinition",
              "description": {
                "kind": "StringValue",
                "value": "Set to `allow` to receive data even if the subgraph has skipped over errors while syncing.",
                "block": true
              },
              "name": {
                "kind": "Name",
                "value": "subgraphError"
              },
              "type": {
                "kind": "NonNullType",
                "type": {
                  "kind": "NamedType",
                  "name": {
                    "kind": "Name",
                    "value": "_SubgraphErrorPolicy_"
                  }
                }
              },
              "defaultValue": {
                "kind": "EnumValue",
                "value": "deny"
              },
              "directives": []
            }
          ],
          "type": {
            "kind": "NonNullType",
            "type": {
              "kind": "ListType",
              "type": {
                "kind": "NonNullType",
                "type": {
                  "kind": "NamedType",
                  "name": {
                    "kind": "Name",
                    "value": "GnosisConnectorMeta"
                  }
                }
              }
            }
          },
          "directives": []
        },
        {
          "kind": "FieldDefinition",
          "name": {
            "kind": "Name",
            "value": "zkSyncConnectorMeta"
          },
          "arguments": [
            {
              "kind": "InputValueDefinition",
              "name": {
                "kind": "Name",
                "value": "id"
              },
              "type": {
                "kind": "NonNullType",
                "type": {
                  "kind": "NamedType",
                  "name": {
                    "kind": "Name",
                    "value": "ID"
                  }
                }
              },
              "directives": []
            },
            {
              "kind": "InputValueDefinition",
              "description": {
                "kind": "StringValue",
                "value": "The block at which the query should be executed. Can either be a `{ hash: Bytes }` value containing a block hash, a `{ number: Int }` containing the block number, or a `{ number_gte: Int }` containing the minimum block number. In the case of `number_gte`, the query will be executed on the latest block only if the subgraph has progressed to or past the minimum block number. Defaults to the latest block when omitted.",
                "block": true
              },
              "name": {
                "kind": "Name",
                "value": "block"
              },
              "type": {
                "kind": "NamedType",
                "name": {
                  "kind": "Name",
                  "value": "Block_height"
                }
              },
              "directives": []
            },
            {
              "kind": "InputValueDefinition",
              "description": {
                "kind": "StringValue",
                "value": "Set to `allow` to receive data even if the subgraph has skipped over errors while syncing.",
                "block": true
              },
              "name": {
                "kind": "Name",
                "value": "subgraphError"
              },
              "type": {
                "kind": "NonNullType",
                "type": {
                  "kind": "NamedType",
                  "name": {
                    "kind": "Name",
                    "value": "_SubgraphErrorPolicy_"
                  }
                }
              },
              "defaultValue": {
                "kind": "EnumValue",
                "value": "deny"
              },
              "directives": []
            }
          ],
          "type": {
            "kind": "NamedType",
            "name": {
              "kind": "Name",
              "value": "ZkSyncConnectorMeta"
            }
          },
          "directives": []
        },
        {
          "kind": "FieldDefinition",
          "name": {
            "kind": "Name",
            "value": "zkSyncConnectorMetas"
          },
          "arguments": [
            {
              "kind": "InputValueDefinition",
              "name": {
                "kind": "Name",
                "value": "skip"
              },
              "type": {
                "kind": "NamedType",
                "name": {
                  "kind": "Name",
                  "value": "Int"
                }
              },
              "defaultValue": {
                "kind": "IntValue",
                "value": "0"
              },
              "directives": []
            },
            {
              "kind": "InputValueDefinition",
              "name": {
                "kind": "Name",
                "value": "first"
              },
              "type": {
                "kind": "NamedType",
                "name": {
                  "kind": "Name",
                  "value": "Int"
                }
              },
              "defaultValue": {
                "kind": "IntValue",
                "value": "100"
              },
              "directives": []
            },
            {
              "kind": "InputValueDefinition",
              "name": {
                "kind": "Name",
                "value": "orderBy"
              },
              "type": {
                "kind": "NamedType",
                "name": {
                  "kind": "Name",
                  "value": "ZkSyncConnectorMeta_orderBy"
                }
              },
              "directives": []
            },
            {
              "kind": "InputValueDefinition",
              "name": {
                "kind": "Name",
                "value": "orderDirection"
              },
              "type": {
                "kind": "NamedType",
                "name": {
                  "kind": "Name",
                  "value": "OrderDirection"
                }
              },
              "directives": []
            },
            {
              "kind": "InputValueDefinition",
              "name": {
                "kind": "Name",
                "value": "where"
              },
              "type": {
                "kind": "NamedType",
                "name": {
                  "kind": "Name",
                  "value": "ZkSyncConnectorMeta_filter"
                }
              },
              "directives": []
            },
            {
              "kind": "InputValueDefinition",
              "description": {
                "kind": "StringValue",
                "value": "The block at which the query should be executed. Can either be a `{ hash: Bytes }` value containing a block hash, a `{ number: Int }` containing the block number, or a `{ number_gte: Int }` containing the minimum block number. In the case of `number_gte`, the query will be executed on the latest block only if the subgraph has progressed to or past the minimum block number. Defaults to the latest block when omitted.",
                "block": true
              },
              "name": {
                "kind": "Name",
                "value": "block"
              },
              "type": {
                "kind": "NamedType",
                "name": {
                  "kind": "Name",
                  "value": "Block_height"
                }
              },
              "directives": []
            },
            {
              "kind": "InputValueDefinition",
              "description": {
                "kind": "StringValue",
                "value": "Set to `allow` to receive data even if the subgraph has skipped over errors while syncing.",
                "block": true
              },
              "name": {
                "kind": "Name",
                "value": "subgraphError"
              },
              "type": {
                "kind": "NonNullType",
                "type": {
                  "kind": "NamedType",
                  "name": {
                    "kind": "Name",
                    "value": "_SubgraphErrorPolicy_"
                  }
                }
              },
              "defaultValue": {
                "kind": "EnumValue",
                "value": "deny"
              },
              "directives": []
            }
          ],
          "type": {
            "kind": "NonNullType",
            "type": {
              "kind": "ListType",
              "type": {
                "kind": "NonNullType",
                "type": {
                  "kind": "NamedType",
                  "name": {
                    "kind": "Name",
                    "value": "ZkSyncConnectorMeta"
                  }
                }
              }
            }
          },
          "directives": []
        },
        {
          "kind": "FieldDefinition",
          "name": {
            "kind": "Name",
            "value": "lineaConnectorMeta"
          },
          "arguments": [
            {
              "kind": "InputValueDefinition",
              "name": {
                "kind": "Name",
                "value": "id"
              },
              "type": {
                "kind": "NonNullType",
                "type": {
                  "kind": "NamedType",
                  "name": {
                    "kind": "Name",
                    "value": "ID"
                  }
                }
              },
              "directives": []
            },
            {
              "kind": "InputValueDefinition",
              "description": {
                "kind": "StringValue",
                "value": "The block at which the query should be executed. Can either be a `{ hash: Bytes }` value containing a block hash, a `{ number: Int }` containing the block number, or a `{ number_gte: Int }` containing the minimum block number. In the case of `number_gte`, the query will be executed on the latest block only if the subgraph has progressed to or past the minimum block number. Defaults to the latest block when omitted.",
                "block": true
              },
              "name": {
                "kind": "Name",
                "value": "block"
              },
              "type": {
                "kind": "NamedType",
                "name": {
                  "kind": "Name",
                  "value": "Block_height"
                }
              },
              "directives": []
            },
            {
              "kind": "InputValueDefinition",
              "description": {
                "kind": "StringValue",
                "value": "Set to `allow` to receive data even if the subgraph has skipped over errors while syncing.",
                "block": true
              },
              "name": {
                "kind": "Name",
                "value": "subgraphError"
              },
              "type": {
                "kind": "NonNullType",
                "type": {
                  "kind": "NamedType",
                  "name": {
                    "kind": "Name",
                    "value": "_SubgraphErrorPolicy_"
                  }
                }
              },
              "defaultValue": {
                "kind": "EnumValue",
                "value": "deny"
              },
              "directives": []
            }
          ],
          "type": {
            "kind": "NamedType",
            "name": {
              "kind": "Name",
              "value": "LineaConnectorMeta"
            }
          },
          "directives": []
        },
        {
          "kind": "FieldDefinition",
          "name": {
            "kind": "Name",
            "value": "lineaConnectorMetas"
          },
          "arguments": [
            {
              "kind": "InputValueDefinition",
              "name": {
                "kind": "Name",
                "value": "skip"
              },
              "type": {
                "kind": "NamedType",
                "name": {
                  "kind": "Name",
                  "value": "Int"
                }
              },
              "defaultValue": {
                "kind": "IntValue",
                "value": "0"
              },
              "directives": []
            },
            {
              "kind": "InputValueDefinition",
              "name": {
                "kind": "Name",
                "value": "first"
              },
              "type": {
                "kind": "NamedType",
                "name": {
                  "kind": "Name",
                  "value": "Int"
                }
              },
              "defaultValue": {
                "kind": "IntValue",
                "value": "100"
              },
              "directives": []
            },
            {
              "kind": "InputValueDefinition",
              "name": {
                "kind": "Name",
                "value": "orderBy"
              },
              "type": {
                "kind": "NamedType",
                "name": {
                  "kind": "Name",
                  "value": "LineaConnectorMeta_orderBy"
                }
              },
              "directives": []
            },
            {
              "kind": "InputValueDefinition",
              "name": {
                "kind": "Name",
                "value": "orderDirection"
              },
              "type": {
                "kind": "NamedType",
                "name": {
                  "kind": "Name",
                  "value": "OrderDirection"
                }
              },
              "directives": []
            },
            {
              "kind": "InputValueDefinition",
              "name": {
                "kind": "Name",
                "value": "where"
              },
              "type": {
                "kind": "NamedType",
                "name": {
                  "kind": "Name",
                  "value": "LineaConnectorMeta_filter"
                }
              },
              "directives": []
            },
            {
              "kind": "InputValueDefinition",
              "description": {
                "kind": "StringValue",
                "value": "The block at which the query should be executed. Can either be a `{ hash: Bytes }` value containing a block hash, a `{ number: Int }` containing the block number, or a `{ number_gte: Int }` containing the minimum block number. In the case of `number_gte`, the query will be executed on the latest block only if the subgraph has progressed to or past the minimum block number. Defaults to the latest block when omitted.",
                "block": true
              },
              "name": {
                "kind": "Name",
                "value": "block"
              },
              "type": {
                "kind": "NamedType",
                "name": {
                  "kind": "Name",
                  "value": "Block_height"
                }
              },
              "directives": []
            },
            {
              "kind": "InputValueDefinition",
              "description": {
                "kind": "StringValue",
                "value": "Set to `allow` to receive data even if the subgraph has skipped over errors while syncing.",
                "block": true
              },
              "name": {
                "kind": "Name",
                "value": "subgraphError"
              },
              "type": {
                "kind": "NonNullType",
                "type": {
                  "kind": "NamedType",
                  "name": {
                    "kind": "Name",
                    "value": "_SubgraphErrorPolicy_"
                  }
                }
              },
              "defaultValue": {
                "kind": "EnumValue",
                "value": "deny"
              },
              "directives": []
            }
          ],
          "type": {
            "kind": "NonNullType",
            "type": {
              "kind": "ListType",
              "type": {
                "kind": "NonNullType",
                "type": {
                  "kind": "NamedType",
                  "name": {
                    "kind": "Name",
                    "value": "LineaConnectorMeta"
                  }
                }
              }
            }
          },
          "directives": []
        },
        {
          "kind": "FieldDefinition",
          "name": {
            "kind": "Name",
            "value": "lineaConnectorMeta"
          },
          "arguments": [
            {
              "kind": "InputValueDefinition",
              "name": {
                "kind": "Name",
                "value": "id"
              },
              "type": {
                "kind": "NonNullType",
                "type": {
                  "kind": "NamedType",
                  "name": {
                    "kind": "Name",
                    "value": "ID"
                  }
                }
              },
              "directives": []
            },
            {
              "kind": "InputValueDefinition",
              "description": {
                "kind": "StringValue",
                "value": "The block at which the query should be executed. Can either be a `{ hash: Bytes }` value containing a block hash, a `{ number: Int }` containing the block number, or a `{ number_gte: Int }` containing the minimum block number. In the case of `number_gte`, the query will be executed on the latest block only if the subgraph has progressed to or past the minimum block number. Defaults to the latest block when omitted.",
                "block": true
              },
              "name": {
                "kind": "Name",
                "value": "block"
              },
              "type": {
                "kind": "NamedType",
                "name": {
                  "kind": "Name",
                  "value": "Block_height"
                }
              },
              "directives": []
            },
            {
              "kind": "InputValueDefinition",
              "description": {
                "kind": "StringValue",
                "value": "Set to `allow` to receive data even if the subgraph has skipped over errors while syncing.",
                "block": true
              },
              "name": {
                "kind": "Name",
                "value": "subgraphError"
              },
              "type": {
                "kind": "NonNullType",
                "type": {
                  "kind": "NamedType",
                  "name": {
                    "kind": "Name",
                    "value": "_SubgraphErrorPolicy_"
                  }
                }
              },
              "defaultValue": {
                "kind": "EnumValue",
                "value": "deny"
              },
              "directives": []
            }
          ],
          "type": {
            "kind": "NamedType",
            "name": {
              "kind": "Name",
              "value": "LineaConnectorMeta"
            }
          },
          "directives": []
        },
        {
          "kind": "FieldDefinition",
          "name": {
            "kind": "Name",
            "value": "lineaConnectorMetas"
          },
          "arguments": [
            {
              "kind": "InputValueDefinition",
              "name": {
                "kind": "Name",
                "value": "skip"
              },
              "type": {
                "kind": "NamedType",
                "name": {
                  "kind": "Name",
                  "value": "Int"
                }
              },
              "defaultValue": {
                "kind": "IntValue",
                "value": "0"
              },
              "directives": []
            },
            {
              "kind": "InputValueDefinition",
              "name": {
                "kind": "Name",
                "value": "first"
              },
              "type": {
                "kind": "NamedType",
                "name": {
                  "kind": "Name",
                  "value": "Int"
                }
              },
              "defaultValue": {
                "kind": "IntValue",
                "value": "100"
              },
              "directives": []
            },
            {
              "kind": "InputValueDefinition",
              "name": {
                "kind": "Name",
                "value": "orderBy"
              },
              "type": {
                "kind": "NamedType",
                "name": {
                  "kind": "Name",
                  "value": "LineaConnectorMeta_orderBy"
                }
              },
              "directives": []
            },
            {
              "kind": "InputValueDefinition",
              "name": {
                "kind": "Name",
                "value": "orderDirection"
              },
              "type": {
                "kind": "NamedType",
                "name": {
                  "kind": "Name",
                  "value": "OrderDirection"
                }
              },
              "directives": []
            },
            {
              "kind": "InputValueDefinition",
              "name": {
                "kind": "Name",
                "value": "where"
              },
              "type": {
                "kind": "NamedType",
                "name": {
                  "kind": "Name",
                  "value": "LineaConnectorMeta_filter"
                }
              },
              "directives": []
            },
            {
              "kind": "InputValueDefinition",
              "description": {
                "kind": "StringValue",
                "value": "The block at which the query should be executed. Can either be a `{ hash: Bytes }` value containing a block hash, a `{ number: Int }` containing the block number, or a `{ number_gte: Int }` containing the minimum block number. In the case of `number_gte`, the query will be executed on the latest block only if the subgraph has progressed to or past the minimum block number. Defaults to the latest block when omitted.",
                "block": true
              },
              "name": {
                "kind": "Name",
                "value": "block"
              },
              "type": {
                "kind": "NamedType",
                "name": {
                  "kind": "Name",
                  "value": "Block_height"
                }
              },
              "directives": []
            },
            {
              "kind": "InputValueDefinition",
              "description": {
                "kind": "StringValue",
                "value": "Set to `allow` to receive data even if the subgraph has skipped over errors while syncing.",
                "block": true
              },
              "name": {
                "kind": "Name",
                "value": "subgraphError"
              },
              "type": {
                "kind": "NonNullType",
                "type": {
                  "kind": "NamedType",
                  "name": {
                    "kind": "Name",
                    "value": "_SubgraphErrorPolicy_"
                  }
                }
              },
              "defaultValue": {
                "kind": "EnumValue",
                "value": "deny"
              },
              "directives": []
            }
          ],
          "type": {
            "kind": "NonNullType",
            "type": {
              "kind": "ListType",
              "type": {
                "kind": "NonNullType",
                "type": {
                  "kind": "NamedType",
                  "name": {
                    "kind": "Name",
                    "value": "LineaConnectorMeta"
                  }
                }
              }
            }
          },
          "directives": []
        },
        {
          "kind": "FieldDefinition",
          "name": {
            "kind": "Name",
            "value": "rootMessageProcessed"
          },
          "arguments": [
            {
              "kind": "InputValueDefinition",
              "name": {
                "kind": "Name",
                "value": "id"
              },
              "type": {
                "kind": "NonNullType",
                "type": {
                  "kind": "NamedType",
                  "name": {
                    "kind": "Name",
                    "value": "ID"
                  }
                }
              },
              "directives": []
            },
            {
              "kind": "InputValueDefinition",
              "description": {
                "kind": "StringValue",
                "value": "The block at which the query should be executed. Can either be a `{ hash: Bytes }` value containing a block hash, a `{ number: Int }` containing the block number, or a `{ number_gte: Int }` containing the minimum block number. In the case of `number_gte`, the query will be executed on the latest block only if the subgraph has progressed to or past the minimum block number. Defaults to the latest block when omitted.",
                "block": true
              },
              "name": {
                "kind": "Name",
                "value": "block"
              },
              "type": {
                "kind": "NamedType",
                "name": {
                  "kind": "Name",
                  "value": "Block_height"
                }
              },
              "directives": []
            },
            {
              "kind": "InputValueDefinition",
              "description": {
                "kind": "StringValue",
                "value": "Set to `allow` to receive data even if the subgraph has skipped over errors while syncing.",
                "block": true
              },
              "name": {
                "kind": "Name",
                "value": "subgraphError"
              },
              "type": {
                "kind": "NonNullType",
                "type": {
                  "kind": "NamedType",
                  "name": {
                    "kind": "Name",
                    "value": "_SubgraphErrorPolicy_"
                  }
                }
              },
              "defaultValue": {
                "kind": "EnumValue",
                "value": "deny"
              },
              "directives": []
            }
          ],
          "type": {
            "kind": "NamedType",
            "name": {
              "kind": "Name",
              "value": "RootMessageProcessed"
            }
          },
          "directives": []
        },
        {
          "kind": "FieldDefinition",
          "name": {
            "kind": "Name",
            "value": "rootMessageProcesseds"
          },
          "arguments": [
            {
              "kind": "InputValueDefinition",
              "name": {
                "kind": "Name",
                "value": "skip"
              },
              "type": {
                "kind": "NamedType",
                "name": {
                  "kind": "Name",
                  "value": "Int"
                }
              },
              "defaultValue": {
                "kind": "IntValue",
                "value": "0"
              },
              "directives": []
            },
            {
              "kind": "InputValueDefinition",
              "name": {
                "kind": "Name",
                "value": "first"
              },
              "type": {
                "kind": "NamedType",
                "name": {
                  "kind": "Name",
                  "value": "Int"
                }
              },
              "defaultValue": {
                "kind": "IntValue",
                "value": "100"
              },
              "directives": []
            },
            {
              "kind": "InputValueDefinition",
              "name": {
                "kind": "Name",
                "value": "orderBy"
              },
              "type": {
                "kind": "NamedType",
                "name": {
                  "kind": "Name",
                  "value": "RootMessageProcessed_orderBy"
                }
              },
              "directives": []
            },
            {
              "kind": "InputValueDefinition",
              "name": {
                "kind": "Name",
                "value": "orderDirection"
              },
              "type": {
                "kind": "NamedType",
                "name": {
                  "kind": "Name",
                  "value": "OrderDirection"
                }
              },
              "directives": []
            },
            {
              "kind": "InputValueDefinition",
              "name": {
                "kind": "Name",
                "value": "where"
              },
              "type": {
                "kind": "NamedType",
                "name": {
                  "kind": "Name",
                  "value": "RootMessageProcessed_filter"
                }
              },
              "directives": []
            },
            {
              "kind": "InputValueDefinition",
              "description": {
                "kind": "StringValue",
                "value": "The block at which the query should be executed. Can either be a `{ hash: Bytes }` value containing a block hash, a `{ number: Int }` containing the block number, or a `{ number_gte: Int }` containing the minimum block number. In the case of `number_gte`, the query will be executed on the latest block only if the subgraph has progressed to or past the minimum block number. Defaults to the latest block when omitted.",
                "block": true
              },
              "name": {
                "kind": "Name",
                "value": "block"
              },
              "type": {
                "kind": "NamedType",
                "name": {
                  "kind": "Name",
                  "value": "Block_height"
                }
              },
              "directives": []
            },
            {
              "kind": "InputValueDefinition",
              "description": {
                "kind": "StringValue",
                "value": "Set to `allow` to receive data even if the subgraph has skipped over errors while syncing.",
                "block": true
              },
              "name": {
                "kind": "Name",
                "value": "subgraphError"
              },
              "type": {
                "kind": "NonNullType",
                "type": {
                  "kind": "NamedType",
                  "name": {
                    "kind": "Name",
                    "value": "_SubgraphErrorPolicy_"
                  }
                }
              },
              "defaultValue": {
                "kind": "EnumValue",
                "value": "deny"
              },
              "directives": []
            }
          ],
          "type": {
            "kind": "NonNullType",
            "type": {
              "kind": "ListType",
              "type": {
                "kind": "NonNullType",
                "type": {
                  "kind": "NamedType",
                  "name": {
                    "kind": "Name",
                    "value": "RootMessageProcessed"
                  }
                }
              }
            }
          },
          "directives": []
        },
        {
          "kind": "FieldDefinition",
          "description": {
            "kind": "StringValue",
            "value": "Access to subgraph metadata",
            "block": true
          },
          "name": {
            "kind": "Name",
            "value": "_meta"
          },
          "arguments": [
            {
              "kind": "InputValueDefinition",
              "name": {
                "kind": "Name",
                "value": "block"
              },
              "type": {
                "kind": "NamedType",
                "name": {
                  "kind": "Name",
                  "value": "Block_height"
                }
              },
              "directives": []
            }
          ],
          "type": {
            "kind": "NamedType",
            "name": {
              "kind": "Name",
              "value": "_Meta_"
            }
          },
          "directives": []
        }
      ],
      "interfaces": [],
      "directives": []
    },
    {
      "kind": "ObjectTypeDefinition",
      "name": {
        "kind": "Name",
        "value": "ZkSyncConnectorMeta"
      },
      "fields": [
        {
          "kind": "FieldDefinition",
          "name": {
            "kind": "Name",
            "value": "id"
          },
          "arguments": [],
          "type": {
            "kind": "NonNullType",
            "type": {
              "kind": "NamedType",
              "name": {
                "kind": "Name",
                "value": "ID"
              }
            }
          },
          "directives": []
        },
        {
          "kind": "FieldDefinition",
          "name": {
            "kind": "Name",
            "value": "spokeDomain"
          },
          "arguments": [],
          "type": {
            "kind": "NonNullType",
            "type": {
              "kind": "NamedType",
              "name": {
                "kind": "Name",
                "value": "BigInt"
              }
            }
          },
          "directives": []
        },
        {
          "kind": "FieldDefinition",
          "name": {
            "kind": "Name",
            "value": "hubDomain"
          },
          "arguments": [],
          "type": {
            "kind": "NonNullType",
            "type": {
              "kind": "NamedType",
              "name": {
                "kind": "Name",
                "value": "BigInt"
              }
            }
          },
          "directives": []
        },
        {
          "kind": "FieldDefinition",
          "name": {
            "kind": "Name",
            "value": "amb"
          },
          "arguments": [],
          "type": {
            "kind": "NonNullType",
            "type": {
              "kind": "NamedType",
              "name": {
                "kind": "Name",
                "value": "Bytes"
              }
            }
          },
          "directives": []
        },
        {
          "kind": "FieldDefinition",
          "name": {
            "kind": "Name",
            "value": "rootManager"
          },
          "arguments": [],
          "type": {
            "kind": "NonNullType",
            "type": {
              "kind": "NamedType",
              "name": {
                "kind": "Name",
                "value": "Bytes"
              }
            }
          },
          "directives": []
        },
        {
          "kind": "FieldDefinition",
          "name": {
            "kind": "Name",
            "value": "mirrorConnector"
          },
          "arguments": [],
          "type": {
            "kind": "NonNullType",
            "type": {
              "kind": "NamedType",
              "name": {
                "kind": "Name",
                "value": "Bytes"
              }
            }
          },
          "directives": []
        }
      ],
      "interfaces": [],
      "directives": []
    },
    {
      "kind": "InputObjectTypeDefinition",
      "name": {
        "kind": "Name",
        "value": "ZkSyncConnectorMeta_filter"
      },
      "fields": [
        {
          "kind": "InputValueDefinition",
          "name": {
            "kind": "Name",
            "value": "id"
          },
          "type": {
            "kind": "NamedType",
            "name": {
              "kind": "Name",
              "value": "ID"
            }
          },
          "directives": []
        },
        {
          "kind": "InputValueDefinition",
          "name": {
            "kind": "Name",
            "value": "id_not"
          },
          "type": {
            "kind": "NamedType",
            "name": {
              "kind": "Name",
              "value": "ID"
            }
          },
          "directives": []
        },
        {
          "kind": "InputValueDefinition",
          "name": {
            "kind": "Name",
            "value": "id_gt"
          },
          "type": {
            "kind": "NamedType",
            "name": {
              "kind": "Name",
              "value": "ID"
            }
          },
          "directives": []
        },
        {
          "kind": "InputValueDefinition",
          "name": {
            "kind": "Name",
            "value": "id_lt"
          },
          "type": {
            "kind": "NamedType",
            "name": {
              "kind": "Name",
              "value": "ID"
            }
          },
          "directives": []
        },
        {
          "kind": "InputValueDefinition",
          "name": {
            "kind": "Name",
            "value": "id_gte"
          },
          "type": {
            "kind": "NamedType",
            "name": {
              "kind": "Name",
              "value": "ID"
            }
          },
          "directives": []
        },
        {
          "kind": "InputValueDefinition",
          "name": {
            "kind": "Name",
            "value": "id_lte"
          },
          "type": {
            "kind": "NamedType",
            "name": {
              "kind": "Name",
              "value": "ID"
            }
          },
          "directives": []
        },
        {
          "kind": "InputValueDefinition",
          "name": {
            "kind": "Name",
            "value": "id_in"
          },
          "type": {
            "kind": "ListType",
            "type": {
              "kind": "NonNullType",
              "type": {
                "kind": "NamedType",
                "name": {
                  "kind": "Name",
                  "value": "ID"
                }
              }
            }
          },
          "directives": []
        },
        {
          "kind": "InputValueDefinition",
          "name": {
            "kind": "Name",
            "value": "id_not_in"
          },
          "type": {
            "kind": "ListType",
            "type": {
              "kind": "NonNullType",
              "type": {
                "kind": "NamedType",
                "name": {
                  "kind": "Name",
                  "value": "ID"
                }
              }
            }
          },
          "directives": []
        },
        {
          "kind": "InputValueDefinition",
          "name": {
            "kind": "Name",
            "value": "spokeDomain"
          },
          "type": {
            "kind": "NamedType",
            "name": {
              "kind": "Name",
              "value": "BigInt"
            }
          },
          "directives": []
        },
        {
          "kind": "InputValueDefinition",
          "name": {
            "kind": "Name",
            "value": "spokeDomain_not"
          },
          "type": {
            "kind": "NamedType",
            "name": {
              "kind": "Name",
              "value": "BigInt"
            }
          },
          "directives": []
        },
        {
          "kind": "InputValueDefinition",
          "name": {
            "kind": "Name",
            "value": "spokeDomain_gt"
          },
          "type": {
            "kind": "NamedType",
            "name": {
              "kind": "Name",
              "value": "BigInt"
            }
          },
          "directives": []
        },
        {
          "kind": "InputValueDefinition",
          "name": {
            "kind": "Name",
            "value": "spokeDomain_lt"
          },
          "type": {
            "kind": "NamedType",
            "name": {
              "kind": "Name",
              "value": "BigInt"
            }
          },
          "directives": []
        },
        {
          "kind": "InputValueDefinition",
          "name": {
            "kind": "Name",
            "value": "spokeDomain_gte"
          },
          "type": {
            "kind": "NamedType",
            "name": {
              "kind": "Name",
              "value": "BigInt"
            }
          },
          "directives": []
        },
        {
          "kind": "InputValueDefinition",
          "name": {
            "kind": "Name",
            "value": "spokeDomain_lte"
          },
          "type": {
            "kind": "NamedType",
            "name": {
              "kind": "Name",
              "value": "BigInt"
            }
          },
          "directives": []
        },
        {
          "kind": "InputValueDefinition",
          "name": {
            "kind": "Name",
            "value": "spokeDomain_in"
          },
          "type": {
            "kind": "ListType",
            "type": {
              "kind": "NonNullType",
              "type": {
                "kind": "NamedType",
                "name": {
                  "kind": "Name",
                  "value": "BigInt"
                }
              }
            }
          },
          "directives": []
        },
        {
          "kind": "InputValueDefinition",
          "name": {
            "kind": "Name",
            "value": "spokeDomain_not_in"
          },
          "type": {
            "kind": "ListType",
            "type": {
              "kind": "NonNullType",
              "type": {
                "kind": "NamedType",
                "name": {
                  "kind": "Name",
                  "value": "BigInt"
                }
              }
            }
          },
          "directives": []
        },
        {
          "kind": "InputValueDefinition",
          "name": {
            "kind": "Name",
            "value": "hubDomain"
          },
          "type": {
            "kind": "NamedType",
            "name": {
              "kind": "Name",
              "value": "BigInt"
            }
          },
          "directives": []
        },
        {
          "kind": "InputValueDefinition",
          "name": {
            "kind": "Name",
            "value": "hubDomain_not"
          },
          "type": {
            "kind": "NamedType",
            "name": {
              "kind": "Name",
              "value": "BigInt"
            }
          },
          "directives": []
        },
        {
          "kind": "InputValueDefinition",
          "name": {
            "kind": "Name",
            "value": "hubDomain_gt"
          },
          "type": {
            "kind": "NamedType",
            "name": {
              "kind": "Name",
              "value": "BigInt"
            }
          },
          "directives": []
        },
        {
          "kind": "InputValueDefinition",
          "name": {
            "kind": "Name",
            "value": "hubDomain_lt"
          },
          "type": {
            "kind": "NamedType",
            "name": {
              "kind": "Name",
              "value": "BigInt"
            }
          },
          "directives": []
        },
        {
          "kind": "InputValueDefinition",
          "name": {
            "kind": "Name",
            "value": "hubDomain_gte"
          },
          "type": {
            "kind": "NamedType",
            "name": {
              "kind": "Name",
              "value": "BigInt"
            }
          },
          "directives": []
        },
        {
          "kind": "InputValueDefinition",
          "name": {
            "kind": "Name",
            "value": "hubDomain_lte"
          },
          "type": {
            "kind": "NamedType",
            "name": {
              "kind": "Name",
              "value": "BigInt"
            }
          },
          "directives": []
        },
        {
          "kind": "InputValueDefinition",
          "name": {
            "kind": "Name",
            "value": "hubDomain_in"
          },
          "type": {
            "kind": "ListType",
            "type": {
              "kind": "NonNullType",
              "type": {
                "kind": "NamedType",
                "name": {
                  "kind": "Name",
                  "value": "BigInt"
                }
              }
            }
          },
          "directives": []
        },
        {
          "kind": "InputValueDefinition",
          "name": {
            "kind": "Name",
            "value": "hubDomain_not_in"
          },
          "type": {
            "kind": "ListType",
            "type": {
              "kind": "NonNullType",
              "type": {
                "kind": "NamedType",
                "name": {
                  "kind": "Name",
                  "value": "BigInt"
                }
              }
            }
          },
          "directives": []
        },
        {
          "kind": "InputValueDefinition",
          "name": {
            "kind": "Name",
            "value": "amb"
          },
          "type": {
            "kind": "NamedType",
            "name": {
              "kind": "Name",
              "value": "Bytes"
            }
          },
          "directives": []
        },
        {
          "kind": "InputValueDefinition",
          "name": {
            "kind": "Name",
            "value": "amb_not"
          },
          "type": {
            "kind": "NamedType",
            "name": {
              "kind": "Name",
              "value": "Bytes"
            }
          },
          "directives": []
        },
        {
          "kind": "InputValueDefinition",
          "name": {
            "kind": "Name",
            "value": "amb_gt"
          },
          "type": {
            "kind": "NamedType",
            "name": {
              "kind": "Name",
              "value": "Bytes"
            }
          },
          "directives": []
        },
        {
          "kind": "InputValueDefinition",
          "name": {
            "kind": "Name",
            "value": "amb_lt"
          },
          "type": {
            "kind": "NamedType",
            "name": {
              "kind": "Name",
              "value": "Bytes"
            }
          },
          "directives": []
        },
        {
          "kind": "InputValueDefinition",
          "name": {
            "kind": "Name",
            "value": "amb_gte"
          },
          "type": {
            "kind": "NamedType",
            "name": {
              "kind": "Name",
              "value": "Bytes"
            }
          },
          "directives": []
        },
        {
          "kind": "InputValueDefinition",
          "name": {
            "kind": "Name",
            "value": "amb_lte"
          },
          "type": {
            "kind": "NamedType",
            "name": {
              "kind": "Name",
              "value": "Bytes"
            }
          },
          "directives": []
        },
        {
          "kind": "InputValueDefinition",
          "name": {
            "kind": "Name",
            "value": "amb_in"
          },
          "type": {
            "kind": "ListType",
            "type": {
              "kind": "NonNullType",
              "type": {
                "kind": "NamedType",
                "name": {
                  "kind": "Name",
                  "value": "Bytes"
                }
              }
            }
          },
          "directives": []
        },
        {
          "kind": "InputValueDefinition",
          "name": {
            "kind": "Name",
            "value": "amb_not_in"
          },
          "type": {
            "kind": "ListType",
            "type": {
              "kind": "NonNullType",
              "type": {
                "kind": "NamedType",
                "name": {
                  "kind": "Name",
                  "value": "Bytes"
                }
              }
            }
          },
          "directives": []
        },
        {
          "kind": "InputValueDefinition",
          "name": {
            "kind": "Name",
            "value": "amb_contains"
          },
          "type": {
            "kind": "NamedType",
            "name": {
              "kind": "Name",
              "value": "Bytes"
            }
          },
          "directives": []
        },
        {
          "kind": "InputValueDefinition",
          "name": {
            "kind": "Name",
            "value": "amb_not_contains"
          },
          "type": {
            "kind": "NamedType",
            "name": {
              "kind": "Name",
              "value": "Bytes"
            }
          },
          "directives": []
        },
        {
          "kind": "InputValueDefinition",
          "name": {
            "kind": "Name",
            "value": "rootManager"
          },
          "type": {
            "kind": "NamedType",
            "name": {
              "kind": "Name",
              "value": "Bytes"
            }
          },
          "directives": []
        },
        {
          "kind": "InputValueDefinition",
          "name": {
            "kind": "Name",
            "value": "rootManager_not"
          },
          "type": {
            "kind": "NamedType",
            "name": {
              "kind": "Name",
              "value": "Bytes"
            }
          },
          "directives": []
        },
        {
          "kind": "InputValueDefinition",
          "name": {
            "kind": "Name",
            "value": "rootManager_gt"
          },
          "type": {
            "kind": "NamedType",
            "name": {
              "kind": "Name",
              "value": "Bytes"
            }
          },
          "directives": []
        },
        {
          "kind": "InputValueDefinition",
          "name": {
            "kind": "Name",
            "value": "rootManager_lt"
          },
          "type": {
            "kind": "NamedType",
            "name": {
              "kind": "Name",
              "value": "Bytes"
            }
          },
          "directives": []
        },
        {
          "kind": "InputValueDefinition",
          "name": {
            "kind": "Name",
            "value": "rootManager_gte"
          },
          "type": {
            "kind": "NamedType",
            "name": {
              "kind": "Name",
              "value": "Bytes"
            }
          },
          "directives": []
        },
        {
          "kind": "InputValueDefinition",
          "name": {
            "kind": "Name",
            "value": "rootManager_lte"
          },
          "type": {
            "kind": "NamedType",
            "name": {
              "kind": "Name",
              "value": "Bytes"
            }
          },
          "directives": []
        },
        {
          "kind": "InputValueDefinition",
          "name": {
            "kind": "Name",
            "value": "rootManager_in"
          },
          "type": {
            "kind": "ListType",
            "type": {
              "kind": "NonNullType",
              "type": {
                "kind": "NamedType",
                "name": {
                  "kind": "Name",
                  "value": "Bytes"
                }
              }
            }
          },
          "directives": []
        },
        {
          "kind": "InputValueDefinition",
          "name": {
            "kind": "Name",
            "value": "rootManager_not_in"
          },
          "type": {
            "kind": "ListType",
            "type": {
              "kind": "NonNullType",
              "type": {
                "kind": "NamedType",
                "name": {
                  "kind": "Name",
                  "value": "Bytes"
                }
              }
            }
          },
          "directives": []
        },
        {
          "kind": "InputValueDefinition",
          "name": {
            "kind": "Name",
            "value": "rootManager_contains"
          },
          "type": {
            "kind": "NamedType",
            "name": {
              "kind": "Name",
              "value": "Bytes"
            }
          },
          "directives": []
        },
        {
          "kind": "InputValueDefinition",
          "name": {
            "kind": "Name",
            "value": "rootManager_not_contains"
          },
          "type": {
            "kind": "NamedType",
            "name": {
              "kind": "Name",
              "value": "Bytes"
            }
          },
          "directives": []
        },
        {
          "kind": "InputValueDefinition",
          "name": {
            "kind": "Name",
            "value": "mirrorConnector"
          },
          "type": {
            "kind": "NamedType",
            "name": {
              "kind": "Name",
              "value": "Bytes"
            }
          },
          "directives": []
        },
        {
          "kind": "InputValueDefinition",
          "name": {
            "kind": "Name",
            "value": "mirrorConnector_not"
          },
          "type": {
            "kind": "NamedType",
            "name": {
              "kind": "Name",
              "value": "Bytes"
            }
          },
          "directives": []
        },
        {
          "kind": "InputValueDefinition",
          "name": {
            "kind": "Name",
            "value": "mirrorConnector_gt"
          },
          "type": {
            "kind": "NamedType",
            "name": {
              "kind": "Name",
              "value": "Bytes"
            }
          },
          "directives": []
        },
        {
          "kind": "InputValueDefinition",
          "name": {
            "kind": "Name",
            "value": "mirrorConnector_lt"
          },
          "type": {
            "kind": "NamedType",
            "name": {
              "kind": "Name",
              "value": "Bytes"
            }
          },
          "directives": []
        },
        {
          "kind": "InputValueDefinition",
          "name": {
            "kind": "Name",
            "value": "mirrorConnector_gte"
          },
          "type": {
            "kind": "NamedType",
            "name": {
              "kind": "Name",
              "value": "Bytes"
            }
          },
          "directives": []
        },
        {
          "kind": "InputValueDefinition",
          "name": {
            "kind": "Name",
            "value": "mirrorConnector_lte"
          },
          "type": {
            "kind": "NamedType",
            "name": {
              "kind": "Name",
              "value": "Bytes"
            }
          },
          "directives": []
        },
        {
          "kind": "InputValueDefinition",
          "name": {
            "kind": "Name",
            "value": "mirrorConnector_in"
          },
          "type": {
            "kind": "ListType",
            "type": {
              "kind": "NonNullType",
              "type": {
                "kind": "NamedType",
                "name": {
                  "kind": "Name",
                  "value": "Bytes"
                }
              }
            }
          },
          "directives": []
        },
        {
          "kind": "InputValueDefinition",
          "name": {
            "kind": "Name",
            "value": "mirrorConnector_not_in"
          },
          "type": {
            "kind": "ListType",
            "type": {
              "kind": "NonNullType",
              "type": {
                "kind": "NamedType",
                "name": {
                  "kind": "Name",
                  "value": "Bytes"
                }
              }
            }
          },
          "directives": []
        },
        {
          "kind": "InputValueDefinition",
          "name": {
            "kind": "Name",
            "value": "mirrorConnector_contains"
          },
          "type": {
            "kind": "NamedType",
            "name": {
              "kind": "Name",
              "value": "Bytes"
            }
          },
          "directives": []
        },
        {
          "kind": "InputValueDefinition",
          "name": {
            "kind": "Name",
            "value": "mirrorConnector_not_contains"
          },
          "type": {
            "kind": "NamedType",
            "name": {
              "kind": "Name",
              "value": "Bytes"
            }
          },
          "directives": []
        },
        {
          "kind": "InputValueDefinition",
          "description": {
            "kind": "StringValue",
            "value": "Filter for the block changed event.",
            "block": true
          },
          "name": {
            "kind": "Name",
            "value": "_change_block"
          },
          "type": {
            "kind": "NamedType",
            "name": {
              "kind": "Name",
              "value": "BlockChangedFilter"
            }
          },
          "directives": []
        },
        {
          "kind": "InputValueDefinition",
          "name": {
            "kind": "Name",
            "value": "and"
          },
          "type": {
            "kind": "ListType",
            "type": {
              "kind": "NamedType",
              "name": {
                "kind": "Name",
                "value": "ZkSyncConnectorMeta_filter"
              }
            }
          },
          "directives": []
        },
        {
          "kind": "InputValueDefinition",
          "name": {
            "kind": "Name",
            "value": "or"
          },
          "type": {
            "kind": "ListType",
            "type": {
              "kind": "NamedType",
              "name": {
                "kind": "Name",
                "value": "ZkSyncConnectorMeta_filter"
              }
            }
          },
          "directives": []
        }
      ],
      "directives": []
    },
    {
      "kind": "EnumTypeDefinition",
      "name": {
        "kind": "Name",
        "value": "ZkSyncConnectorMeta_orderBy"
      },
      "values": [
        {
          "kind": "EnumValueDefinition",
          "name": {
            "kind": "Name",
            "value": "id"
          },
          "directives": []
        },
        {
          "kind": "EnumValueDefinition",
          "name": {
            "kind": "Name",
            "value": "spokeDomain"
          },
          "directives": []
        },
        {
          "kind": "EnumValueDefinition",
          "name": {
            "kind": "Name",
            "value": "hubDomain"
          },
          "directives": []
        },
        {
          "kind": "EnumValueDefinition",
          "name": {
            "kind": "Name",
            "value": "amb"
          },
          "directives": []
        },
        {
          "kind": "EnumValueDefinition",
          "name": {
            "kind": "Name",
            "value": "rootManager"
          },
          "directives": []
        },
        {
          "kind": "EnumValueDefinition",
          "name": {
            "kind": "Name",
            "value": "mirrorConnector"
          },
          "directives": []
        }
      ],
      "directives": []
    },
    {
      "kind": "ObjectTypeDefinition",
      "name": {
        "kind": "Name",
        "value": "_Block_"
      },
      "fields": [
        {
          "kind": "FieldDefinition",
          "description": {
            "kind": "StringValue",
            "value": "The hash of the block",
            "block": true
          },
          "name": {
            "kind": "Name",
            "value": "hash"
          },
          "arguments": [],
          "type": {
            "kind": "NamedType",
            "name": {
              "kind": "Name",
              "value": "Bytes"
            }
          },
          "directives": []
        },
        {
          "kind": "FieldDefinition",
          "description": {
            "kind": "StringValue",
            "value": "The block number",
            "block": true
          },
          "name": {
            "kind": "Name",
            "value": "number"
          },
          "arguments": [],
          "type": {
            "kind": "NonNullType",
            "type": {
              "kind": "NamedType",
              "name": {
                "kind": "Name",
                "value": "Int"
              }
            }
          },
          "directives": []
        },
        {
          "kind": "FieldDefinition",
          "description": {
            "kind": "StringValue",
            "value": "Integer representation of the timestamp stored in blocks for the chain",
            "block": true
          },
          "name": {
            "kind": "Name",
            "value": "timestamp"
          },
          "arguments": [],
          "type": {
            "kind": "NamedType",
            "name": {
              "kind": "Name",
              "value": "Int"
            }
          },
          "directives": []
        }
      ],
      "interfaces": [],
      "directives": []
    },
    {
      "kind": "ObjectTypeDefinition",
      "description": {
        "kind": "StringValue",
        "value": "The type for the top-level _meta field",
        "block": true
      },
      "name": {
        "kind": "Name",
        "value": "_Meta_"
      },
      "fields": [
        {
          "kind": "FieldDefinition",
          "description": {
            "kind": "StringValue",
            "value": "Information about a specific subgraph block. The hash of the block\nwill be null if the _meta field has a block constraint that asks for\na block number. It will be filled if the _meta field has no block constraint\nand therefore asks for the latest  block\n",
            "block": true
          },
          "name": {
            "kind": "Name",
            "value": "block"
          },
          "arguments": [],
          "type": {
            "kind": "NonNullType",
            "type": {
              "kind": "NamedType",
              "name": {
                "kind": "Name",
                "value": "_Block_"
              }
            }
          },
          "directives": []
        },
        {
          "kind": "FieldDefinition",
          "description": {
            "kind": "StringValue",
            "value": "The deployment ID",
            "block": true
          },
          "name": {
            "kind": "Name",
            "value": "deployment"
          },
          "arguments": [],
          "type": {
            "kind": "NonNullType",
            "type": {
              "kind": "NamedType",
              "name": {
                "kind": "Name",
                "value": "String"
              }
            }
          },
          "directives": []
        },
        {
          "kind": "FieldDefinition",
          "description": {
            "kind": "StringValue",
            "value": "If `true`, the subgraph encountered indexing errors at some past block",
            "block": true
          },
          "name": {
            "kind": "Name",
            "value": "hasIndexingErrors"
          },
          "arguments": [],
          "type": {
            "kind": "NonNullType",
            "type": {
              "kind": "NamedType",
              "name": {
                "kind": "Name",
                "value": "Boolean"
              }
            }
          },
          "directives": []
        }
      ],
      "interfaces": [],
      "directives": []
    },
    {
      "kind": "EnumTypeDefinition",
      "name": {
        "kind": "Name",
        "value": "_SubgraphErrorPolicy_"
      },
      "values": [
        {
          "kind": "EnumValueDefinition",
          "description": {
            "kind": "StringValue",
            "value": "Data will be returned even if the subgraph has indexing errors",
            "block": true
          },
          "name": {
            "kind": "Name",
            "value": "allow"
          },
          "directives": []
        },
        {
          "kind": "EnumValueDefinition",
          "description": {
            "kind": "StringValue",
            "value": "If the subgraph has indexing errors, data will be omitted. The default.",
            "block": true
          },
          "name": {
            "kind": "Name",
            "value": "deny"
          },
          "directives": []
        }
      ],
      "directives": []
    }
  ]
};

export default buildASTSchema(schemaAST, {
  assumeValid: true,
  assumeValidSDL: true
});<|MERGE_RESOLUTION|>--- conflicted
+++ resolved
@@ -4395,924 +4395,6 @@
       "name": {
         "kind": "Name",
         "value": "LineaConnectorMeta"
-<<<<<<< HEAD
-      },
-      "fields": [
-        {
-          "kind": "FieldDefinition",
-          "name": {
-            "kind": "Name",
-            "value": "id"
-          },
-          "arguments": [],
-          "type": {
-            "kind": "NonNullType",
-            "type": {
-              "kind": "NamedType",
-              "name": {
-                "kind": "Name",
-                "value": "ID"
-              }
-            }
-          },
-          "directives": []
-        },
-        {
-          "kind": "FieldDefinition",
-          "name": {
-            "kind": "Name",
-            "value": "spokeDomain"
-          },
-          "arguments": [],
-          "type": {
-            "kind": "NonNullType",
-            "type": {
-              "kind": "NamedType",
-              "name": {
-                "kind": "Name",
-                "value": "BigInt"
-              }
-            }
-          },
-          "directives": []
-        },
-        {
-          "kind": "FieldDefinition",
-          "name": {
-            "kind": "Name",
-            "value": "hubDomain"
-          },
-          "arguments": [],
-          "type": {
-            "kind": "NonNullType",
-            "type": {
-              "kind": "NamedType",
-              "name": {
-                "kind": "Name",
-                "value": "BigInt"
-              }
-            }
-          },
-          "directives": []
-        },
-        {
-          "kind": "FieldDefinition",
-          "name": {
-            "kind": "Name",
-            "value": "amb"
-          },
-          "arguments": [],
-          "type": {
-            "kind": "NonNullType",
-            "type": {
-              "kind": "NamedType",
-              "name": {
-                "kind": "Name",
-                "value": "Bytes"
-              }
-            }
-          },
-          "directives": []
-        },
-        {
-          "kind": "FieldDefinition",
-          "name": {
-            "kind": "Name",
-            "value": "rootManager"
-          },
-          "arguments": [],
-          "type": {
-            "kind": "NonNullType",
-            "type": {
-              "kind": "NamedType",
-              "name": {
-                "kind": "Name",
-                "value": "Bytes"
-              }
-            }
-          },
-          "directives": []
-        },
-        {
-          "kind": "FieldDefinition",
-          "name": {
-            "kind": "Name",
-            "value": "mirrorConnector"
-          },
-          "arguments": [],
-          "type": {
-            "kind": "NonNullType",
-            "type": {
-              "kind": "NamedType",
-              "name": {
-                "kind": "Name",
-                "value": "Bytes"
-              }
-            }
-          },
-          "directives": []
-        }
-      ],
-      "interfaces": [],
-      "directives": []
-    },
-    {
-      "kind": "InputObjectTypeDefinition",
-      "name": {
-        "kind": "Name",
-        "value": "LineaConnectorMeta_filter"
-      },
-      "fields": [
-        {
-          "kind": "InputValueDefinition",
-          "name": {
-            "kind": "Name",
-            "value": "id"
-          },
-          "type": {
-            "kind": "NamedType",
-            "name": {
-              "kind": "Name",
-              "value": "ID"
-            }
-          },
-          "directives": []
-        },
-        {
-          "kind": "InputValueDefinition",
-          "name": {
-            "kind": "Name",
-            "value": "id_not"
-          },
-          "type": {
-            "kind": "NamedType",
-            "name": {
-              "kind": "Name",
-              "value": "ID"
-            }
-          },
-          "directives": []
-        },
-        {
-          "kind": "InputValueDefinition",
-          "name": {
-            "kind": "Name",
-            "value": "id_gt"
-          },
-          "type": {
-            "kind": "NamedType",
-            "name": {
-              "kind": "Name",
-              "value": "ID"
-            }
-          },
-          "directives": []
-        },
-        {
-          "kind": "InputValueDefinition",
-          "name": {
-            "kind": "Name",
-            "value": "id_lt"
-          },
-          "type": {
-            "kind": "NamedType",
-            "name": {
-              "kind": "Name",
-              "value": "ID"
-            }
-          },
-          "directives": []
-        },
-        {
-          "kind": "InputValueDefinition",
-          "name": {
-            "kind": "Name",
-            "value": "id_gte"
-          },
-          "type": {
-            "kind": "NamedType",
-            "name": {
-              "kind": "Name",
-              "value": "ID"
-            }
-          },
-          "directives": []
-        },
-        {
-          "kind": "InputValueDefinition",
-          "name": {
-            "kind": "Name",
-            "value": "id_lte"
-          },
-          "type": {
-            "kind": "NamedType",
-            "name": {
-              "kind": "Name",
-              "value": "ID"
-            }
-          },
-          "directives": []
-        },
-        {
-          "kind": "InputValueDefinition",
-          "name": {
-            "kind": "Name",
-            "value": "id_in"
-          },
-          "type": {
-            "kind": "ListType",
-            "type": {
-              "kind": "NonNullType",
-              "type": {
-                "kind": "NamedType",
-                "name": {
-                  "kind": "Name",
-                  "value": "ID"
-                }
-              }
-            }
-          },
-          "directives": []
-        },
-        {
-          "kind": "InputValueDefinition",
-          "name": {
-            "kind": "Name",
-            "value": "id_not_in"
-          },
-          "type": {
-            "kind": "ListType",
-            "type": {
-              "kind": "NonNullType",
-              "type": {
-                "kind": "NamedType",
-                "name": {
-                  "kind": "Name",
-                  "value": "ID"
-                }
-              }
-            }
-          },
-          "directives": []
-        },
-        {
-          "kind": "InputValueDefinition",
-          "name": {
-            "kind": "Name",
-            "value": "spokeDomain"
-          },
-          "type": {
-            "kind": "NamedType",
-            "name": {
-              "kind": "Name",
-              "value": "BigInt"
-            }
-          },
-          "directives": []
-        },
-        {
-          "kind": "InputValueDefinition",
-          "name": {
-            "kind": "Name",
-            "value": "spokeDomain_not"
-          },
-          "type": {
-            "kind": "NamedType",
-            "name": {
-              "kind": "Name",
-              "value": "BigInt"
-            }
-          },
-          "directives": []
-        },
-        {
-          "kind": "InputValueDefinition",
-          "name": {
-            "kind": "Name",
-            "value": "spokeDomain_gt"
-          },
-          "type": {
-            "kind": "NamedType",
-            "name": {
-              "kind": "Name",
-              "value": "BigInt"
-            }
-          },
-          "directives": []
-        },
-        {
-          "kind": "InputValueDefinition",
-          "name": {
-            "kind": "Name",
-            "value": "spokeDomain_lt"
-          },
-          "type": {
-            "kind": "NamedType",
-            "name": {
-              "kind": "Name",
-              "value": "BigInt"
-            }
-          },
-          "directives": []
-        },
-        {
-          "kind": "InputValueDefinition",
-          "name": {
-            "kind": "Name",
-            "value": "spokeDomain_gte"
-          },
-          "type": {
-            "kind": "NamedType",
-            "name": {
-              "kind": "Name",
-              "value": "BigInt"
-            }
-          },
-          "directives": []
-        },
-        {
-          "kind": "InputValueDefinition",
-          "name": {
-            "kind": "Name",
-            "value": "spokeDomain_lte"
-          },
-          "type": {
-            "kind": "NamedType",
-            "name": {
-              "kind": "Name",
-              "value": "BigInt"
-            }
-          },
-          "directives": []
-        },
-        {
-          "kind": "InputValueDefinition",
-          "name": {
-            "kind": "Name",
-            "value": "spokeDomain_in"
-          },
-          "type": {
-            "kind": "ListType",
-            "type": {
-              "kind": "NonNullType",
-              "type": {
-                "kind": "NamedType",
-                "name": {
-                  "kind": "Name",
-                  "value": "BigInt"
-                }
-              }
-            }
-          },
-          "directives": []
-        },
-        {
-          "kind": "InputValueDefinition",
-          "name": {
-            "kind": "Name",
-            "value": "spokeDomain_not_in"
-          },
-          "type": {
-            "kind": "ListType",
-            "type": {
-              "kind": "NonNullType",
-              "type": {
-                "kind": "NamedType",
-                "name": {
-                  "kind": "Name",
-                  "value": "BigInt"
-                }
-              }
-            }
-          },
-          "directives": []
-        },
-        {
-          "kind": "InputValueDefinition",
-          "name": {
-            "kind": "Name",
-            "value": "hubDomain"
-          },
-          "type": {
-            "kind": "NamedType",
-            "name": {
-              "kind": "Name",
-              "value": "BigInt"
-            }
-          },
-          "directives": []
-        },
-        {
-          "kind": "InputValueDefinition",
-          "name": {
-            "kind": "Name",
-            "value": "hubDomain_not"
-          },
-          "type": {
-            "kind": "NamedType",
-            "name": {
-              "kind": "Name",
-              "value": "BigInt"
-            }
-          },
-          "directives": []
-        },
-        {
-          "kind": "InputValueDefinition",
-          "name": {
-            "kind": "Name",
-            "value": "hubDomain_gt"
-          },
-          "type": {
-            "kind": "NamedType",
-            "name": {
-              "kind": "Name",
-              "value": "BigInt"
-            }
-          },
-          "directives": []
-        },
-        {
-          "kind": "InputValueDefinition",
-          "name": {
-            "kind": "Name",
-            "value": "hubDomain_lt"
-          },
-          "type": {
-            "kind": "NamedType",
-            "name": {
-              "kind": "Name",
-              "value": "BigInt"
-            }
-          },
-          "directives": []
-        },
-        {
-          "kind": "InputValueDefinition",
-          "name": {
-            "kind": "Name",
-            "value": "hubDomain_gte"
-          },
-          "type": {
-            "kind": "NamedType",
-            "name": {
-              "kind": "Name",
-              "value": "BigInt"
-            }
-          },
-          "directives": []
-        },
-        {
-          "kind": "InputValueDefinition",
-          "name": {
-            "kind": "Name",
-            "value": "hubDomain_lte"
-          },
-          "type": {
-            "kind": "NamedType",
-            "name": {
-              "kind": "Name",
-              "value": "BigInt"
-            }
-          },
-          "directives": []
-        },
-        {
-          "kind": "InputValueDefinition",
-          "name": {
-            "kind": "Name",
-            "value": "hubDomain_in"
-          },
-          "type": {
-            "kind": "ListType",
-            "type": {
-              "kind": "NonNullType",
-              "type": {
-                "kind": "NamedType",
-                "name": {
-                  "kind": "Name",
-                  "value": "BigInt"
-                }
-              }
-            }
-          },
-          "directives": []
-        },
-        {
-          "kind": "InputValueDefinition",
-          "name": {
-            "kind": "Name",
-            "value": "hubDomain_not_in"
-          },
-          "type": {
-            "kind": "ListType",
-            "type": {
-              "kind": "NonNullType",
-              "type": {
-                "kind": "NamedType",
-                "name": {
-                  "kind": "Name",
-                  "value": "BigInt"
-                }
-              }
-            }
-          },
-          "directives": []
-        },
-        {
-          "kind": "InputValueDefinition",
-          "name": {
-            "kind": "Name",
-            "value": "amb"
-          },
-          "type": {
-            "kind": "NamedType",
-            "name": {
-              "kind": "Name",
-              "value": "Bytes"
-            }
-          },
-          "directives": []
-        },
-        {
-          "kind": "InputValueDefinition",
-          "name": {
-            "kind": "Name",
-            "value": "amb_not"
-          },
-          "type": {
-            "kind": "NamedType",
-            "name": {
-              "kind": "Name",
-              "value": "Bytes"
-            }
-          },
-          "directives": []
-        },
-        {
-          "kind": "InputValueDefinition",
-          "name": {
-            "kind": "Name",
-            "value": "amb_in"
-          },
-          "type": {
-            "kind": "ListType",
-            "type": {
-              "kind": "NonNullType",
-              "type": {
-                "kind": "NamedType",
-                "name": {
-                  "kind": "Name",
-                  "value": "Bytes"
-                }
-              }
-            }
-          },
-          "directives": []
-        },
-        {
-          "kind": "InputValueDefinition",
-          "name": {
-            "kind": "Name",
-            "value": "amb_not_in"
-          },
-          "type": {
-            "kind": "ListType",
-            "type": {
-              "kind": "NonNullType",
-              "type": {
-                "kind": "NamedType",
-                "name": {
-                  "kind": "Name",
-                  "value": "Bytes"
-                }
-              }
-            }
-          },
-          "directives": []
-        },
-        {
-          "kind": "InputValueDefinition",
-          "name": {
-            "kind": "Name",
-            "value": "amb_contains"
-          },
-          "type": {
-            "kind": "NamedType",
-            "name": {
-              "kind": "Name",
-              "value": "Bytes"
-            }
-          },
-          "directives": []
-        },
-        {
-          "kind": "InputValueDefinition",
-          "name": {
-            "kind": "Name",
-            "value": "amb_not_contains"
-          },
-          "type": {
-            "kind": "NamedType",
-            "name": {
-              "kind": "Name",
-              "value": "Bytes"
-            }
-          },
-          "directives": []
-        },
-        {
-          "kind": "InputValueDefinition",
-          "name": {
-            "kind": "Name",
-            "value": "rootManager"
-          },
-          "type": {
-            "kind": "NamedType",
-            "name": {
-              "kind": "Name",
-              "value": "Bytes"
-            }
-          },
-          "directives": []
-        },
-        {
-          "kind": "InputValueDefinition",
-          "name": {
-            "kind": "Name",
-            "value": "rootManager_not"
-          },
-          "type": {
-            "kind": "NamedType",
-            "name": {
-              "kind": "Name",
-              "value": "Bytes"
-            }
-          },
-          "directives": []
-        },
-        {
-          "kind": "InputValueDefinition",
-          "name": {
-            "kind": "Name",
-            "value": "rootManager_in"
-          },
-          "type": {
-            "kind": "ListType",
-            "type": {
-              "kind": "NonNullType",
-              "type": {
-                "kind": "NamedType",
-                "name": {
-                  "kind": "Name",
-                  "value": "Bytes"
-                }
-              }
-            }
-          },
-          "directives": []
-        },
-        {
-          "kind": "InputValueDefinition",
-          "name": {
-            "kind": "Name",
-            "value": "rootManager_not_in"
-          },
-          "type": {
-            "kind": "ListType",
-            "type": {
-              "kind": "NonNullType",
-              "type": {
-                "kind": "NamedType",
-                "name": {
-                  "kind": "Name",
-                  "value": "Bytes"
-                }
-              }
-            }
-          },
-          "directives": []
-        },
-        {
-          "kind": "InputValueDefinition",
-          "name": {
-            "kind": "Name",
-            "value": "rootManager_contains"
-          },
-          "type": {
-            "kind": "NamedType",
-            "name": {
-              "kind": "Name",
-              "value": "Bytes"
-            }
-          },
-          "directives": []
-        },
-        {
-          "kind": "InputValueDefinition",
-          "name": {
-            "kind": "Name",
-            "value": "rootManager_not_contains"
-          },
-          "type": {
-            "kind": "NamedType",
-            "name": {
-              "kind": "Name",
-              "value": "Bytes"
-            }
-          },
-          "directives": []
-        },
-        {
-          "kind": "InputValueDefinition",
-          "name": {
-            "kind": "Name",
-            "value": "mirrorConnector"
-          },
-          "type": {
-            "kind": "NamedType",
-            "name": {
-              "kind": "Name",
-              "value": "Bytes"
-            }
-          },
-          "directives": []
-        },
-        {
-          "kind": "InputValueDefinition",
-          "name": {
-            "kind": "Name",
-            "value": "mirrorConnector_not"
-          },
-          "type": {
-            "kind": "NamedType",
-            "name": {
-              "kind": "Name",
-              "value": "Bytes"
-            }
-          },
-          "directives": []
-        },
-        {
-          "kind": "InputValueDefinition",
-          "name": {
-            "kind": "Name",
-            "value": "mirrorConnector_in"
-          },
-          "type": {
-            "kind": "ListType",
-            "type": {
-              "kind": "NonNullType",
-              "type": {
-                "kind": "NamedType",
-                "name": {
-                  "kind": "Name",
-                  "value": "Bytes"
-                }
-              }
-            }
-          },
-          "directives": []
-        },
-        {
-          "kind": "InputValueDefinition",
-          "name": {
-            "kind": "Name",
-            "value": "mirrorConnector_not_in"
-          },
-          "type": {
-            "kind": "ListType",
-            "type": {
-              "kind": "NonNullType",
-              "type": {
-                "kind": "NamedType",
-                "name": {
-                  "kind": "Name",
-                  "value": "Bytes"
-                }
-              }
-            }
-          },
-          "directives": []
-        },
-        {
-          "kind": "InputValueDefinition",
-          "name": {
-            "kind": "Name",
-            "value": "mirrorConnector_contains"
-          },
-          "type": {
-            "kind": "NamedType",
-            "name": {
-              "kind": "Name",
-              "value": "Bytes"
-            }
-          },
-          "directives": []
-        },
-        {
-          "kind": "InputValueDefinition",
-          "name": {
-            "kind": "Name",
-            "value": "mirrorConnector_not_contains"
-          },
-          "type": {
-            "kind": "NamedType",
-            "name": {
-              "kind": "Name",
-              "value": "Bytes"
-            }
-          },
-          "directives": []
-        },
-        {
-          "kind": "InputValueDefinition",
-          "description": {
-            "kind": "StringValue",
-            "value": "Filter for the block changed event.",
-            "block": true
-          },
-          "name": {
-            "kind": "Name",
-            "value": "_change_block"
-          },
-          "type": {
-            "kind": "NamedType",
-            "name": {
-              "kind": "Name",
-              "value": "BlockChangedFilter"
-            }
-          },
-          "directives": []
-        }
-      ],
-      "directives": []
-    },
-    {
-      "kind": "EnumTypeDefinition",
-      "name": {
-        "kind": "Name",
-        "value": "LineaConnectorMeta_orderBy"
-      },
-      "values": [
-        {
-          "kind": "EnumValueDefinition",
-          "name": {
-            "kind": "Name",
-            "value": "id"
-          },
-          "directives": []
-        },
-        {
-          "kind": "EnumValueDefinition",
-          "name": {
-            "kind": "Name",
-            "value": "spokeDomain"
-          },
-          "directives": []
-        },
-        {
-          "kind": "EnumValueDefinition",
-          "name": {
-            "kind": "Name",
-            "value": "hubDomain"
-          },
-          "directives": []
-        },
-        {
-          "kind": "EnumValueDefinition",
-          "name": {
-            "kind": "Name",
-            "value": "amb"
-          },
-          "directives": []
-        },
-        {
-          "kind": "EnumValueDefinition",
-          "name": {
-            "kind": "Name",
-            "value": "rootManager"
-          },
-          "directives": []
-        },
-        {
-          "kind": "EnumValueDefinition",
-          "name": {
-            "kind": "Name",
-            "value": "mirrorConnector"
-          },
-          "directives": []
-        }
-      ],
-      "directives": []
-    },
-    {
-      "kind": "ObjectTypeDefinition",
-      "name": {
-        "kind": "Name",
-        "value": "OptimismConnectorMeta"
-=======
->>>>>>> bc72d46a
       },
       "fields": [
         {
@@ -10780,247 +9862,6 @@
                 "kind": "NamedType",
                 "name": {
                   "kind": "Name",
-<<<<<<< HEAD
-                  "value": "ArbitrumConnectorMeta_orderBy"
-                }
-              },
-              "directives": []
-            },
-            {
-              "kind": "InputValueDefinition",
-              "name": {
-                "kind": "Name",
-                "value": "orderDirection"
-              },
-              "type": {
-                "kind": "NamedType",
-                "name": {
-                  "kind": "Name",
-                  "value": "OrderDirection"
-                }
-              },
-              "directives": []
-            },
-            {
-              "kind": "InputValueDefinition",
-              "name": {
-                "kind": "Name",
-                "value": "where"
-              },
-              "type": {
-                "kind": "NamedType",
-                "name": {
-                  "kind": "Name",
-                  "value": "ArbitrumConnectorMeta_filter"
-                }
-              },
-              "directives": []
-            },
-            {
-              "kind": "InputValueDefinition",
-              "description": {
-                "kind": "StringValue",
-                "value": "The block at which the query should be executed. Can either be a `{ hash: Bytes }` value containing a block hash, a `{ number: Int }` containing the block number, or a `{ number_gte: Int }` containing the minimum block number. In the case of `number_gte`, the query will be executed on the latest block only if the subgraph has progressed to or past the minimum block number. Defaults to the latest block when omitted.",
-                "block": true
-              },
-              "name": {
-                "kind": "Name",
-                "value": "block"
-              },
-              "type": {
-                "kind": "NamedType",
-                "name": {
-                  "kind": "Name",
-                  "value": "Block_height"
-                }
-              },
-              "directives": []
-            },
-            {
-              "kind": "InputValueDefinition",
-              "description": {
-                "kind": "StringValue",
-                "value": "Set to `allow` to receive data even if the subgraph has skipped over errors while syncing.",
-                "block": true
-              },
-              "name": {
-                "kind": "Name",
-                "value": "subgraphError"
-              },
-              "type": {
-                "kind": "NonNullType",
-                "type": {
-                  "kind": "NamedType",
-                  "name": {
-                    "kind": "Name",
-                    "value": "_SubgraphErrorPolicy_"
-                  }
-                }
-              },
-              "defaultValue": {
-                "kind": "EnumValue",
-                "value": "deny"
-              },
-              "directives": []
-            }
-          ],
-          "type": {
-            "kind": "NonNullType",
-            "type": {
-              "kind": "ListType",
-              "type": {
-                "kind": "NonNullType",
-                "type": {
-                  "kind": "NamedType",
-                  "name": {
-                    "kind": "Name",
-                    "value": "ArbitrumConnectorMeta"
-                  }
-                }
-              }
-            }
-          },
-          "directives": []
-        },
-        {
-          "kind": "FieldDefinition",
-          "name": {
-            "kind": "Name",
-            "value": "gnosisConnectorMeta"
-          },
-          "arguments": [
-            {
-              "kind": "InputValueDefinition",
-              "name": {
-                "kind": "Name",
-                "value": "id"
-              },
-              "type": {
-                "kind": "NonNullType",
-                "type": {
-                  "kind": "NamedType",
-                  "name": {
-                    "kind": "Name",
-                    "value": "ID"
-                  }
-                }
-              },
-              "directives": []
-            },
-            {
-              "kind": "InputValueDefinition",
-              "description": {
-                "kind": "StringValue",
-                "value": "The block at which the query should be executed. Can either be a `{ hash: Bytes }` value containing a block hash, a `{ number: Int }` containing the block number, or a `{ number_gte: Int }` containing the minimum block number. In the case of `number_gte`, the query will be executed on the latest block only if the subgraph has progressed to or past the minimum block number. Defaults to the latest block when omitted.",
-                "block": true
-              },
-              "name": {
-                "kind": "Name",
-                "value": "block"
-              },
-              "type": {
-                "kind": "NamedType",
-                "name": {
-                  "kind": "Name",
-                  "value": "Block_height"
-                }
-              },
-              "directives": []
-            },
-            {
-              "kind": "InputValueDefinition",
-              "description": {
-                "kind": "StringValue",
-                "value": "Set to `allow` to receive data even if the subgraph has skipped over errors while syncing.",
-                "block": true
-              },
-              "name": {
-                "kind": "Name",
-                "value": "subgraphError"
-              },
-              "type": {
-                "kind": "NonNullType",
-                "type": {
-                  "kind": "NamedType",
-                  "name": {
-                    "kind": "Name",
-                    "value": "_SubgraphErrorPolicy_"
-                  }
-                }
-              },
-              "defaultValue": {
-                "kind": "EnumValue",
-                "value": "deny"
-              },
-              "directives": []
-            }
-          ],
-          "type": {
-            "kind": "NamedType",
-            "name": {
-              "kind": "Name",
-              "value": "GnosisConnectorMeta"
-            }
-          },
-          "directives": []
-        },
-        {
-          "kind": "FieldDefinition",
-          "name": {
-            "kind": "Name",
-            "value": "gnosisConnectorMetas"
-          },
-          "arguments": [
-            {
-              "kind": "InputValueDefinition",
-              "name": {
-                "kind": "Name",
-                "value": "skip"
-              },
-              "type": {
-                "kind": "NamedType",
-                "name": {
-                  "kind": "Name",
-                  "value": "Int"
-                }
-              },
-              "defaultValue": {
-                "kind": "IntValue",
-                "value": "0"
-              },
-              "directives": []
-            },
-            {
-              "kind": "InputValueDefinition",
-              "name": {
-                "kind": "Name",
-                "value": "first"
-              },
-              "type": {
-                "kind": "NamedType",
-                "name": {
-                  "kind": "Name",
-                  "value": "Int"
-                }
-              },
-              "defaultValue": {
-                "kind": "IntValue",
-                "value": "100"
-              },
-              "directives": []
-            },
-            {
-              "kind": "InputValueDefinition",
-              "name": {
-                "kind": "Name",
-                "value": "orderBy"
-              },
-              "type": {
-                "kind": "NamedType",
-                "name": {
-                  "kind": "Name",
-=======
->>>>>>> bc72d46a
                   "value": "GnosisConnectorMeta_orderBy"
                 }
               },
@@ -18097,244 +16938,6 @@
                   "name": {
                     "kind": "Name",
                     "value": "ZkSyncConnectorMeta"
-                  }
-                }
-              }
-            }
-          },
-          "directives": []
-        },
-        {
-          "kind": "FieldDefinition",
-          "name": {
-            "kind": "Name",
-            "value": "lineaConnectorMeta"
-          },
-          "arguments": [
-            {
-              "kind": "InputValueDefinition",
-              "name": {
-                "kind": "Name",
-                "value": "id"
-              },
-              "type": {
-                "kind": "NonNullType",
-                "type": {
-                  "kind": "NamedType",
-                  "name": {
-                    "kind": "Name",
-                    "value": "ID"
-                  }
-                }
-              },
-              "directives": []
-            },
-            {
-              "kind": "InputValueDefinition",
-              "description": {
-                "kind": "StringValue",
-                "value": "The block at which the query should be executed. Can either be a `{ hash: Bytes }` value containing a block hash, a `{ number: Int }` containing the block number, or a `{ number_gte: Int }` containing the minimum block number. In the case of `number_gte`, the query will be executed on the latest block only if the subgraph has progressed to or past the minimum block number. Defaults to the latest block when omitted.",
-                "block": true
-              },
-              "name": {
-                "kind": "Name",
-                "value": "block"
-              },
-              "type": {
-                "kind": "NamedType",
-                "name": {
-                  "kind": "Name",
-                  "value": "Block_height"
-                }
-              },
-              "directives": []
-            },
-            {
-              "kind": "InputValueDefinition",
-              "description": {
-                "kind": "StringValue",
-                "value": "Set to `allow` to receive data even if the subgraph has skipped over errors while syncing.",
-                "block": true
-              },
-              "name": {
-                "kind": "Name",
-                "value": "subgraphError"
-              },
-              "type": {
-                "kind": "NonNullType",
-                "type": {
-                  "kind": "NamedType",
-                  "name": {
-                    "kind": "Name",
-                    "value": "_SubgraphErrorPolicy_"
-                  }
-                }
-              },
-              "defaultValue": {
-                "kind": "EnumValue",
-                "value": "deny"
-              },
-              "directives": []
-            }
-          ],
-          "type": {
-            "kind": "NamedType",
-            "name": {
-              "kind": "Name",
-              "value": "LineaConnectorMeta"
-            }
-          },
-          "directives": []
-        },
-        {
-          "kind": "FieldDefinition",
-          "name": {
-            "kind": "Name",
-            "value": "lineaConnectorMetas"
-          },
-          "arguments": [
-            {
-              "kind": "InputValueDefinition",
-              "name": {
-                "kind": "Name",
-                "value": "skip"
-              },
-              "type": {
-                "kind": "NamedType",
-                "name": {
-                  "kind": "Name",
-                  "value": "Int"
-                }
-              },
-              "defaultValue": {
-                "kind": "IntValue",
-                "value": "0"
-              },
-              "directives": []
-            },
-            {
-              "kind": "InputValueDefinition",
-              "name": {
-                "kind": "Name",
-                "value": "first"
-              },
-              "type": {
-                "kind": "NamedType",
-                "name": {
-                  "kind": "Name",
-                  "value": "Int"
-                }
-              },
-              "defaultValue": {
-                "kind": "IntValue",
-                "value": "100"
-              },
-              "directives": []
-            },
-            {
-              "kind": "InputValueDefinition",
-              "name": {
-                "kind": "Name",
-                "value": "orderBy"
-              },
-              "type": {
-                "kind": "NamedType",
-                "name": {
-                  "kind": "Name",
-                  "value": "LineaConnectorMeta_orderBy"
-                }
-              },
-              "directives": []
-            },
-            {
-              "kind": "InputValueDefinition",
-              "name": {
-                "kind": "Name",
-                "value": "orderDirection"
-              },
-              "type": {
-                "kind": "NamedType",
-                "name": {
-                  "kind": "Name",
-                  "value": "OrderDirection"
-                }
-              },
-              "directives": []
-            },
-            {
-              "kind": "InputValueDefinition",
-              "name": {
-                "kind": "Name",
-                "value": "where"
-              },
-              "type": {
-                "kind": "NamedType",
-                "name": {
-                  "kind": "Name",
-                  "value": "LineaConnectorMeta_filter"
-                }
-              },
-              "directives": []
-            },
-            {
-              "kind": "InputValueDefinition",
-              "description": {
-                "kind": "StringValue",
-                "value": "The block at which the query should be executed. Can either be a `{ hash: Bytes }` value containing a block hash, a `{ number: Int }` containing the block number, or a `{ number_gte: Int }` containing the minimum block number. In the case of `number_gte`, the query will be executed on the latest block only if the subgraph has progressed to or past the minimum block number. Defaults to the latest block when omitted.",
-                "block": true
-              },
-              "name": {
-                "kind": "Name",
-                "value": "block"
-              },
-              "type": {
-                "kind": "NamedType",
-                "name": {
-                  "kind": "Name",
-                  "value": "Block_height"
-                }
-              },
-              "directives": []
-            },
-            {
-              "kind": "InputValueDefinition",
-              "description": {
-                "kind": "StringValue",
-                "value": "Set to `allow` to receive data even if the subgraph has skipped over errors while syncing.",
-                "block": true
-              },
-              "name": {
-                "kind": "Name",
-                "value": "subgraphError"
-              },
-              "type": {
-                "kind": "NonNullType",
-                "type": {
-                  "kind": "NamedType",
-                  "name": {
-                    "kind": "Name",
-                    "value": "_SubgraphErrorPolicy_"
-                  }
-                }
-              },
-              "defaultValue": {
-                "kind": "EnumValue",
-                "value": "deny"
-              },
-              "directives": []
-            }
-          ],
-          "type": {
-            "kind": "NonNullType",
-            "type": {
-              "kind": "ListType",
-              "type": {
-                "kind": "NonNullType",
-                "type": {
-                  "kind": "NamedType",
-                  "name": {
-                    "kind": "Name",
-                    "value": "LineaConnectorMeta"
                   }
                 }
               }
