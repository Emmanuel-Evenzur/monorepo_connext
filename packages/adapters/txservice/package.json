--- conflicted
+++ resolved
@@ -1,10 +1,6 @@
 {
   "name": "@connext/nxtp-txservice",
-<<<<<<< HEAD
-  "version": "2.0.1-alpha.0",
-=======
   "version": "2.2.0-alpha.2",
->>>>>>> e1c026df
   "description": "Robust transaction sending service for a wallet configured across multiple chains. Will bump gas and reattempt transactions as needed",
   "author": "Connext",
   "license": "MIT",
