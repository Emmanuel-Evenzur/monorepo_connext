--- conflicted
+++ resolved
@@ -382,12 +382,8 @@
           // still possible to revert due to a state change below.
           const attemptedNonces: number[] = [];
           const [gasLimit, gasPrice, nonceInfo] = await Promise.all([
-            this.estimateGas(minTx),
-<<<<<<< HEAD
-            minTx.gasLimit ? Promise.resolve(BigNumber.from(minTx.gasLimit)) : this.getGasPrice(requestContext),
-=======
+            minTx.gasLimit ? Promise.resolve(BigNumber.from(minTx.gasLimit)) : this.estimateGas(minTx),
             minTx.gasPrice ? Promise.resolve(BigNumber.from(minTx.gasPrice)) : this.getGasPrice(requestContext),
->>>>>>> 01e80b03
             this.determineNonce(attemptedNonces),
           ]);
           let { nonce, backfill, transactionCount } = nonceInfo;
