import {
  TransactionCancelledEvent,
  TransactionData,
  TransactionFulfilledEvent,
  TransactionPreparedEvent,
} from "@connext/nxtp-utils";
import { TransactionManager } from "@connext/nxtp-contracts/typechain";
import { Evt } from "evt";
import { BaseLogger } from "pino";
import { BigNumber } from "ethers";

export const TransactionManagerEvents = {
  TransactionPrepared: "TransactionPrepared",
  TransactionFulfilled: "TransactionFulfilled",
  TransactionCancelled: "TransactionCancelled",
} as const;
export type TransactionManagerEvent = typeof TransactionManagerEvents[keyof typeof TransactionManagerEvents];

export interface TransactionManagerEventPayloads {
  [TransactionManagerEvents.TransactionPrepared]: TransactionPreparedEvent;
  [TransactionManagerEvents.TransactionFulfilled]: TransactionFulfilledEvent;
  [TransactionManagerEvents.TransactionCancelled]: TransactionCancelledEvent;
}

/**
 * @classdesc Parrots events from the TransactionManager contract into properly typed events, and exposes more convenient event listener methods for class consumers
 */
export class TransactionManagerListener {
  private readonly evts = {
    [TransactionManagerEvents.TransactionPrepared]: Evt.create<TransactionPreparedEvent>(),
    [TransactionManagerEvents.TransactionFulfilled]: Evt.create<TransactionFulfilledEvent>(),
    [TransactionManagerEvents.TransactionCancelled]: Evt.create<TransactionCancelledEvent>(),
  };
  private listenersEstablished = false;

  constructor(
    public readonly transactionManager: TransactionManager,
    public readonly chainId: number,
    private readonly logger: BaseLogger,
  ) {
    this.establishListeners();
  }

  /**
   * Sets up listeners on the transaction manager contract to parrot emitted contract events into a more properly typed format.
   *
   */
  public establishListeners(): void {
    // idempotency
    if (this.listenersEstablished) {
      return;
    }

    /**
     * Helper to translate contract-emitted events to properly typed ones
     *
     * @param txData - Contract emitted event
     * @returns Properly typed contract event (handle BigNumbers)
     */
    const processTxData = (txData: any): TransactionData => {
      return {
        user: txData.user,
        router: txData.router,
        sendingAssetId: txData.sendingAssetId,
        receivingAssetId: txData.receivingAssetId,
        sendingChainFallback: txData.sendingChainFallback,
        callTo: txData.callTo,
        receivingAddress: txData.receivingAddress,
        sendingChainId: txData.sendingChainId.toNumber(),
        receivingChainId: txData.receivingChainId.toNumber(),
        callDataHash: txData.callDataHash,
        transactionId: txData.transactionId,
        preparedBlockNumber: txData.preparedBlockNumber.toNumber(),
<<<<<<< HEAD
        shares: txData.shares.toString(),
        expiry: txData.expiry,
=======
        amount: txData.amount.toString(),
        expiry: BigNumber.from(txData.expiry).toNumber(),
>>>>>>> 60eb3a28
      };
    };

    this.transactionManager.on(
      TransactionManagerEvents.TransactionPrepared,
      (_user, _router, _transactionId, _txData, amount, caller, encryptedCallData, encodedBid, bidSignature) => {
        const txData = processTxData(_txData);
        this.logger.info(
          { txData, caller, encryptedCallData, encodedBid, bidSignature },
          "TransactionManagerEvents.TransactionPrepared",
        );
        const payload: TransactionPreparedEvent = {
          txData,
          amount,
          caller,
          encryptedCallData,
          encodedBid,
          bidSignature,
        };
        this.evts[TransactionManagerEvents.TransactionPrepared].post(payload);
      },
    );

    this.transactionManager.on(
      TransactionManagerEvents.TransactionFulfilled,
      (_user, _router, _transactionId, _txData, relayerFee, signature, callData, caller) => {
        const txData = processTxData(_txData);
        this.logger.info(
          { txData, relayerFee, signature, callData, caller },
          "TransactionManagerEvents.TransactionFulfilled",
        );
        const payload: TransactionFulfilledEvent = {
          txData,
          signature: signature,
          relayerFee: relayerFee.toString(),
          callData,
          caller,
        };
        this.evts[TransactionManagerEvents.TransactionFulfilled].post(payload);
      },
    );

    this.transactionManager.on(
      TransactionManagerEvents.TransactionCancelled,
      (_user, _router, _transactionId, _txData, relayerFee, caller) => {
        const txData = processTxData(_txData);
        this.logger.info({ txData, relayerFee, caller }, "TransactionManagerEvents.TransactionCancelled");
        const payload: TransactionCancelledEvent = {
          txData,
          relayerFee: relayerFee.toString(),
          caller,
        };
        this.evts[TransactionManagerEvents.TransactionCancelled].post(payload);
      },
    );

    this.listenersEstablished = true;
  }

  /**
   * Removes all listeners from the transaction manager
   *
   * @param event - (optional) Event to remove all listeners from. If not supplied will remove all listeners from all events
   */
  public removeAllListeners(event?: TransactionManagerEvent): void {
    this.transactionManager.removeAllListeners(event);
    this.detach(event);
    this.listenersEstablished = false;
  }

  /**
   * Attaches a callback to the emitted event
   *
   * @param event - The event name to attach a handler for
   * @param callback - The callback to invoke on event emission
   * @param filter - (optional) A filter where callbacks are only invoked if the filter returns true
   * @param timeout - (optional) A timeout to detach the handler within. I.e. if no events fired within the timeout, then the handler is detached
   */
  public attach<T extends TransactionManagerEvent>(
    event: T,
    callback: (data: TransactionManagerEventPayloads[T]) => void,
    filter: (data: TransactionManagerEventPayloads[T]) => boolean = (_data: TransactionManagerEventPayloads[T]) => true,
    timeout?: number,
  ): void {
    const args = [timeout, callback].filter((x) => !!x) as [number, (data: TransactionManagerEventPayloads[T]) => void];
    this.evts[event].pipe(filter).attach(...args);
  }

  /**
   * Attaches a callback to the emitted event that will be executed one time and then detached.
   *
   * @param event - The event name to attach a handler for
   * @param callback - The callback to invoke on event emission
   * @param filter - (optional) A filter where callbacks are only invoked if the filter returns true
   * @param timeout - (optional) A timeout to detach the handler within. I.e. if no events fired within the timeout, then the handler is detached
   *
   */
  public attachOnce<T extends TransactionManagerEvent>(
    event: T,
    callback: (data: TransactionManagerEventPayloads[T]) => void,
    filter: (data: TransactionManagerEventPayloads[T]) => boolean = (_data: TransactionManagerEventPayloads[T]) => true,
    timeout?: number,
  ): void {
    const args = [timeout, callback].filter((x) => !!x) as [number, (data: TransactionManagerEventPayloads[T]) => void];
    this.evts[event].pipe(filter).attachOnce(...args);
  }

  /**
   * Removes all attached handlers from the given event.
   *
   * @param event - (optional) The event name to remove handlers from. If not provided, will detach handlers from *all* subgraph events
   */
  public detach<T extends TransactionManagerEvent>(event?: T): void {
    if (event) {
      this.evts[event].detach();
      return;
    }
    Object.values(this.evts).forEach((evt) => evt.detach());
  }

  /**
   * Returns a promise that resolves when the event matching the filter is emitted
   *
   * @param event - The event name to wait for
   * @param timeout - The ms to continue waiting before rejecting
   * @param filter - (optional) A filter where the promise is only resolved if the filter returns true
   *
   * @returns Promise that will resolve with the event payload once the event is emitted, or rejects if the timeout is reached.
   *
   */
  public waitFor<T extends TransactionManagerEvent>(
    event: T,
    timeout: number,
    filter: (data: TransactionManagerEventPayloads[T]) => boolean = (_data: TransactionManagerEventPayloads[T]) => true,
  ): Promise<TransactionManagerEventPayloads[T]> {
    return this.evts[event].pipe(filter).waitFor(timeout);
  }
}<|MERGE_RESOLUTION|>--- conflicted
+++ resolved
@@ -71,13 +71,8 @@
         callDataHash: txData.callDataHash,
         transactionId: txData.transactionId,
         preparedBlockNumber: txData.preparedBlockNumber.toNumber(),
-<<<<<<< HEAD
         shares: txData.shares.toString(),
-        expiry: txData.expiry,
-=======
-        amount: txData.amount.toString(),
         expiry: BigNumber.from(txData.expiry).toNumber(),
->>>>>>> 60eb3a28
       };
     };
 
