import Ajv from "ajv";
import addFormats from "ajv-formats";
import { constants, providers, Signer, utils } from "ethers";
import { Evt } from "evt";
import {
  getRandomBytes32,
  TIntegerString,
  TAddress,
  UserNxtpNatsMessagingService,
  PrepareParams,
  TransactionCancelledEvent,
  TransactionFulfilledEvent,
  TransactionPreparedEvent,
  TChainId,
  TransactionData,
  CancelParams,
  encrypt,
  generateMessagingInbox,
  AuctionResponse,
  encodeAuctionBid,
  recoverAuctionBid,
  InvariantTransactionData,
  signFulfillTransactionPayload,
  MetaTxResponse,
  jsonifyError,
  NxtpError,
  NxtpErrorJson,
  Values,
} from "@connext/nxtp-utils";
import pino, { BaseLogger } from "pino";
import { Type, Static } from "@sinclair/typebox";
import { errAsync, okAsync, ResultAsync } from "neverthrow";

import {
  TransactionManager,
  getDeployedTransactionManagerContractAddress,
  TransactionManagerError,
} from "./transactionManager";
import { TransactionManagerEvents } from "./listener";
import { getDeployedSubgraphUri, Subgraph } from "./subgraph";

declare const ethereum: any;

export const CrossChainParamsSchema = Type.Object({
  callData: Type.Optional(Type.RegEx(/^0x[a-fA-F0-9]*$/)),
  sendingChainId: TChainId,
  sendingAssetId: TAddress,
  receivingChainId: TChainId,
  receivingAssetId: TAddress,
  callTo: Type.Optional(TAddress),
  receivingAddress: TAddress,
  amount: TIntegerString,
  expiry: Type.Number(),
  transactionId: Type.Optional(Type.RegEx(/^0x[a-fA-F0-9]{64}$/)),
});

export type CrossChainParams = Static<typeof CrossChainParamsSchema>;

export const NxtpSdkEvents = {
  SenderTransactionPrepareTokenApproval: "SenderTokenApprovalSubmitted",
  SenderTokenApprovalMined: "SenderTokenApprovalMined",
  SenderTransactionPrepareSubmitted: "SenderTransactionPrepareSubmitted",
  SenderTransactionPrepared: "SenderTransactionPrepared",
  SenderTransactionFulfilled: "SenderTransactionFulfilled",
  SenderTransactionCancelled: "SenderTransactionCancelled",
  ReceiverPrepareSigned: "ReceiverPrepareSigned",
  ReceiverTransactionPrepared: "ReceiverTransactionPrepared",
  ReceiverTransactionFulfilled: "ReceiverTransactionFulfilled",
  ReceiverTransactionCancelled: "ReceiverTransactionCancelled",
} as const;
export type NxtpSdkEvent = typeof NxtpSdkEvents[keyof typeof NxtpSdkEvents];

// TODO: is this the event payload we want? anything else?
export type TransactionCompletedEvent = TransactionFulfilledEvent;

export type SenderTransactionPrepareTokenApprovalPayload = {
  assetId: string;
  chainId: number;
  transactionResponse: providers.TransactionResponse;
};

export type SenderTokenApprovalMinedPayload = {
  assetId: string;
  chainId: number;
  transactionReceipt: providers.TransactionReceipt;
};

export type SenderTransactionPrepareSubmittedPayload = {
  prepareParams: PrepareParams;
  transactionResponse: providers.TransactionResponse;
};

export type ReceiverPrepareSignedPayload = {
  signature: string;
  signer: string;
  transactionId: string;
};

export interface NxtpSdkEventPayloads {
  [NxtpSdkEvents.SenderTransactionPrepareTokenApproval]: SenderTransactionPrepareTokenApprovalPayload;
  [NxtpSdkEvents.SenderTokenApprovalMined]: SenderTokenApprovalMinedPayload;
  [NxtpSdkEvents.SenderTransactionPrepareSubmitted]: SenderTransactionPrepareSubmittedPayload;
  [NxtpSdkEvents.SenderTransactionPrepared]: TransactionPreparedEvent;
  [NxtpSdkEvents.SenderTransactionFulfilled]: TransactionFulfilledEvent;
  [NxtpSdkEvents.SenderTransactionCancelled]: TransactionCancelledEvent;
  [NxtpSdkEvents.ReceiverPrepareSigned]: ReceiverPrepareSignedPayload;
  [NxtpSdkEvents.ReceiverTransactionPrepared]: TransactionPreparedEvent;
  [NxtpSdkEvents.ReceiverTransactionFulfilled]: TransactionFulfilledEvent;
  [NxtpSdkEvents.ReceiverTransactionCancelled]: TransactionCancelledEvent;
}

const ajv = addFormats(new Ajv(), [
  "date-time",
  "time",
  "date",
  "email",
  "hostname",
  "ipv4",
  "ipv6",
  "uri",
  "uri-reference",
  "uuid",
  "uri-template",
  "json-pointer",
  "relative-json-pointer",
  "regex",
])
  .addKeyword("kind")
  .addKeyword("modifier");

/**
 * Helper to generate evt instances for all SDK events
 *
 * @returns A container keyed on event names whos values contain the EVT instance for the keyed event
 */
export const createEvts = (): { [K in NxtpSdkEvent]: Evt<NxtpSdkEventPayloads[K]> } => {
  return {
    [NxtpSdkEvents.SenderTransactionPrepareTokenApproval]: Evt.create<SenderTransactionPrepareTokenApprovalPayload>(),
    [NxtpSdkEvents.SenderTokenApprovalMined]: Evt.create<SenderTokenApprovalMinedPayload>(),
    [NxtpSdkEvents.SenderTransactionPrepareSubmitted]: Evt.create<SenderTransactionPrepareSubmittedPayload>(),
    [NxtpSdkEvents.SenderTransactionPrepared]: Evt.create<TransactionPreparedEvent>(),
    [NxtpSdkEvents.SenderTransactionFulfilled]: Evt.create<TransactionFulfilledEvent>(),
    [NxtpSdkEvents.SenderTransactionCancelled]: Evt.create<TransactionCancelledEvent>(),
    [NxtpSdkEvents.ReceiverPrepareSigned]: Evt.create<ReceiverPrepareSignedPayload>(),
    [NxtpSdkEvents.ReceiverTransactionPrepared]: Evt.create<TransactionPreparedEvent>(),
    [NxtpSdkEvents.ReceiverTransactionFulfilled]: Evt.create<TransactionFulfilledEvent>(),
    [NxtpSdkEvents.ReceiverTransactionCancelled]: Evt.create<TransactionCancelledEvent>(),
  };
};

/**
 * @classdesc An error class containing all errors returned by the SDK
 */
export class NxtpSdkError extends NxtpError {
  static readonly type = "NxtpSdkError";
  static readonly reasons = {
    ApprovalError: "Error approving tokens",
    SigningError: "Signing error",
    MessagingError: "Messaging error",
    TxError: "Transaction Error",
  };

  constructor(
    public readonly message: Values<typeof TransactionManagerError.reasons> | string,
    public readonly context: {
      transactionId: string;
      methodId: string;
      method: string;
      txError?: NxtpErrorJson;
      signerError?: NxtpErrorJson;
      messagingError?: NxtpErrorJson;
    },
  ) {
    super(message, context, TransactionManagerError.type);
  }
}

/**
 * @classdesc Lightweight class to facilitate interaction with the TransactionManager contract on configured chains.
 *
 */
export class NxtpSdk {
  private evts: { [K in NxtpSdkEvent]: Evt<NxtpSdkEventPayloads[K]> } = createEvts();
  private readonly transactionManager: TransactionManager;
  private readonly messaging: UserNxtpNatsMessagingService;
  private readonly subgraph: Subgraph;

  private listenersEstablished = false;

  constructor(
    private readonly chainConfig: {
      [chainId: number]: {
        provider: providers.FallbackProvider;
        transactionManagerAddress?: string;
        subgraph?: string;
      };
    },
    private signer: Signer,
    private readonly logger: BaseLogger = pino(),
    doNotStartContractListeners = false,
    natsUrl?: string,
    authUrl?: string,
    messaging?: UserNxtpNatsMessagingService,
  ) {
    if (messaging) {
      this.messaging = messaging;
    } else {
      this.messaging = new UserNxtpNatsMessagingService({
        signer,
        logger: logger.child({ module: "UserNxtpNatsMessagingService" }),
        natsUrl,
        authUrl,
      });
    }

    const txManagerConfig: Record<
      number,
      {
        provider: providers.FallbackProvider;
        transactionManagerAddress: string;
      }
    > = {};

    const subgraphConfig: Record<
      number,
      {
        subgraph: string;
      }
    > = {};

    // create configs for subclasses based on passed-in config
    Object.entries(this.chainConfig).forEach(
      async ([_chainId, { provider, transactionManagerAddress: _transactionManagerAddress, subgraph: _subgraph }]) => {
        const chainId = parseInt(_chainId);

        let transactionManagerAddress = _transactionManagerAddress;
        if (!transactionManagerAddress) {
          transactionManagerAddress = getDeployedTransactionManagerContractAddress(chainId);
        }
        if (!transactionManagerAddress) {
          throw new Error(`Unable to get transactionManagerAddress for ${chainId}, please provide override`);
        }
        txManagerConfig[chainId] = {
          provider,
          transactionManagerAddress,
        };

        let subgraph = _subgraph;
        if (!subgraph) {
          subgraph = getDeployedSubgraphUri(chainId);
        }
        if (!subgraph) {
          throw new Error(`Unable to get subgraph for ${chainId}, please provide override`);
        }
        subgraphConfig[chainId] = {
          subgraph,
        };
      },
    );
    this.transactionManager = new TransactionManager(
      this.signer,
      txManagerConfig,
      this.logger.child({ module: "TransactionManager" }),
    );
    this.subgraph = new Subgraph(this.signer, subgraphConfig, this.logger.child({ module: "Subgraph" }));

    // Start up transaction manager listeners
    if (!doNotStartContractListeners) {
      this.setupListeners();
    }
  }

  /**
   * Connects the messaging service used by the user
   *
   * @param bearerToken - (optional) The messaging bearer token. If not provided, one will be created and returned
   *
   * @returns The used bearer token
   */
  public async connectMessaging(bearerToken?: string): Promise<string> {
    const token = await this.messaging.connect(bearerToken);
    return token;
  }

  /**
   * Gets all the transactions that could require user action from the subgraph across all configured chains
   *
   * @returns An array of the active transactions and their status
   */
  public async getActiveTransactions(): Promise<{ txData: TransactionData; status: NxtpSdkEvent }[]> {
    const txs = await this.subgraph.getActiveTransactions();
    return txs;
  }

  /**
   * Fetches an estimated quote for a proposed crosschain transfer. Runs an auction to determine the `router` for a transaction and the estimated received value.
   *
   * @param params - Params to create crosschain transfer with
   * @param params.callData - The calldata to execute on the receiving chain
   * @param params.sendingChainId - The originating chain (where user is sending funds from)
   * @param params.sendingAssetId - The originating asset of the funds the user is sending
   * @param params.receivingChainId - The destination chain (where user wants the funds)
   * @param params.receivingAssetId - The assetId of funds the user would like to receive on the receiving chain
   * @param params.callTo - The address on the receiving chain to execute the callData on
   * @param params.receivingAddress - The address the funds should be sent to on the destination chain if callTo/callData is empty, or the fallback address if the callTo/callData is specified
   * @param params.amount - The amount the user will send on the sending chain. This is not necessarily the amount they will receive
   * @param params.expiry - The expiry on the sending chain for the transfer
   * @param params.transactionId - The unique identifier for the transfer
   *
   * @returns The auction response for the given transacton
   *
   * @remarks
   * The user chooses the transactionId, and they are incentivized to keep the transactionId unique otherwise their signature could e replayed and they would lose funds.
   */
  public async getTransferQuote(params: CrossChainParams): Promise<AuctionResponse> {
    const method = "getTransferQuote";
    const methodId = getRandomBytes32();
    this.logger.info({ method, methodId, params }, "Method started");

    // Validate params schema
    const validate = ajv.compile(CrossChainParamsSchema);
    const valid = validate(params);
    if (!valid) {
      const error = validate.errors?.map((err) => `${err.instancePath} - ${err.message}`).join(",");
      this.logger.error({ method, methodId, error: validate.errors, params }, "Invalid transfer params");
      throw new Error(`Invalid params - ${error}`);
    }

    const user = await this.signer.getAddress();

    const { sendingAssetId, sendingChainId, amount, receivingChainId, receivingAssetId, receivingAddress, expiry } =
      params;
    if (!this.chainConfig[sendingChainId] || !this.chainConfig[receivingChainId]) {
      throw new Error(`Not configured for for chains ${sendingChainId} & ${receivingChainId}`);
    }

    const transactionId = params.transactionId ?? getRandomBytes32();
    const callTo = params.callTo ?? constants.AddressZero;
    const callData = params.callData ?? "0x";

    let encryptedCallData = "0x";
    const callDataHash = utils.keccak256(callData);
    if (callData !== "0x") {
      let encryptionPublicKey;

      try {
        encryptionPublicKey = await ethereum.request({
          method: "eth_getEncryptionPublicKey",
          params: [user], // you must have access to the specified account
        });
      } catch (error) {
        if (error.code === 4001) {
          // EIP-1193 userRejectedRequest error
          this.logger.info({ method, methodId }, "We can't encrypt anything without the key.");
        } else {
          this.logger.error({ method, methodId, error }, "Error getting encryption key");
        }
        throw error;
      }

      encryptedCallData = await encrypt(callData, encryptionPublicKey);
    }

    if (!this.messaging.isConnected()) {
      await this.messaging.connect();
    }

    const inbox = generateMessagingInbox();
    const receivedResponsePromise = new Promise<AuctionResponse>((res, rej) => {
      setTimeout(() => rej(), 10_000);
      this.messaging.subscribeToAuctionResponse(inbox, (data, err) => {
        if (err || !data) {
          this.logger.error({ method, methodId, err, data }, "Error in auction response");
          return;
        }

        // check router sig on bid
        const signer = recoverAuctionBid(data.bid, data.bidSignature);
        if (signer !== data.bid.router) {
          this.logger.error({ method, methodId, signer, router: data.bid.router }, "Invalid router signature on bid");
          return;
        }

        // TODO: check contract for router liquidity

        this.logger.info({ method, methodId, data }, "Received auction response");
        res(data);
      });
    });

    await this.messaging.publishAuctionRequest(
      {
        user,
        sendingChainId,
        sendingAssetId,
        amount,
        receivingChainId,
        receivingAssetId,
        receivingAddress,
        callTo,
        callDataHash,
        encryptedCallData,
        expiry,
        transactionId,
      },
      inbox,
    );

    this.logger.info({ method, methodId }, "Waiting up to 10 seconds for responses");
    try {
      const auctionResponse = await receivedResponsePromise;
      this.logger.info({ method, methodId, auctionResponse }, "Received response");
      return auctionResponse;
    } catch (e) {
      throw new Error("No response received");
    }
  }

  /**
   * Begins a crosschain transfer by calling `prepare` on the sending chain.
   *
   * @param transferParams - The auction result (winning bid and associated signature)
   * @param transferParams.bid - The winning action bid (includes all data needed to call prepare)
   * @param transferParams.bidSignature - The signature of the router on the winning bid
   * @param infiniteApprove - (optional) If true, will approve the TransactionManager on `transferParams.sendingChainId` for the max value. If false, will approve for only transferParams.amount. Defaults to false
   * @returns A promise with the transactionId and the `TransactionResponse` returned when the prepare transaction was submitted, not mined.
   */
  public async startTransfer(
    transferParams: AuctionResponse,
    infiniteApprove = false,
  ): Promise<{ prepareResponse: providers.TransactionResponse; transactionId: string }> {
    const method = "transfer";
    const methodId = getRandomBytes32();
    this.logger.info({ method, methodId, transferParams }, "Method started");

    const { bid, bidSignature } = transferParams;
    const {
      user,
      router,
      sendingAssetId,
      receivingAssetId,
      receivingAddress,
      amount,
      expiry,
      callDataHash,
      encryptedCallData,
      sendingChainId,
      receivingChainId,
      callTo,
      transactionId,
    } = bid;
    const encodedBid = encodeAuctionBid(bid);

    if (!this.chainConfig[sendingChainId] || !this.chainConfig[receivingChainId]) {
      throw new Error(`Not configured for for chains ${sendingChainId} & ${receivingChainId}`);
    }

    this.logger.info(
      {
        method,
        methodId,
        amount,
        expiry,
        encodedBid,
        bidSignature,
      },
      "Preparing tx!",
    );

    if (sendingAssetId !== constants.AddressZero) {
      const approveRes = await this.transactionManager
        .approveTokensIfNeeded(sendingChainId, sendingAssetId, amount, infiniteApprove)
        .andThen((approveTx) => {
          // handle optional approval
          if (approveTx) {
            this.evts.SenderTokenApprovalSubmitted.post({
              assetId: sendingAssetId,
              chainId: sendingChainId,
              transactionResponse: approveTx,
            });
            return ResultAsync.fromPromise(
              approveTx.wait(1),
              (err) =>
                new TransactionManagerError(TransactionManagerError.reasons.TxServiceError, sendingChainId, {
                  txError: jsonifyError(err as NxtpError),
                  method,
                  methodId,
                }),
            );
          }
          return okAsync(undefined);
        })
        .andThen((approveReceipt) => {
          // handle optional approval
          if (approveReceipt) {
            if (approveReceipt?.status === 0) {
              return errAsync(
                new TransactionManagerError(TransactionManagerError.reasons.TxServiceError, sendingChainId, {
                  approveReceipt,
                  method,
                  methodId,
                }),
              );
            }
            this.logger.info(
              { method, methodId, transactionId, transactionHash: approveReceipt.transactionHash },
              "Mined approve tx",
            );
            this.evts.SenderTokenApprovalMined.post({
              assetId: sendingAssetId,
              chainId: sendingChainId,
              transactionReceipt: approveReceipt,
            });
          }
          return okAsync(approveReceipt);
        });

      if (approveRes.isOk()) {
        this.logger.info({ method, methodId, approveRes: approveRes.value }, "Approval complete");
      } else {
        throw approveRes.error;
      }
    }

    // Prepare sender side tx
    // TODO: validate expiry
    const txData: InvariantTransactionData = {
      user,
      router,
      sendingAssetId,
      receivingAssetId,
      sendingChainFallback: user,
      callTo,
      receivingAddress,
      sendingChainId,
      receivingChainId,
      callDataHash,
      transactionId,
    };
    const params: PrepareParams = {
      txData,
      encryptedCallData,
      bidSignature,
      encodedBid,
      amount,
      expiry,
    };
    const prepareRes = await this.transactionManager.prepare(sendingChainId, params);

    if (prepareRes.isOk()) {
      this.evts.SenderTransactionPrepareSubmitted.post({
        prepareParams: params,
        transactionResponse: prepareRes.value,
      });
      return { prepareResponse: prepareRes.value, transactionId };
    } else {
      throw prepareRes.error;
    }
  }

  /**
   * Completes the transaction on the receiving chain. This function should either cancel the transaction if it is prepared incorrectly, or fulfill it if it is prepared correctly.
   *
   * @param params - The `TransactionPrepared` event payload from the receiving chain
   * @param relayerFee - (optional) The fee paid to relayers. Comes out of the transaction amount the router prepared with. Defaults to 0
   * @param useRelayers - (optional) If true, will use a realyer to submit the fulfill transaction
   * @returns An object containing either the TransactionResponse from self-submitting the fulfill transaction, or the Meta-tx response (if you used meta transactions)
   * // TODO: fix this typing, if its either or the types should reflect that
   */
  public async finishTransfer(
    params: TransactionPreparedEvent,
    relayerFee = "0",
    useRelayers = true,
  ): Promise<{ fulfillResponse?: providers.TransactionResponse; metaTxResponse?: MetaTxResponse }> {
    const method = "finishTransfer";
    const methodId = getRandomBytes32();
    this.logger.info({ method, methodId, params, useRelayers }, "Method started");

    const { txData, encryptedCallData } = params;

    const signerAddress = await this.signer.getAddress();

    this.logger.info({ method, methodId, transactionId: params.txData.transactionId }, "Generating fulfill signature");
    let signature: string;
    const prepareRes = ResultAsync.fromPromise(
      // Generate signature
      signFulfillTransactionPayload(txData.transactionId, relayerFee, this.signer),
      (err) =>
        new NxtpSdkError(NxtpSdkError.reasons.SigningError, {
          method,
          methodId,
          transactionId: txData.transactionId,
          signerError: jsonifyError(err as Error),
        }),
    )
      .andThen((_signature) => {
        this.logger.info({ method, methodId, signature }, "Generated signature");
        signature = _signature;
        this.evts.ReceiverPrepareSigned.post({ signature, transactionId: txData.transactionId, signer: signerAddress });
        if (!this.messaging.isConnected()) {
          return ResultAsync.fromPromise(
            this.messaging.connect(),
            (err) =>
              new NxtpSdkError(NxtpSdkError.reasons.MessagingError, {
                method,
                methodId,
                transactionId: txData.transactionId,
                messagingError: jsonifyError(err as Error),
              }),
          );
        }
        return okAsync(undefined);
      })
      .andThen(() => {
        // Submit fulfill to receiver chain
        this.logger.info({ method, methodId, transactionId: txData.transactionId, relayerFee }, "Preparing fulfill tx");
        let callData = "0x";
        if (txData.callDataHash !== utils.keccak256(callData)) {
          return ResultAsync.fromPromise(
            new Promise<{ callData: string; signature: string }>(async (res) => {
              callData = await ethereum.request({
                method: "eth_decrypt",
                params: [encryptedCallData, txData.user],
              });
              res({ callData, signature });
            }),
            (err) =>
              new NxtpSdkError(NxtpSdkError.reasons.SigningError, {
                method,
                methodId,
                transactionId: txData.transactionId,
                messagingError: jsonifyError(err as Error),
              }),
          );
        }
        return okAsync({ callData, signature });
      });

    if (useRelayers) {
      // send through messaging to metatx relayers
      const metaTxRes = await prepareRes.andThen(({ callData, signature }) => {
        const responseInbox = generateMessagingInbox();

        return ResultAsync.fromPromise(
          new Promise<MetaTxResponse>(async (resolve, reject) => {
            if (!this.messaging.isConnected()) {
              await this.messaging.connect();
            }

            await this.messaging.subscribeToMetaTxResponse(responseInbox, (data, err) => {
              this.logger.info({ method, methodId, data, err }, "MetaTx response received");
              if (err || !data) {
                return reject(err);
              }
              this.logger.info({ method, methodId, responseInbox, data }, "Fulfill metaTx response received");
              return resolve(data);
            });

            await this.messaging.publishMetaTxRequest(
              {
                type: "Fulfill",
                relayerFee,
                to: this.transactionManager.getTransactionManagerAddress(txData.receivingChainId),
                chainId: txData.receivingChainId,
                data: {
                  relayerFee,
                  signature,
                  txData,
                  callData,
                },
              },
              responseInbox,
            );
          }),
          (err) =>
            new NxtpSdkError(NxtpSdkError.reasons.MessagingError, {
              method,
              methodId,
              transactionId: txData.transactionId,
              messagingError: jsonifyError(err as Error),
            }),
        );
      });

      if (metaTxRes.isOk()) {
        this.logger.info({ method, methodId }, "Method complete");
        return { metaTxResponse: metaTxRes.value };
      } else {
        throw metaTxRes.error;
      }
    } else {
      const fulfillRes = await prepareRes.andThen(({ callData, signature }) => {
        return this.transactionManager.fulfill(txData.receivingChainId, {
          callData,
          relayerFee,
          signature,
          txData,
        });
      });
      if (fulfillRes.isOk()) {
        this.logger.info({ method, methodId }, "Method complete");
        return { fulfillResponse: fulfillRes.value };
      } else {
        throw fulfillRes.error;
      }
    }
  }

  /**
   * Cancels the given transaction
   *
   * @param cancelParams - Arguments to submit to chain
   * @param cancelParams.txData - TransactionData (invariant + variant) to be cancelled
   * @param cancelParams.relayerFee - Fee to be paid for relaying transaction (only respected on sending chain cancellations post-expiry by the user)
   * @param cancelParams.signature - User signature for relayer to use
   * @param chainId - Chain to cancel the transaction on
   * @returns A TransactionResponse when the transaction was submitted, not mined
   */

  // TODO: this just cancels a transaction, it is misnamed, has nothing to do with expiries
  public async cancelExpired(cancelParams: CancelParams, chainId: number): Promise<providers.TransactionResponse> {
<<<<<<< HEAD
    // TODO: verify that this is expired?
    return await this.transactionManager.cancel(chainId, cancelParams).match(
      (res) => res,
      (err) => {
        throw err;
      },
    );
=======
    const method = this.cancelExpired.name;
    const methodId = getRandomBytes32();
    this.logger.info({ method, methodId, cancelParams, chainId }, "Method started");
    const cancelRes = await this.transactionManager.cancel(chainId, cancelParams);
    if (cancelRes.isOk()) {
      this.logger.info({ method, methodId }, "Method complete");
      return cancelRes.value;
    } else {
      throw cancelRes.error;
    }
>>>>>>> 18be75c0
  }

  /**
   * Changes the signer associated with the sdk
   *
   * @param signer - Signer to change to
   */
  public changeInjectedSigner(signer: Signer) {
    this.signer = signer;
  }

  /**
   * Sets up all listeners on the transaction manager across all chains, and for autocompletion of txs on the sdk
   */
  public establishListeners(): void {
    this.transactionManager.establishListeners();
    this.setupListeners();
  }

  /**
   * Turns off all listeners and disconnects messaging from the sdk
   */
  public removeAllListeners(): void {
    this.messaging.disconnect();
    this.transactionManager.removeAllListeners();
    this.detach();
    this.listenersEstablished = false;
  }

  private setupListeners(): void {
    // idempotency
    if (this.listenersEstablished) {
      return;
    }
    Object.keys(this.chainConfig).forEach((_chainId) => {
      const chainId = parseInt(_chainId);
      // Translate chain events to SDK external events
      this.transactionManager.attach(chainId, TransactionManagerEvents.TransactionPrepared, (data) => {
        if (chainId === data.txData.sendingChainId) {
          return this.evts[NxtpSdkEvents.SenderTransactionPrepared].post(data);
        }
        if (chainId === data.txData.receivingChainId) {
          return this.evts[NxtpSdkEvents.ReceiverTransactionPrepared].post(data);
        }
        return;
      });

      this.transactionManager.attach(chainId, TransactionManagerEvents.TransactionFulfilled, (data) => {
        if (chainId === data.txData.sendingChainId) {
          this.evts[NxtpSdkEvents.SenderTransactionFulfilled].post(data);
        } else if (chainId === data.txData.receivingChainId) {
          this.evts[NxtpSdkEvents.ReceiverTransactionFulfilled].post(data);
        }
      });

      this.transactionManager.attach(chainId, TransactionManagerEvents.TransactionCancelled, (data) => {
        if (chainId === data.txData.sendingChainId) {
          this.evts[NxtpSdkEvents.SenderTransactionCancelled].post(data);
        } else if (chainId === data.txData.receivingChainId) {
          this.evts[NxtpSdkEvents.ReceiverTransactionCancelled].post(data);
        }
      });
    });
    this.listenersEstablished = true;
  }

  // Listener methods
  /**
   * Attaches a callback to the emitted event
   *
   * @param event - The event name to attach a handler for
   * @param callback - The callback to invoke on event emission
   * @param filter - (optional) A filter where callbacks are only invoked if the filter returns true
   * @param timeout - (optional) A timeout to detach the handler within. I.e. if no events fired within the timeout, then the handler is detached
   */
  public attach<T extends NxtpSdkEvent>(
    event: T,
    callback: (data: NxtpSdkEventPayloads[T]) => void,
    filter: (data: NxtpSdkEventPayloads[T]) => boolean = (_data: NxtpSdkEventPayloads[T]) => true,
    timeout?: number,
  ): void {
    const args = [timeout, callback].filter((x) => !!x);
    this.evts[event].pipe(filter).attach(...(args as [number, any]));
  }

  /**
   * Attaches a callback to the emitted event that will be executed one time and then detached.
   *
   * @param event - The event name to attach a handler for
   * @param callback - The callback to invoke on event emission
   * @param filter - (optional) A filter where callbacks are only invoked if the filter returns true
   * @param timeout - (optional) A timeout to detach the handler within. I.e. if no events fired within the timeout, then the handler is detached
   *
   */
  public attachOnce<T extends NxtpSdkEvent>(
    event: T,
    callback: (data: NxtpSdkEventPayloads[T]) => void,
    filter: (data: NxtpSdkEventPayloads[T]) => boolean = (_data: NxtpSdkEventPayloads[T]) => true,
    timeout?: number,
  ): void {
    const args = [timeout, callback].filter((x) => !!x);
    this.evts[event].pipe(filter).attachOnce(...(args as [number, any]));
  }

  /**
   * Removes all attached handlers from the given event.
   *
   * @param event - (optional) The event name to remove handlers from. If not provided, will detach handlers from *all* subgraph events
   */
  public detach<T extends NxtpSdkEvent>(event?: T): void {
    if (event) {
      this.evts[event].detach();
      return;
    }
    Object.values(this.evts).forEach((evt) => evt.detach());
  }

  /**
   * Returns a promise that resolves when the event matching the filter is emitted
   *
   * @param event - The event name to wait for
   * @param timeout - The ms to continue waiting before rejecting
   * @param filter - (optional) A filter where the promise is only resolved if the filter returns true
   *
   * @returns Promise that will resolve with the event payload once the event is emitted, or rejects if the timeout is reached.
   *
   */
  public waitFor<T extends NxtpSdkEvent>(
    event: T,
    timeout: number,
    filter: (data: NxtpSdkEventPayloads[T]) => boolean = (_data: NxtpSdkEventPayloads[T]) => true,
  ): Promise<NxtpSdkEventPayloads[T]> {
    return this.evts[event].pipe(filter).waitFor(timeout) as Promise<NxtpSdkEventPayloads[T]>;
  }
}<|MERGE_RESOLUTION|>--- conflicted
+++ resolved
@@ -719,15 +719,6 @@
 
   // TODO: this just cancels a transaction, it is misnamed, has nothing to do with expiries
   public async cancelExpired(cancelParams: CancelParams, chainId: number): Promise<providers.TransactionResponse> {
-<<<<<<< HEAD
-    // TODO: verify that this is expired?
-    return await this.transactionManager.cancel(chainId, cancelParams).match(
-      (res) => res,
-      (err) => {
-        throw err;
-      },
-    );
-=======
     const method = this.cancelExpired.name;
     const methodId = getRandomBytes32();
     this.logger.info({ method, methodId, cancelParams, chainId }, "Method started");
@@ -738,7 +729,6 @@
     } else {
       throw cancelRes.error;
     }
->>>>>>> 18be75c0
   }
 
   /**
