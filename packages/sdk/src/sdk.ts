--- conflicted
+++ resolved
@@ -35,13 +35,10 @@
   NATS_CLUSTER_URL_TESTNET,
   NATS_WS_URL_TESTNET,
   getDeployedSubgraphUri,
-<<<<<<< HEAD
-  CrosschainTransaction,
-=======
   calculateExchangeWad,
   ERC20Abi,
   TransactionDataSchema,
->>>>>>> 2b6db729
+  CrosschainTransaction,
 } from "@connext/nxtp-utils";
 import pino, { BaseLogger } from "pino";
 import { Type, Static } from "@sinclair/typebox";
