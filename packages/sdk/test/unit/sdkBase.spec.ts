import {
  mkAddress,
  mkHash,
  UserNxtpNatsMessagingService,
  getRandomBytes32,
  InvariantTransactionData,
  VariantTransactionData,
  AuctionBid,
  Logger,
  DEFAULT_GAS_ESTIMATES,
  requestContextMock,
} from "@connext/nxtp-utils";
import { expect } from "chai";
import { Wallet, constants, BigNumber } from "ethers";
import { createStubInstance, reset, restore, SinonStub, SinonStubbedInstance, stub } from "sinon";

import { MAX_SLIPPAGE_TOLERANCE, MIN_SLIPPAGE_TOLERANCE } from "../../src/sdk";
import * as TransactionManagerHelperFns from "../../src/transactionManager/transactionManager";

import * as utils from "../../src/utils";
import * as sdkIndex from "../../src/sdkBase";
import { EmptyBytes, EmptyCallDataHash, TxRequest } from "../helper";
import { Evt } from "evt";
import {
  ChainNotConfigured,
  InvalidBidSignature,
  InvalidExpiry,
  InvalidParamStructure,
  InvalidSlippage,
  FulfillTimeout,
  NoSubgraph,
  NoTransactionManager,
  SendingChainSubgraphsNotSynced,
  UnknownAuctionError,
  InvalidCallTo,
  NoValidBids,
  RelayFailed,
  NotEnoughAmount,
} from "../../src/error";
import { getAddress, keccak256, parseEther } from "ethers/lib/utils";
import { CrossChainParams, NxtpSdkEvents, HistoricalTransactionStatus } from "../../src";
import { Subgraph } from "../../src/subgraph/subgraph";
import { getMinExpiryBuffer, getMaxExpiryBuffer } from "../../src/utils";
import { TransactionManager } from "../../src/transactionManager/transactionManager";
import { NxtpSdkBase } from "../../src/sdkBase";
import { ChainReader } from "../../../txservice/dist";

const logger = new Logger({ level: process.env.LOG_LEVEL ?? "silent" });

const { AddressZero } = constants;
const response = "connected";

// NOTE: Tried importing the evt module Timeout error here, but the compiler throws.
// For now, just mocking using the proper message string.
const mockEvtTimeoutErr = (timeout: number) => new Error(`Evt timeout after ${timeout}ms`);

describe("NxtpSdkBase", () => {
  let sdk: NxtpSdkBase;
  let signer: SinonStubbedInstance<Wallet>;
  let messaging: SinonStubbedInstance<UserNxtpNatsMessagingService>;
  let subgraph: SinonStubbedInstance<Subgraph>;
  let chainReader: SinonStubbedInstance<ChainReader>;
  let transactionManager: SinonStubbedInstance<TransactionManager>;
  let getDeployedChainIdsForGasFeeStub: SinonStub;
  let getDeployedPriceOracleContractStub: SinonStub;
  let signFulfillTransactionPayloadMock: SinonStub;
  let recoverAuctionBidMock: SinonStub;
  let balanceStub: SinonStub;
  let gelatoFulfill: SinonStub;
  let isChainSupportedByGelatoStub: SinonStub;

  let user: string = getAddress(mkAddress("0xa"));
  let router: string = getAddress(mkAddress("0xb"));
  let sendingChainId: number = 1337;
  let receivingChainId: number = 1338;
  let sendingChainTxManagerAddress: string = mkAddress("0xaaa");
  let receivingChainTxManagerAddress: string = mkAddress("0xbbb");

  const sendingAssetId1 = mkAddress("0x111");
  const sendingAssetId1MainnetEquivalent = mkAddress("0x1111");
  const receivingAssetId1 = mkAddress("0x222");
  const receivingAssetId1MainnetEquivalent = mkAddress("0x2222");

  const messageEvt = Evt.create<{ inbox: string; data?: any; err?: any }>();

  const supportedChains = [sendingChainId.toString(), receivingChainId.toString()];

  beforeEach(async () => {
    chainReader = createStubInstance(ChainReader);
    chainReader.getGasPrice.resolves(BigNumber.from(10).pow(9));
    chainReader.getDecimalsForAsset.resolves(18);
    chainReader.getTokenPrice.resolves(BigNumber.from(10).pow(21));
    chainReader.isSupportedChain.resolves(true);
    stub(sdkIndex, "setupChainReader").returns(chainReader as any);

    const chainConfig = {
      [sendingChainId]: {
        providers: ["http://----------------------"],
        subgraph: "http://example.com",
        transactionManagerAddress: sendingChainTxManagerAddress,
      },
      [receivingChainId]: {
        providers: ["http://----------------------"],
        subgraph: "http://example.com",
        transactionManagerAddress: receivingChainTxManagerAddress,
      },
    };

    signer = createStubInstance(Wallet);
    messaging = createStubInstance(UserNxtpNatsMessagingService);
    subgraph = createStubInstance(Subgraph);
    subgraph.getSyncStatus.returns({ latestBlock: 0, synced: true, syncedBlock: 0 });
    transactionManager = createStubInstance(TransactionManager);

    // stub(utils, "getChainData").resolves(chainDataMock);
    stub(utils, "getTimestampInSeconds").resolves(Math.floor(Date.now() / 1000));

    balanceStub = stub(utils, "getOnchainBalance");
    balanceStub.resolves(BigNumber.from(0));
    stub(sdkIndex, "createMessagingEvt").returns(messageEvt);

    signFulfillTransactionPayloadMock = stub(utils, "signFulfillTransactionPayload");
    recoverAuctionBidMock = stub(utils, "recoverAuctionBid");
    recoverAuctionBidMock.returns(router);

    stub(sdkIndex, "DEFAULT_AUCTION_TIMEOUT").value(1_000);
    stub(utils, "generateMessagingInbox").returns("inbox");
    gelatoFulfill = stub(utils, "gelatoFulfill").resolves({ taskId: "foo" });
    isChainSupportedByGelatoStub = stub(utils, "isChainSupportedByGelato").returns(true);

    signFulfillTransactionPayloadMock.resolves(EmptyCallDataHash);

    messaging.isConnected.resolves(true);
    messaging.publishMetaTxRequest.resolves({ inbox: "inbox" });

    signer.getAddress.resolves(user);

    sdk = new NxtpSdkBase({
      chainConfig,
      natsUrl: "http://example.com",
      authUrl: "http://example.com",
      messaging: undefined,
      logger,
      signerAddress: Promise.resolve(user),
    });

    (sdk as any).transactionManager = transactionManager;
    (sdk as any).subgraph = subgraph;
    (sdk as any).messaging = messaging;

    messaging.connect.resolves(response);

    getDeployedChainIdsForGasFeeStub = stub(TransactionManagerHelperFns, "getDeployedChainIdsForGasFee").returns([
      sendingChainId,
      receivingChainId,
    ]);

    getDeployedPriceOracleContractStub = stub(TransactionManagerHelperFns, "getDeployedPriceOracleContract").returns({
      address: "0x0",
      abi: "",
    });
  });

  afterEach(() => {
    sdk.removeAllListeners();
    restore();
    reset();
  });

  const getTransactionData = async (
    txOverrides: Partial<InvariantTransactionData> = {},
    recordOverrides: Partial<VariantTransactionData> = {},
  ): Promise<{ transaction: InvariantTransactionData; record: VariantTransactionData }> => {
    const transaction = {
      receivingChainTxManagerAddress: mkAddress("0xaa"),
      user,
      initiator: user,
      router,
      sendingAssetId: mkAddress("0xc"),
      receivingAssetId: mkAddress("0xb"),
      sendingChainFallback: user,
      callTo: AddressZero,
      receivingAddress: mkAddress("0xa"),
      callDataHash: EmptyCallDataHash,
      transactionId: getRandomBytes32(),
      sendingChainId,
      receivingChainId,
      ...txOverrides,
    };

    const day = 24 * 60 * 60;
    const record = {
      amount: "10",
      expiry: Math.floor(Date.now() / 1000) + day + 5_000,
      preparedBlockNumber: 10,
      ...recordOverrides,
    };

    return { transaction, record };
  };

  const getMock = (
    crossChainParamsOverrides: Partial<CrossChainParams> = {},
    auctionBidOverrides: Partial<AuctionBid> = {},
    _bidSignature: string = EmptyCallDataHash,
    _gasFeeInReceivingToken = "0",
    _metaTxRelayerFe = "0",
  ): {
    crossChainParams: CrossChainParams;
    auctionBid: AuctionBid;
    bidSignature: string;
    gasFeeInReceivingToken: string;
    metaTxRelayerFee: string;
  } => {
    const transactionId = getRandomBytes32();
    const crossChainParams = {
      callData: EmptyBytes,
      encryptedCallData: EmptyBytes,
      sendingChainId: sendingChainId,
      sendingAssetId: mkAddress("0xc"),
      receivingChainId: receivingChainId,
      receivingAssetId: mkAddress("0xb"),
      callTo: AddressZero,
      receivingAddress: mkAddress("0xa"),
      amount: parseEther("1").toString(),
      expiry: Math.floor(Date.now() / 1000) + 24 * 3600 * 3,
      transactionId,
      ...crossChainParamsOverrides,
    };

    const auctionBid = {
      user,
      router,
      initiator: user,
      sendingChainId,
      sendingAssetId: mkAddress("0xa"),
      amount: parseEther("1").toString(),
      receivingChainId,
      receivingAssetId: mkAddress("0xb"),
      amountReceived: "1000000",
      receivingAddress: mkAddress("0xc"),
      transactionId,
      expiry: Math.floor(Date.now() / 1000) + 24 * 3600 * 3,
      callDataHash: EmptyCallDataHash,
      callTo: AddressZero,
      encryptedCallData: EmptyBytes,
      sendingChainTxManagerAddress,
      receivingChainTxManagerAddress,
      bidExpiry: Math.floor(Date.now() / 1000) + 24 * 3600 * 3,
      ...auctionBidOverrides,
    };

    const bidSignature = _bidSignature;
    const gasFeeInReceivingToken = _gasFeeInReceivingToken;
    const metaTxRelayerFee = _metaTxRelayerFe;

    return { crossChainParams, auctionBid, bidSignature, gasFeeInReceivingToken, metaTxRelayerFee };
  };

  describe("#constructor", () => {
    it("should error if transaction manager doesn't exist for chainId", async () => {
      const _chainConfig = {
        [sendingChainId]: {
          providers: ["http://----------------------"],
          subgraph: "http://example.com",
        },
      };
      expect(
        () =>
          new NxtpSdkBase({
            chainConfig: _chainConfig,
            signerAddress: Promise.resolve(user),
            natsUrl: "http://example.com",
            authUrl: "http://example.com",
            messaging: undefined,
            logger,
            network: "mainnet",
          }),
      ).to.throw(NoTransactionManager.getMessage());
    });

    it("should error if subgraph doesn't exist for chainId", async () => {
      getDeployedChainIdsForGasFeeStub.returns([sendingChainId, receivingChainId]);
      const _chainConfig = {
        [sendingChainId]: {
          providers: ["http://----------------------"],
          transactionManagerAddress: sendingChainTxManagerAddress,
        },
      };
      expect(
        () =>
          new NxtpSdkBase({
            chainConfig: _chainConfig,
            signerAddress: Promise.resolve(user),
            natsUrl: "http://example.com",
            authUrl: "http://example.com",
            messaging: undefined,
            logger,
            network: "mainnet",
          }),
      ).to.throw(NoSubgraph.getMessage());
    });

    it("happy: constructor, get transactionManager address", async () => {
      const chainConfig = {
        [4]: {
          providers: ["http://----------------------"],
          subgraph: "http://example.com",
        },
        [5]: {
          providers: ["http://----------------------"],
          subgraph: "http://example.com",
        },
      };
      expect(
        () =>
          new NxtpSdkBase({
            chainConfig,
            signerAddress: Promise.resolve(user),
            natsUrl: "http://example.com",
            authUrl: "http://example.com",
            messaging: undefined,
            network: "testnet",
            logger,
          }),
      ).to.not.throw;
    });
  });

  describe("#connectMessaging", () => {
    it("should fail if connect fails", async () => {
      messaging.connect.rejects(new Error("fail"));

      await expect(sdk.connectMessaging()).to.be.rejectedWith("fail");
    });

    it("should fail if subscribeToAuctionResponse fails", async () => {
      messaging.subscribeToAuctionResponse.rejects(new Error("fail"));

      await expect(sdk.connectMessaging()).to.be.rejectedWith("fail");
      expect(messaging.connect.callCount).to.be.eq(1);
    });

    it("should work", async () => {
      await sdk.connectMessaging();
      expect(messaging.connect.callCount).to.be.eq(1);
      expect(messaging.subscribeToAuctionResponse.callCount).to.be.eq(1);
    });
  });

  describe("#getActiveTransactions", () => {
    it("happy getActiveTransactions", async () => {
      const { transaction, record } = await getTransactionData();
      const activeTransaction = {
        crosschainTx: { invariant: transaction, sending: record, receiving: record },
        status: NxtpSdkEvents.SenderTransactionPrepared,
        bidSignature: EmptyBytes,
        encodedBid: EmptyBytes,
        encryptedCallData: EmptyBytes,
        preparedTimestamp: Math.floor(Date.now() / 1000),
      };
      subgraph.getActiveTransactions.resolves([activeTransaction]);
      const res = await sdk.getActiveTransactions();
      expect(res[0]).to.be.eq(activeTransaction);
    });
  });

  describe("#getHistoricalTransactions", () => {
    it("should work", async () => {
      const { transaction, record } = await getTransactionData();
      const activeTransaction = {
        crosschainTx: { invariant: transaction, sending: record, receiving: record },
        status: HistoricalTransactionStatus.FULFILLED,
        bidSignature: EmptyBytes,
        encodedBid: EmptyBytes,
        encryptedCallData: EmptyBytes,
        preparedTimestamp: Math.floor(Date.now() / 1000),
      };
      subgraph.getHistoricalTransactions.resolves([activeTransaction]);
      const res = await sdk.getHistoricalTransactions();
      expect(res).to.be.deep.eq([activeTransaction]);
    });
  });

  describe("#getTransferQuote", () => {
    beforeEach(() => {
      chainReader.calculateGasFeeInReceivingToken.resolves(BigNumber.from("100000"));
      chainReader.calculateGasFeeInReceivingTokenForFulfill.resolves(BigNumber.from("100000"));
    });
    // TODO: #143 callData encryption

    describe("should error if invalid params", () => {
      const { crossChainParams } = getMock({ callData: "abc" });
      it("invalid callData", async () => {
        await expect(sdk.getTransferQuote(crossChainParams)).to.eventually.be.rejectedWith(
          InvalidParamStructure.getMessage(),
        );
      });
    });

    describe("should error if invalid config", () => {
      it("unknown sendingChainId", async () => {
        const { crossChainParams } = getMock({ sendingChainId: 1400 });
        await expect(sdk.getTransferQuote(crossChainParams)).to.eventually.be.rejectedWith(
          ChainNotConfigured.getMessage(),
        );
      });

      it("unknown receivingChainId", async () => {
        const { crossChainParams } = getMock({ receivingChainId: 1400 });

        await expect(sdk.getTransferQuote(crossChainParams)).to.eventually.be.rejectedWith(
          ChainNotConfigured.getMessage(),
        );
      });
    });

    it("should error if subgraph not synced", async () => {
      subgraph.getSyncStatus.returns({ latestBlock: 0, synced: false, syncedBlock: 0 });
      const { crossChainParams } = getMock();

      await expect(sdk.getTransferQuote(crossChainParams)).to.eventually.be.rejectedWith(
        SendingChainSubgraphsNotSynced.getMessage(),
      );
    });

    it("should error if slippageTolerance is lower than Min allowed", async () => {
      const { crossChainParams } = getMock({ slippageTolerance: (parseFloat(MIN_SLIPPAGE_TOLERANCE) - 1).toString() });
      await expect(sdk.getTransferQuote(crossChainParams)).to.eventually.be.rejectedWith(InvalidSlippage.getMessage());
    });

    it("should error if slippageTolerance is higher than Max allowed", async () => {
      const { crossChainParams } = getMock({ slippageTolerance: (parseFloat(MAX_SLIPPAGE_TOLERANCE) + 1).toString() });

      await expect(sdk.getTransferQuote(crossChainParams)).to.eventually.be.rejectedWith(InvalidSlippage.getMessage());
    });

    it("should error if expiry is too short", async () => {
      const { crossChainParams } = getMock({ expiry: Math.floor(Date.now() / 1000) + getMinExpiryBuffer() - 1000 });

      await expect(sdk.getTransferQuote(crossChainParams)).to.eventually.be.rejectedWith(InvalidExpiry.getMessage());
    });

    it("should error if expiry is too high", async () => {
      const { crossChainParams } = getMock({ expiry: Math.floor(Date.now() / 1000) + getMaxExpiryBuffer() + 1000 });
      await expect(sdk.getTransferQuote(crossChainParams)).to.eventually.be.rejectedWith(InvalidExpiry.getMessage());
    });

    it("should error if receiverAmount is lower than gasFee", async () => {
      const { crossChainParams } = getMock({ amount: "100000" });
      await expect(sdk.getTransferQuote(crossChainParams)).to.eventually.be.rejectedWith(NotEnoughAmount.getMessage());
    });

    it("should not include improperly signed bids", async () => {
      const { crossChainParams, auctionBid, bidSignature } = getMock();

      recoverAuctionBidMock.returns(auctionBid.user);
      transactionManager.getRouterLiquidity.resolves(BigNumber.from(auctionBid.amountReceived));
      chainReader.getCode.resolves("0x");

      setTimeout(() => {
        messageEvt.post({ inbox: "inbox", data: { bidSignature, bid: auctionBid } });
      }, 200);
      await expect(sdk.getTransferQuote(crossChainParams)).to.eventually.be.rejectedWith(NoValidBids.getMessage());
    });

    it("should log error if getRouterLiquidity errors", async () => {
      const { crossChainParams, auctionBid, bidSignature } = getMock();

      recoverAuctionBidMock.returns(auctionBid.router);

      transactionManager.getRouterLiquidity.rejects(new Error("fail"));

      setTimeout(() => {
        messageEvt.post({ inbox: "inbox", data: { bidSignature, bid: auctionBid } });
      }, 200);
      await expect(sdk.getTransferQuote(crossChainParams)).to.eventually.be.rejectedWith(NoValidBids.getMessage());
    });

    it("should log error if router liquidity is lower than amountReceived", async () => {
      const { crossChainParams, auctionBid, bidSignature } = getMock();

      recoverAuctionBidMock.returns(auctionBid.router);

      transactionManager.getRouterLiquidity.resolves(BigNumber.from(auctionBid.amountReceived).sub("1"));

      setTimeout(() => {
        messageEvt.post({ inbox: "inbox", data: { bidSignature, bid: auctionBid } });
      }, 200);
      await expect(sdk.getTransferQuote(crossChainParams)).to.eventually.be.rejectedWith(NoValidBids.getMessage());
    });

    it("should log error if amountReceived is lower than lower bound", async () => {
      const { crossChainParams, auctionBid, bidSignature } = getMock();

      const crossChainParamsMock = JSON.parse(JSON.stringify(crossChainParams));
      crossChainParamsMock.amount = "100000000";
      auctionBid.amountReceived = "1";

      recoverAuctionBidMock.returns(auctionBid.router);
      transactionManager.getRouterLiquidity.resolves(BigNumber.from(auctionBid.amountReceived));

      setTimeout(() => {
        messageEvt.post({ inbox: "inbox", data: { bidSignature, bid: auctionBid } });
      }, 200);
      await expect(sdk.getTransferQuote(crossChainParams)).to.eventually.be.rejectedWith(
        UnknownAuctionError.getMessage(),
      );
    });

    it("happy: should get a transfer quote => dryRun ", async () => {
      const { crossChainParams, auctionBid } = getMock();

      recoverAuctionBidMock.returns(auctionBid.router);
      transactionManager.getRouterLiquidity.resolves(BigNumber.from(auctionBid.amountReceived));

      setTimeout(() => {
        messageEvt.post({
          inbox: "inbox",
          data: { bidSignature: undefined, bid: auctionBid, gasFeeInReceivingToken: "0" },
        });
      }, 100);
      const res = await sdk.getTransferQuote(crossChainParams);

      expect(res.bid).to.be.eq(auctionBid);
      expect(res.bidSignature).to.be.undefined;
    });

    it("happy: should get a transfer quote", async () => {
      const { crossChainParams, auctionBid, bidSignature } = getMock();

      recoverAuctionBidMock.returns(auctionBid.router);
      transactionManager.getRouterLiquidity.resolves(BigNumber.from(auctionBid.amountReceived));

      setTimeout(() => {
        messageEvt.post({ inbox: "inbox", data: { bidSignature, bid: auctionBid, gasFeeInReceivingToken: "0" } });
      }, 100);
      const res = await sdk.getTransferQuote(crossChainParams);

      expect(res.bid).to.be.eq(auctionBid);
      expect(res.bidSignature).to.be.eq(bidSignature);
    });

    it("happy: should get a transfer quote with callData", async () => {
      const callData = getRandomBytes32();
      const encryptedCallData = keccak256(getRandomBytes32());
      const { crossChainParams, auctionBid, bidSignature } = getMock({
        callData,
        encryptedCallData,
      });

      recoverAuctionBidMock.returns(auctionBid.router);
      transactionManager.getRouterLiquidity.resolves(BigNumber.from(auctionBid.amountReceived));

      setTimeout(() => {
        messageEvt.post({ inbox: "inbox", data: { bidSignature, bid: auctionBid, gasFeeInReceivingToken: "0" } });
      }, 100);

      const res = await sdk.getTransferQuote(crossChainParams);
      expect(res.bid).to.be.eq(auctionBid);
      expect(res.bidSignature).to.be.eq(bidSignature);
    });

    it("happy: should get a transfer quote from a preferred router", async () => {
      const { crossChainParams, auctionBid, bidSignature } = getMock();

      const nonPreferredBid: AuctionBid = {
        ...auctionBid,
        router: mkAddress("0xddd"),
        amountReceived: BigNumber.from(auctionBid.amountReceived).add(1).toString(),
      };

      recoverAuctionBidMock.returns(auctionBid.router);
      transactionManager.getRouterLiquidity.resolves(BigNumber.from(auctionBid.amountReceived));

      setTimeout(() => {
        messageEvt.post({ inbox: "inbox", data: { bidSignature, bid: nonPreferredBid, gasFeeInReceivingToken: "0" } });
      }, 100);

      setTimeout(() => {
        messageEvt.post({ inbox: "inbox", data: { bidSignature, bid: auctionBid, gasFeeInReceivingToken: "0" } });
      }, 150);
      const res = await sdk.getTransferQuote({ ...crossChainParams, preferredRouters: [auctionBid.router] });

      expect(res.bid).to.be.eq(auctionBid);
      expect(res.bidSignature).to.be.eq(bidSignature);
    });

    it("happy: should sort multiple transfer quotes", async () => {
      const { crossChainParams, auctionBid, bidSignature } = getMock();

      recoverAuctionBidMock.returns(auctionBid.router);
      transactionManager.getRouterLiquidity.resolves(BigNumber.from(auctionBid.amountReceived));

      setTimeout(() => {
        messageEvt.post({
          inbox: "inbox",
          data: { bidSignature, bid: { ...auctionBid, amountReceived: "100000" }, gasFeeInReceivingToken: "0" },
        });
        messageEvt.post({
          inbox: "inbox",
          data: { bidSignature, bid: { ...auctionBid, amountReceived: "100002" }, gasFeeInReceivingToken: "0" },
        });
        messageEvt.post({
          inbox: "inbox",
          data: { bidSignature, bid: { ...auctionBid, amountReceived: "100004" }, gasFeeInReceivingToken: "0" },
        });
      }, 100);
      const res = await sdk.getTransferQuote(crossChainParams);

      expect(res.bid).to.be.deep.eq({ ...auctionBid, amountReceived: "100004" });
      expect(res.bidSignature).to.be.eq(bidSignature);
    });
  });

  describe("#prepareTransfer", () => {
    describe("should error if invalid param", () => {
      it("invalid user", async () => {
        const { auctionBid, bidSignature, gasFeeInReceivingToken } = getMock({}, { user: "abc" });
        await expect(
          sdk.prepareTransfer({ bid: auctionBid, bidSignature, gasFeeInReceivingToken }),
        ).to.eventually.be.rejectedWith(InvalidParamStructure.getMessage());
      });
    });

    describe("should error if invalid config", () => {
      it("unknown sendingChainId", async () => {
        const { auctionBid, bidSignature, gasFeeInReceivingToken } = getMock({}, { sendingChainId: 1400 });

        await expect(
          sdk.prepareTransfer({ bid: auctionBid, bidSignature, gasFeeInReceivingToken }),
        ).to.eventually.be.rejectedWith(ChainNotConfigured.getMessage());
      });

      it("unknown receivingChainId", async () => {
        const { auctionBid, bidSignature, gasFeeInReceivingToken } = getMock({}, { receivingChainId: 1400 });

        await expect(
          sdk.prepareTransfer({ bid: auctionBid, bidSignature, gasFeeInReceivingToken }),
        ).to.eventually.be.rejectedWith(ChainNotConfigured.getMessage());
      });
    });

    it("should error if subgraph not synced", async () => {
      subgraph.getSyncStatus.returns({ latestBlock: 0, synced: false, syncedBlock: 0 });
      const { crossChainParams } = getMock();

      await expect(sdk.getTransferQuote(crossChainParams)).to.eventually.be.rejectedWith(
        SendingChainSubgraphsNotSynced.getMessage(),
      );
    });

    it("should error if bidSignature undefined", async () => {
      const { auctionBid, gasFeeInReceivingToken } = getMock({}, {}, "");
      balanceStub.resolves(BigNumber.from(auctionBid.amount).add(1000));
      await expect(
        sdk.prepareTransfer({ bid: auctionBid, bidSignature: undefined, gasFeeInReceivingToken }),
      ).to.eventually.be.rejectedWith(InvalidBidSignature.getMessage());
    });

    it("should error if it callTo isn't deployed contract", async () => {
      const mockCallTo = getAddress(mkAddress("0xc"));
      const { auctionBid, bidSignature, gasFeeInReceivingToken } = getMock({}, { callTo: mockCallTo });

      balanceStub.resolves(BigNumber.from(auctionBid.amount).add(1000));
      await expect(
        sdk.prepareTransfer({ bid: auctionBid, bidSignature: bidSignature, gasFeeInReceivingToken }),
      ).to.eventually.be.rejectedWith(InvalidCallTo.getMessage());
    });

    it("should error if prepare errors", async () => {
      const { auctionBid, bidSignature, gasFeeInReceivingToken } = getMock();
      balanceStub.resolves(BigNumber.from(auctionBid.amount));

      transactionManager.approveTokensIfNeeded.resolves(undefined);
      transactionManager.prepare.rejects(new Error("fail"));
      await expect(
        sdk.prepareTransfer({ bid: auctionBid, bidSignature, gasFeeInReceivingToken }),
      ).to.eventually.be.rejectedWith("fail");
    });

    it("happy: start transfer", async () => {
      const { auctionBid, bidSignature, gasFeeInReceivingToken } = getMock();
      balanceStub.resolves(BigNumber.from(auctionBid.amount));

      transactionManager.prepare.resolves(TxRequest);

      const res = await sdk.prepareTransfer({
        bid: auctionBid,
        bidSignature,
        gasFeeInReceivingToken,
      });
      expect(res).to.deep.eq(TxRequest);
    });
  });

  describe("#fulfillTransfer", () => {
    describe("should error if invalid param", () => {
      it("invalid user", async () => {
        const { transaction, record } = await getTransactionData({ user: "abc" });
        await expect(
          sdk.fulfillTransfer(
            {
              txData: { ...transaction, ...record },
              encryptedCallData: EmptyCallDataHash,
              encodedBid: EmptyCallDataHash,
              bidSignature: EmptyCallDataHash,
            },
            "0x",
            "0x",
            "0",
            true,
          ),
        ).to.eventually.be.rejectedWith(InvalidParamStructure.getMessage());
      });

      it("invalid encryptedCallData", async () => {
        const { transaction, record } = await getTransactionData();

        await expect(
          sdk.fulfillTransfer(
            {
              txData: { ...transaction, ...record },
              encryptedCallData: 1 as any,
              encodedBid: EmptyCallDataHash,
              bidSignature: EmptyCallDataHash,
            },
            "0x",
            "0x",
            "0",
            true,
          ),
        ).to.eventually.be.rejectedWith(InvalidParamStructure.getMessage());
      });
    });

    describe("should error if invalid config", () => {
      it("unknown sendingChainId", async () => {
        const { transaction, record } = await getTransactionData({ sendingChainId: 1400 });
        await expect(
          sdk.fulfillTransfer(
            {
              txData: { ...transaction, ...record },

              encryptedCallData: EmptyCallDataHash,
              encodedBid: EmptyCallDataHash,
              bidSignature: EmptyCallDataHash,
            },
            "0x",
            "0x",
            "0",
            true,
          ),
        ).to.eventually.be.rejectedWith(ChainNotConfigured.getMessage());
      });

      it("unknown receivingChainId", async () => {
        const { transaction, record } = await getTransactionData({ receivingChainId: 1400 });

        await expect(
          sdk.fulfillTransfer(
            {
              txData: { ...transaction, ...record },

              encryptedCallData: EmptyCallDataHash,
              encodedBid: EmptyCallDataHash,
              bidSignature: EmptyCallDataHash,
            },
            "0x",
            "0x",
            "0",
            true,
          ),
        ).to.eventually.be.rejectedWith(ChainNotConfigured.getMessage());
      });
    });

    it("should error if finish transfer => useRelayers:true, metaTxResponse errors", async () => {
      const { transaction, record } = await getTransactionData();
      stub(sdkIndex, "FULFILL_TIMEOUT").value(100);

      subgraph.waitFor.rejects(mockEvtTimeoutErr(100));

      await expect(
        sdk.fulfillTransfer(
          {
            txData: { ...transaction, ...record },

            encryptedCallData: EmptyCallDataHash,
            encodedBid: EmptyCallDataHash,
            bidSignature: EmptyCallDataHash,
          },
          "0x",
          "0x",
          "0",
          true,
        ),
      ).to.be.rejectedWith(FulfillTimeout.getMessage());
    });

    it("happy: finish transfer => useRelayers:true no gelato", async () => {
      const { transaction, record } = await getTransactionData();

      isChainSupportedByGelatoStub.returns(false);

      const transactionHash = mkHash("0xc");

      subgraph.waitFor.resolves({
        transactionHash,
        txData: {
          ...transaction,
          ...record,
          sendingChainId: receivingChainId,
          receivingChainId: sendingChainId,
        },
      } as any);

      const res = await sdk.fulfillTransfer(
        {
          txData: { ...transaction, ...record },

          encryptedCallData: EmptyCallDataHash,
          encodedBid: EmptyCallDataHash,
          bidSignature: EmptyCallDataHash,
        },
        "0x",
        "0x",
        "0",
        true,
      );

      expect(res.transactionResponse.transactionHash).to.be.eq(transactionHash);
      expect(res.transactionResponse.chainId).to.be.eq(sendingChainId);
    });

    it("happy: finish transfer => useGelatoRelay:true", async () => {
      const { transaction, record } = await getTransactionData();

      const transactionHash = mkHash("0xc");
      subgraph.waitFor.resolves({
        transactionHash,
        txData: {
          ...transaction,
          ...record,
          sendingChainId: receivingChainId,
          receivingChainId: sendingChainId,
        },
      } as any);

      const res = await sdk.fulfillTransfer(
        {
          txData: { ...transaction, ...record },

          encryptedCallData: EmptyCallDataHash,
          encodedBid: EmptyCallDataHash,
          bidSignature: EmptyCallDataHash,
        },
        "0x",
        "0x",
        "0",
        true,
      );

      expect(res.transactionResponse.transactionHash).to.be.eq(transactionHash);
      expect(res.transactionResponse.chainId).to.be.eq(sendingChainId);
    });

    it("should error if gelato relay fails", async () => {
      const { transaction, record } = await getTransactionData();
      gelatoFulfill.resolves({ taskId: undefined });

      await expect(
        sdk.fulfillTransfer(
          {
            txData: { ...transaction, ...record },

            encryptedCallData: EmptyCallDataHash,
            encodedBid: EmptyCallDataHash,
            bidSignature: EmptyCallDataHash,
          },
          "0x",
          "0x",
          "0",
          true,
        ),
      ).to.be.rejectedWith(RelayFailed);
    });

    it("should error if finish transfer => useRelayers:false, fulfill errors", async () => {
      const { transaction, record } = await getTransactionData();

      signFulfillTransactionPayloadMock.resolves(EmptyCallDataHash);

      transactionManager.fulfill.rejects(new Error("fail"));
      await expect(
        sdk.fulfillTransfer(
          {
            txData: { ...transaction, ...record },

            encryptedCallData: EmptyCallDataHash,
            encodedBid: EmptyCallDataHash,
            bidSignature: EmptyCallDataHash,
          },
          "0x",
          "0x",
          "0",
          false,
        ),
      ).to.eventually.be.rejectedWith("fail");
    });

    it("happy: finish transfer => useRelayers:false", async () => {
      const { transaction, record } = await getTransactionData();

      transactionManager.fulfill.resolves(TxRequest);
      const res = await sdk.fulfillTransfer(
        {
          txData: { ...transaction, ...record },

          encryptedCallData: EmptyCallDataHash,
          encodedBid: EmptyCallDataHash,
          bidSignature: EmptyCallDataHash,
        },
        "0x",
        "0x",
        "0",
        false,
      );
      expect(res.transactionRequest).to.deep.eq(TxRequest);
    });
  });

  describe("#cancel", () => {
    describe("should error if invalid param", () => {
      it("invalid user", async () => {
        const { transaction, record } = await getTransactionData({ user: "abc" });

        await expect(
          sdk.cancel(
            {
              txData: { ...transaction, ...record },
              signature: "",
            },
            sendingChainId,
          ),
        ).to.eventually.be.rejectedWith(InvalidParamStructure.getMessage());
      });

      it("invalid relayerFee", async () => {
        const { transaction, record } = await getTransactionData({ user: "abc" });
        await expect(
          sdk.cancel(
            {
              txData: { ...transaction, ...record },
              signature: EmptyCallDataHash,
            },
            sendingChainId,
          ),
        ).to.eventually.be.rejectedWith(InvalidParamStructure.getMessage());
      });

      it("invalid signature", async () => {
        const { transaction, record } = await getTransactionData({ user: "abc" });

        await expect(
          sdk.cancel(
            {
              txData: { ...transaction, ...record },
              signature: "",
            },
            sendingChainId,
          ),
        ).to.eventually.be.rejectedWith(InvalidParamStructure.getMessage());
      });
    });

    it("should error if transactionManager cancel fails", async () => {
      const { transaction, record } = await getTransactionData();

      transactionManager.cancel.rejects(new Error("fail"));
      await expect(
        sdk.cancel(
          {
            txData: { ...transaction, ...record },
            signature: EmptyCallDataHash,
          },
          sendingChainId,
        ),
      ).to.eventually.be.rejectedWith("fail");
    });

    it("happy: cancel", async () => {
      const { transaction, record } = await getTransactionData();

      transactionManager.cancel.resolves(TxRequest);

      const res = await sdk.cancel(
        {
          txData: { ...transaction, ...record },
          signature: EmptyCallDataHash,
        },
        sendingChainId,
      );

      expect(res).to.deep.eq(TxRequest);
    });
  });

<<<<<<< HEAD
=======
  describe("#estimateHardcodedFeeForPrepare", () => {
    it("happy: should return valid price if price oracle is configured", async () => {
      const { crossChainParams } = getMock();

      const result = await sdk.estimateHardcodedFeeForPrepare(
        crossChainParams.sendingChainId,
        crossChainParams.sendingAssetId,
        18,
        null,
        null,
      );

      expect(result).to.be.eq(BigNumber.from(DEFAULT_GAS_ESTIMATES.prepare).mul("1000000000"));
    });

    it("happy: should return zero price if price oracle isn't configured", async () => {
      chainReader.getTokenPrice.rejects(new Error("fail, not supported etc"));

      getDeployedPriceOracleContractStub.returns({ address: null, abi: null });
      const { crossChainParams } = getMock();

      const result = await sdk.estimateHardcodedFeeForPrepare(
        crossChainParams.sendingChainId,
        crossChainParams.sendingAssetId,
        18,
        null,
        null,
      );

      expect(result).to.be.eq(BigNumber.from("0"));
    });
  });

  describe("#estimateFeeForRouterTransfer", () => {
    it("happy: should consult chain reader method", async () => {
      const expectedResult = BigNumber.from("10000000");
      chainReader.calculateGasFeeInReceivingToken.resolves(expectedResult);
      const { crossChainParams } = getMock();
      const result = await sdk.estimateFeeForRouterTransfer(
        crossChainParams.sendingChainId,
        crossChainParams.sendingChainId,
        crossChainParams.sendingAssetId,
        crossChainParams.sendingChainId,
        mkAddress("0x0"),
        crossChainParams.receivingChainId,
        crossChainParams.receivingChainId,
        crossChainParams.receivingAssetId,
        crossChainParams.receivingChainId,
        mkAddress("0x0"),
        18,
        null,
        null,
      );
      expect(result.toString()).to.be.eq(expectedResult.toString());
      expect(chainReader.calculateGasFeeInReceivingToken.callCount).to.be.eq(1);
    });

    it.skip("happy: should return zero price if price oracle isn't configured", async () => {
      const { crossChainParams } = getMock();
      const result = await sdk.estimateFeeForRouterTransfer(
        crossChainParams.sendingChainId,
        crossChainParams.sendingChainId,
        crossChainParams.sendingAssetId,
        crossChainParams.sendingChainId,
        mkAddress("0x0"),
        crossChainParams.receivingChainId,
        crossChainParams.receivingChainId,
        crossChainParams.receivingAssetId,
        crossChainParams.receivingChainId,
        mkAddress("0x0"),
        18,
        null,
        null,
      );
      expect(result).to.be.eq("0");
    });
  });

  describe("#estimateFeeForMetaTx", () => {
    it("happy: should consult chain reader method", async () => {
      const expectedResult = BigNumber.from("10000000");
      chainReader.calculateGasFeeInReceivingTokenForFulfill.resolves(expectedResult);
      const { crossChainParams } = getMock();
      const result = await sdk.estimateFeeForMetaTx(
        crossChainParams.receivingChainId,
        crossChainParams.receivingChainId,
        crossChainParams.receivingAssetId,
        crossChainParams.receivingChainId,
        mkAddress("0x0"),
        18,
        null,
        null,
      );
      // Expect price to be bumped by the meta tx buffer.
      expect(result.toString()).to.be.eq(
        expectedResult.add(expectedResult.mul(utils.getMetaTxBuffer()).div(100)).toString(),
      );
      expect(chainReader.calculateGasFeeInReceivingTokenForFulfill.callCount).to.be.eq(1);
    });

    it.skip("happy: should return zero price if price oracle isn't configured", async () => {
      const { crossChainParams } = getMock();
      getDeployedChainIdsForGasFeeStub.returns([11111, 22222]);
      const result = await sdk.estimateFeeForMetaTx(
        crossChainParams.receivingChainId,
        crossChainParams.receivingChainId,
        crossChainParams.receivingAssetId,
        crossChainParams.receivingChainId,
        mkAddress("0x0"),
        18,
        null,
        null,
      );
      expect(result).to.be.eq("0");
    });
  });

>>>>>>> 9a5cc397
  describe("#getGasPrice", () => {
    it("should work for configured chain", async () => {
      const result = await sdk.getGasPrice(sendingChainId, requestContextMock);
      expect(result).to.be.eq(BigNumber.from("1000000000"));
    });

    it("should error for non-configured chain", async () => {
      await expect(sdk.getGasPrice(11111, requestContextMock)).eventually.be.rejectedWith(
        ChainNotConfigured.getMessage(),
      );
    });
  });

  it("happy changeInjectedSigner", () => {
    const signer = createStubInstance(Wallet);
    const res = sdk.changeInjectedSigner(signer);
  });

  it("happy removeAllListeners", () => {
    const res = sdk.removeAllListeners();
  });
});<|MERGE_RESOLUTION|>--- conflicted
+++ resolved
@@ -1006,126 +1006,6 @@
     });
   });
 
-<<<<<<< HEAD
-=======
-  describe("#estimateHardcodedFeeForPrepare", () => {
-    it("happy: should return valid price if price oracle is configured", async () => {
-      const { crossChainParams } = getMock();
-
-      const result = await sdk.estimateHardcodedFeeForPrepare(
-        crossChainParams.sendingChainId,
-        crossChainParams.sendingAssetId,
-        18,
-        null,
-        null,
-      );
-
-      expect(result).to.be.eq(BigNumber.from(DEFAULT_GAS_ESTIMATES.prepare).mul("1000000000"));
-    });
-
-    it("happy: should return zero price if price oracle isn't configured", async () => {
-      chainReader.getTokenPrice.rejects(new Error("fail, not supported etc"));
-
-      getDeployedPriceOracleContractStub.returns({ address: null, abi: null });
-      const { crossChainParams } = getMock();
-
-      const result = await sdk.estimateHardcodedFeeForPrepare(
-        crossChainParams.sendingChainId,
-        crossChainParams.sendingAssetId,
-        18,
-        null,
-        null,
-      );
-
-      expect(result).to.be.eq(BigNumber.from("0"));
-    });
-  });
-
-  describe("#estimateFeeForRouterTransfer", () => {
-    it("happy: should consult chain reader method", async () => {
-      const expectedResult = BigNumber.from("10000000");
-      chainReader.calculateGasFeeInReceivingToken.resolves(expectedResult);
-      const { crossChainParams } = getMock();
-      const result = await sdk.estimateFeeForRouterTransfer(
-        crossChainParams.sendingChainId,
-        crossChainParams.sendingChainId,
-        crossChainParams.sendingAssetId,
-        crossChainParams.sendingChainId,
-        mkAddress("0x0"),
-        crossChainParams.receivingChainId,
-        crossChainParams.receivingChainId,
-        crossChainParams.receivingAssetId,
-        crossChainParams.receivingChainId,
-        mkAddress("0x0"),
-        18,
-        null,
-        null,
-      );
-      expect(result.toString()).to.be.eq(expectedResult.toString());
-      expect(chainReader.calculateGasFeeInReceivingToken.callCount).to.be.eq(1);
-    });
-
-    it.skip("happy: should return zero price if price oracle isn't configured", async () => {
-      const { crossChainParams } = getMock();
-      const result = await sdk.estimateFeeForRouterTransfer(
-        crossChainParams.sendingChainId,
-        crossChainParams.sendingChainId,
-        crossChainParams.sendingAssetId,
-        crossChainParams.sendingChainId,
-        mkAddress("0x0"),
-        crossChainParams.receivingChainId,
-        crossChainParams.receivingChainId,
-        crossChainParams.receivingAssetId,
-        crossChainParams.receivingChainId,
-        mkAddress("0x0"),
-        18,
-        null,
-        null,
-      );
-      expect(result).to.be.eq("0");
-    });
-  });
-
-  describe("#estimateFeeForMetaTx", () => {
-    it("happy: should consult chain reader method", async () => {
-      const expectedResult = BigNumber.from("10000000");
-      chainReader.calculateGasFeeInReceivingTokenForFulfill.resolves(expectedResult);
-      const { crossChainParams } = getMock();
-      const result = await sdk.estimateFeeForMetaTx(
-        crossChainParams.receivingChainId,
-        crossChainParams.receivingChainId,
-        crossChainParams.receivingAssetId,
-        crossChainParams.receivingChainId,
-        mkAddress("0x0"),
-        18,
-        null,
-        null,
-      );
-      // Expect price to be bumped by the meta tx buffer.
-      expect(result.toString()).to.be.eq(
-        expectedResult.add(expectedResult.mul(utils.getMetaTxBuffer()).div(100)).toString(),
-      );
-      expect(chainReader.calculateGasFeeInReceivingTokenForFulfill.callCount).to.be.eq(1);
-    });
-
-    it.skip("happy: should return zero price if price oracle isn't configured", async () => {
-      const { crossChainParams } = getMock();
-      getDeployedChainIdsForGasFeeStub.returns([11111, 22222]);
-      const result = await sdk.estimateFeeForMetaTx(
-        crossChainParams.receivingChainId,
-        crossChainParams.receivingChainId,
-        crossChainParams.receivingAssetId,
-        crossChainParams.receivingChainId,
-        mkAddress("0x0"),
-        18,
-        null,
-        null,
-      );
-      expect(result).to.be.eq("0");
-    });
-  });
-
->>>>>>> 9a5cc397
   describe("#getGasPrice", () => {
     it("should work for configured chain", async () => {
       const result = await sdk.getGasPrice(sendingChainId, requestContextMock);
