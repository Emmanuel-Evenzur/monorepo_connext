--- conflicted
+++ resolved
@@ -141,7 +141,7 @@
   xcallData: XCallArgs;
 }> => {
   logger.info("Formatting XCall.");
-  const { transactingAsset, transactingAmount, ...callParams } = xparams;
+  const { asset, amount, ...callParams } = xparams;
   const xcallData: XCallArgs = {
     params: {
       to: PARAMETERS.AGENTS.USER.address,
@@ -159,13 +159,8 @@
       destinationMinOut: "0",
       ...callParams,
     },
-<<<<<<< HEAD
-    asset: PARAMETERS.A.DEPLOYMENTS.TestERC20,
-    amount: "1000",
-=======
-    transactingAsset: transactingAsset ?? PARAMETERS.A.DEPLOYMENTS.TestERC20,
-    transactingAmount: transactingAmount ?? "1000",
->>>>>>> 754ff8b4
+    asset: asset ?? PARAMETERS.A.DEPLOYMENTS.TestERC20,
+    amount: amount ?? "1000",
     originMinOut: "0",
   };
   const tx = await sdkBase.xcall(xcallData);
