import { Logger } from "@connext/nxtp-utils";
import { BigNumber, constants, utils, Wallet } from "ethers";
import PriorityQueue from "p-queue";

import { getOnchainBalance, sendGift } from "./chain";
import { ChainConfig } from "./config";

export class OnchainAccountManager {

  // private readonly MINIMUM_FUNDING_MULTIPLE = 2;
  // private readonly USER_MIN_ETH = utils.parseEther("0.2");
  // private readonly USER_MIN_TOKEN = utils.parseEther("1000000");

  public readonly wallets: Wallet[] = [];
  walletsWSufficientBalance: number[] = [];

  public readonly funder: Wallet;

  private readonly funderQueues: Map<number, PriorityQueue> = new Map();

  private readonly funderNonces: Map<number, number> = new Map();

  constructor(
    public readonly chainProviders: ChainConfig,
    mnemonic: string,
    public readonly num_users: number,
<<<<<<< HEAD
    private readonly log: BaseLogger,
    public readonly MINIMUM_FUNDING_MULTIPLE = 2,
    private readonly USER_MIN_ETH = utils.parseEther("0.2"),
    private readonly USER_MIN_TOKEN = utils.parseEther("1000000"),
    wallets?: Wallet[],
=======
    private readonly log: Logger,
>>>>>>> 38810ce6
  ) {
    this.funder = Wallet.fromMnemonic(mnemonic);
    if(wallets)
      {
        this.wallets = wallets;
      }else
      {
        for (let i = 0; i < num_users; i++) {
          const newWallet = Wallet.fromMnemonic(mnemonic, `m/44'/60'/0'/0/${i + 1}`);
          if (newWallet) {
          this.wallets.push(newWallet);
          }
        }
    }

    // Create chain-by-chain funder queues
    Object.keys(chainProviders).map((chain) => {
      this.funderQueues.set(parseInt(chain), new PriorityQueue({ concurrency: 1 }));
    });
  }

  async updateBalances(chainId: number, assetId: string = constants.AddressZero): Promise<BigNumber[]> {
    const wallets = this.getCanonicalWallets(this.num_users);
    const resultBalances: BigNumber[] = [];

    await Promise.all(
      wallets.map(async (wallet) => {
        const res = await this.verifyAndReupAccountBalance(wallet.address, chainId, assetId);
        return resultBalances.push(res);
      }),
    );
    return resultBalances;
  }

  async verifyAndReupAccountBalance(account: string, chainId: number, assetId: string): Promise<BigNumber> {
    const { provider } = this.chainProviders[chainId];
    if (!provider) {
      throw new Error(`Provider not configured for ${chainId}`);
    }

    const funderQueue = this.funderQueues.get(chainId);
    if (!funderQueue) {
      throw new Error(`No queue found for ${chainId}`);
    }

    const isToken = assetId !== constants.AddressZero;
    const floor = isToken ? this.USER_MIN_TOKEN : this.USER_MIN_ETH;
    const initial = await getOnchainBalance(assetId, account, provider);
    if (initial.gte(floor)) {
      this.log.info("No need for top up", undefined, undefined, { assetId, account, chainId });
      return initial;
    }

    const toSend = floor.sub(initial).mul(this.MINIMUM_FUNDING_MULTIPLE);

    if (!isToken) {
      // Check balance before sending
      const funderBalance = await getOnchainBalance(assetId, this.funder.address, provider);
      if (funderBalance.lt(toSend)) {
        throw new Error(
          `${this.funder.address} has insufficient funds of ${assetId} to top up. Has ${utils.formatEther(
            funderBalance,
          )}, needs ${utils.formatEther(toSend)}`,
        );
      }
    }

    // send gift
    const response = await funderQueue.add(async () => {
      this.log.debug("Sending gift", undefined, undefined, {
        assetId,
        to: account,
        from: this.funder.address,
        value: toSend.toString(),
      });
      const response = await sendGift(
        assetId,
        toSend.toString(),
        account,
        this.funder.connect(provider),
        this.funderNonces.get(chainId),
      );
      this.funderNonces.set(chainId, response.nonce + 1);
      return response;
    });

    this.log.info("Submitted top up", undefined, undefined, { assetId, account, txHash: response.hash });
    const receipt = await response.wait();
    this.log.info("Topped up account", undefined, undefined, { assetId, account, txHash: receipt.transactionHash });
    // confirm balance
    const final = await provider.getBalance(account);

    return final;
  }

  getCanonicalWallets(num: number): Wallet[] {
    const wallets: Wallet[] = [];
    for (let i = 0; i < num; i++) {
      if (this.wallets[i]) {
        wallets.push(this.wallets[i]);
      }
    }
    return wallets;
  }

  getRandomWallet(excluding: Wallet[] = []) {
    const addrs = excluding.map((e) => e.address);
    const filtered = this.wallets.filter((n) => {
      return !addrs.includes(n.address);
    });
    if (filtered.length === 0) {
      throw new Error("Failed to get random wallet");
    }
    return filtered[Math.floor(Math.random() * filtered.length)];
  }
}<|MERGE_RESOLUTION|>--- conflicted
+++ resolved
@@ -24,15 +24,13 @@
     public readonly chainProviders: ChainConfig,
     mnemonic: string,
     public readonly num_users: number,
-<<<<<<< HEAD
-    private readonly log: BaseLogger,
+    private readonly log: Logger,
     public readonly MINIMUM_FUNDING_MULTIPLE = 2,
     private readonly USER_MIN_ETH = utils.parseEther("0.2"),
     private readonly USER_MIN_TOKEN = utils.parseEther("1000000"),
     wallets?: Wallet[],
-=======
-    private readonly log: Logger,
->>>>>>> 38810ce6
+
+
   ) {
     this.funder = Wallet.fromMnemonic(mnemonic);
     if(wallets)
