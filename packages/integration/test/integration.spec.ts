import axios, { AxiosResponse } from "axios";
import { Wallet, utils, BigNumber, providers, constants } from "ethers";
import { makeSequencer } from "@connext/nxtp-sequencer/src/sequencer";
import { makeRouter } from "@connext/nxtp-router/src/router";
import { makeRelayer } from "@connext/nxtp-relayer/src/relayer";
import { makeRoutersPoller } from "@connext/cartographer-poller/src/routersPoller";
import { makeTransfersPoller } from "@connext/cartographer-poller/src/transfersPoller";
import { SequencerConfig } from "@connext/nxtp-sequencer/src/lib/entities/config";
import { NxtpRouterConfig as RouterConfig } from "@connext/nxtp-router/src/config";
import { RelayerConfig } from "@connext/nxtp-relayer/src/lib/entities/config";
import { CartographerConfig } from "@connext/cartographer-poller/src/config";
import {
  AuctionsApiErrorResponse,
  AuctionsApiGetAuctionStatusResponse,
  delay,
  OriginTransfer,
  DestinationTransfer,
  ERC20Abi,
  getGelatoRelayerAddress,
  Logger,
  XCallArgs,
  ChainData,
} from "@connext/nxtp-utils";
import { ChainReader, getConnextInterface } from "@connext/nxtp-txservice";
import { SubgraphReader } from "@connext/nxtp-adapters-subgraph";

import {
  DomainInfo,
  TestAgents,
  DOMAINS,
  ROUTER_CONFIG,
  SEQUENCER_CONFIG,
  MIN_USER_ETH,
  TRANSFER_TOKEN_AMOUNT,
  MIN_FUNDER_ETH,
  EXECUTE_TIMEOUT,
  SUBG_POLL_PARITY,
  XCALL_TIMEOUT,
  ROUTER_DESIRED_LIQUIDITY,
  DEBUG_XCALL_TXHASH,
  SKIP_SEQUENCER_CHECKS,
  RELAYER_CONFIG,
  LOCAL_RELAYER_ENABLED,
  CANONICAL_ASSET,
  CHAIN_DATA,
  LOCAL_CARTOGRAPHER_ENABLED,
  CARTOGRAPHER_CONFIG,
  ENVIRONMENT,
} from "./constants";
import {
  checkOnchainLocalAsset,
  convertToCanonicalAsset,
  formatEtherscanLink,
  getAllowance,
  getAssetApproval,
  getRouterApproval,
  OperationContext,
  pollSomething,
  removeAsset,
  setupAsset,
} from "./helpers";
import { log } from "./log";

const ROUTER_MNEMONIC = process.env.ROUTER_MNEMONIC;
const RELAYER_MNEMONIC = process.env.RELAYER_MNEMONIC;
const DEPLOYER_MNEMONIC = process.env.DEPLOYER_MNEMONIC;
const USER_MNEMONIC = process.env.USER_MNEMONIC || Wallet.createRandom()._mnemonic().phrase;

/**
 * NOTE: The router used in this integration test will not necessarily be the router that executes
 * the transfer. However, both router and sequencer are configured to 'outrace' the network under
 * typical operating conditions and configuration.
 *
 * The auction period, for instance, is set to be only 1 second.
 *
 * Because of this, we can't expect the transfer to be executed by the router, but we can get a
 * glimpse of how both are functioning/reacting to the xcall on-chain.
 */
describe("Integration:E2E", () => {
  // Configuration.
  let chainData: Map<string, ChainData>;
  let domainInfo: { ORIGIN: DomainInfo; DESTINATION: DomainInfo };
  let routerConfig: RouterConfig;
  let sequencerConfig: SequencerConfig;
  let relayerConfig: RelayerConfig;
  let cartographerConfig: CartographerConfig;

  // Services.
  let chainreader: ChainReader;
  let subgraph: SubgraphReader;

  // Agents.
  let agents: TestAgents;

  // Contexts.
  let context: OperationContext;

  before(async () => {
    chainData = await CHAIN_DATA;
    domainInfo = await DOMAINS;
    routerConfig = await ROUTER_CONFIG;
    sequencerConfig = await SEQUENCER_CONFIG;
    relayerConfig = await RELAYER_CONFIG;
    cartographerConfig = await CARTOGRAPHER_CONFIG;

    // Init agents.
    const router = ROUTER_MNEMONIC ? Wallet.fromMnemonic(ROUTER_MNEMONIC) : undefined;
    // As a backup, the relayer can use the router wallet as well.
    const relayer = RELAYER_MNEMONIC ? Wallet.fromMnemonic(RELAYER_MNEMONIC) : router;
    const deployer = ROUTER_MNEMONIC && DEPLOYER_MNEMONIC ? Wallet.fromMnemonic(DEPLOYER_MNEMONIC) : undefined;
    const user = Wallet.fromMnemonic(USER_MNEMONIC);
    const originProvider = new providers.JsonRpcProvider(domainInfo.ORIGIN.config.providers[0]);
    const destinationProvider = new providers.JsonRpcProvider(domainInfo.DESTINATION.config.providers[0]);
    agents = {
      router: router
        ? {
            address: router.address.toLowerCase(),
            origin: router.connect(originProvider),
            destination: router.connect(destinationProvider),
          }
        : undefined,
      relayer:
        relayer && LOCAL_RELAYER_ENABLED
          ? {
              address: relayer.address.toLowerCase(),
              origin: relayer.connect(originProvider),
              destination: relayer.connect(destinationProvider),
            }
          : undefined,
      deployer: deployer
        ? {
            address: deployer.address.toLowerCase(),
            origin: deployer.connect(originProvider),
            destination: deployer.connect(destinationProvider),
          }
        : undefined,
      user: {
        address: user.address.toLowerCase(),
        origin: user.connect(originProvider),
        destination: user.connect(destinationProvider),
      },
    };

    // Init services.
    chainreader = new ChainReader(
      new Logger({
        level: "silent",
        name: "IntegrationChainReader",
      }),
      {
        [domainInfo.ORIGIN.chain]: domainInfo.ORIGIN.config,
        [domainInfo.DESTINATION.chain]: domainInfo.DESTINATION.config,
      },
    );

    subgraph = await SubgraphReader.create(chainData, ENVIRONMENT, process.env.SUBGRAPH_PREFIX);

    // Setup contexts (used for injection into helpers).
    context = {
      chainreader,
      domainInfo,
      agents,
    };
  });

  const test = async () => {
    const connext = getConnextInterface();
    const testERC20 = new utils.Interface(ERC20Abi);
    const originConnextAddress = domainInfo.ORIGIN.config.deployments.connext;
    const destinationConnextAddress = domainInfo.DESTINATION.config.deployments.connext;
    const relayerAddress: string = agents.relayer
      ? agents.relayer.address
      : await getGelatoRelayerAddress(domainInfo.DESTINATION.chain);
    const originAsset = domainInfo.ORIGIN.config.assets[0];
    const destinationAsset = domainInfo.DESTINATION.config.assets[0];

    /// MARK - Log setup.
    log.params(
      "\n" +
        (agents.router ? "LOCAL TEST" : "LIVE TEST") +
        `\nENVIRONMENT: ${JSON.stringify(ENVIRONMENT)}` +
        `\nTRANSFER:\n\tRoute:    \t${domainInfo.ORIGIN.name} (${domainInfo.ORIGIN.domain}) => ` +
        `${domainInfo.DESTINATION.name} (${domainInfo.DESTINATION.domain})` +
        `\n\tAmount:    \t${utils.formatEther(TRANSFER_TOKEN_AMOUNT)} TEST` +
        `\nAGENTS\n\tDeployer:   \t${agents.deployer?.address ?? "N/A"}\n\tRouter:   \t${
          agents.router?.address ?? "N/A"
        }\n\tRelayer:   \t${relayerAddress}\n\tUser:    \t${agents.user.address}` +
        `\nCONNEXT\n\tOrigin:   \t${originConnextAddress}\n\tEtherscan:   \t${formatEtherscanLink({
          network: domainInfo.ORIGIN.network,
          address: originConnextAddress,
        })}\n\tDestination:\t${destinationConnextAddress}\n\tEtherscan:   \t${formatEtherscanLink({
          network: domainInfo.DESTINATION.network,
          address: destinationConnextAddress,
        })}` +
        `\nASSETS\n\tOrigin:   \t${originAsset.address}\n\tDestination:\t${destinationAsset.address}`,
    );

    /// MARK - Validate setup.
    {
      if (agents.router) {
        log.next("VERIFY ROUTER APPROVAL");
        // Make sure router's signer address is approved on origin and destination chain.
        for (const { domain, deployer } of [
          // { domain: domainInfo.ORIGIN, deployer: agents.deployer?.origin },
          { domain: domainInfo.DESTINATION, deployer: agents.deployer?.destination },
        ]) {
          let isApproved = await getRouterApproval(context, {
            domain,
          });
          if (!isApproved) {
            if (deployer) {
              log.info("Router is not approved. Using deployer to approve.");
              // Router is not approved. Use deployer to approve router.
              const encoded = connext.encodeFunctionData("setupRouter", [
                agents.router.address,
                agents.router.address,
                agents.router.address,
              ]);
              const tx = await deployer.sendTransaction({
                to: domain.config.deployments.connext,
                data: encoded,
              });
              await tx.wait(1);

              isApproved = await getRouterApproval(context, {
                domain,
              });

              if (!isApproved) {
                log.fail("Router approval attempt failed.", { domain, hash: tx.hash });
              }

              log.info("Successfully approved router.");
            } else {
              log.fail("Router needs approval. Specify the DEPLOYER_MNEMONIC in env to have this done automatically.", {
                domain: domainInfo.ORIGIN,
              });
            }
          }
          log.info("Router is approved!", { domain });
        }
      }

      log.next("VERIFY ASSET APPROVAL");
      // Make sure the assets on origin and destination are approved.
      {
        for (const { domain, deployer } of [
          { domain: domainInfo.ORIGIN, deployer: agents.deployer?.origin },
          { domain: domainInfo.DESTINATION, deployer: agents.deployer?.destination },
        ]) {
          const localAsset = domain.config.assets[0].address.toLowerCase();
          let canonicalAsset: string | undefined = CANONICAL_ASSET;
          if (!canonicalAsset) {
            // Convert the local asset into the canonical asset using information from the chain.
            const { canonicalTokenId, canonicalAsset: _canonicalAsset } = await convertToCanonicalAsset(context, {
              adopted: localAsset,
              domain,
            });
            canonicalAsset = _canonicalAsset;
            log.info("Retrieved canonical asset from onchain.", {
              domain,
              etc: { canonicalAsset, canonicalTokenId },
            });
          }

          if (
            canonicalAsset === constants.AddressZero ||
            !(await getAssetApproval(context, {
              domain,
              canonical: canonicalAsset,
            }))
          ) {
            if (!deployer) {
              log.fail("Asset needs approval on this domain.", { domain });
            }
            const hash = await setupAsset(context, {
              deployer,
              domain,
              canonical: canonicalAsset,
              local: localAsset,
            });
            log.info("Added asset to chain.", { domain, hash });
          } else {
            // Check to make sure canonical -> local is correct onchain.
            const { adoptedToCanonical, canonicalToAdopted, canonicalTokenId, getTokenId, tokenRegistry } =
              await checkOnchainLocalAsset(context, {
                domain,
                adopted: localAsset,
              });
            if (canonicalToAdopted !== localAsset || adoptedToCanonical !== canonicalTokenId) {
              // TODO: Change this to log.info, actually carry out the on-chain replacement below.
              // (Need to confirm that this works.)
              log.fail("Asset needs to be overwritten! Wrong local asset set on this domain.", {
                domain,
                etc: {
                  canonical: canonicalAsset,
                  local: localAsset,
                  adoptedToCanonical,
                  canonicalToAdopted,
                  canonicalTokenId,
                  getTokenId,
                },
              });
              if (!deployer) {
                log.info("No deployer available to overwrite incorrect asset.", { domain });
              }
              // Overwrite the local asset set on chain with the correct one.
              {
                const hash = await removeAsset(context, {
                  deployer,
                  domain,
                  canonical: canonicalAsset,
                  local: localAsset,
                });
                log.info("Removed asset.", { domain, hash });
              }
              {
                const hash = await setupAsset(context, {
                  deployer,
                  domain,
                  canonical: canonicalAsset,
                  local: localAsset,
                });
                log.info("Replaced asset.", { domain, hash });
              }
            } else {
              log.info("Transfer asset is approved.", {
                domain,
                etc: {
                  canonical: canonicalAsset,
                  local: localAsset,
                  adoptedToCanonical,
                  canonicalToAdopted,
                  canonicalTokenId,
                  getTokenId,
                  tokenRegistry,
                },
              });
            }
          }
        }
      }

      log.next("FUND USER AGENT");
      // Fund user with ETH and TEST on origin. Router signer will be funder for ETH.
      {
        if (agents.router) {
          // Make sure funder is funded themselves.
          const funderEth = await chainreader.getBalance(domainInfo.ORIGIN.chain, agents.router.address);
          log.info(`Retrieved Router ETH.`, {
            domain: domainInfo.ORIGIN,
            etc: {
              balance: `${utils.formatEther(funderEth)} ETH.`,
            },
          });

          if (funderEth.lt(MIN_FUNDER_ETH)) {
            log.fail(`Router needs at least ${utils.formatEther(MIN_FUNDER_ETH)} ETH for funding user agent.`, {
              domain: domainInfo.ORIGIN,
            });
          }
        }

        // Retrieve user balances for ETH and TEST.
        const userEth = await chainreader.getBalance(domainInfo.ORIGIN.chain, agents.user.address);
        const userTokens = await chainreader.getBalance(
          domainInfo.ORIGIN.chain,
          agents.user.address,
          originAsset.address,
        );

        log.info("Retrieved User ETH.", {
          domain: domainInfo.ORIGIN,
          etc: {
            balance: `${utils.formatEther(userEth)} ETH.`,
          },
        });
        log.info("Retrieved User TEST.", {
          domain: domainInfo.ORIGIN,
          etc: {
            balance: `${utils.formatEther(userTokens)} TEST.`,
          },
        });

        if (userEth.lt(MIN_USER_ETH)) {
          log.info("Funding user with some ETH...", { domain: domainInfo.ORIGIN });

          if (!agents.router) {
            throw new Error(
              "Router signer not configured: cannot fund User agent! Please fund the User some ETH offline.",
            );
          }

          const tx = await agents.router.origin.sendTransaction({
            to: agents.user.address,
            value: MIN_USER_ETH,
          });
          const receipt = await tx.wait(1);

          const userEth = await chainreader.getBalance(domainInfo.ORIGIN.chain, agents.user.address);
          if (userEth.lt(MIN_USER_ETH)) {
            log.fail(`ETH funding operation failed! User still has only ${utils.formatEther(MIN_USER_ETH)} ETH.`, {
              domain: domainInfo.ORIGIN,
            });
          }
          log.info(`Sent ETH to User.`, {
            domain: domainInfo.ORIGIN,
            hash: receipt.transactionHash,
            etc: {
              balance: `${utils.formatEther(userEth)} ETH.`,
            },
          });
        }

        if (userTokens.lt(TRANSFER_TOKEN_AMOUNT)) {
          log.info("Minting TEST tokens for User...", { domain: domainInfo.ORIGIN });
          // Might as well mint enough for 100 test iterations...
          const amount = TRANSFER_TOKEN_AMOUNT.mul(100);
          const encoded = testERC20.encodeFunctionData("mint", [agents.user.address, amount]);
          const tx = await (agents.router ?? agents.user).origin.sendTransaction({
            to: originAsset.address,
            data: encoded,
            value: BigNumber.from("0"),
          });
          const receipt = await tx.wait(1);

          const userTokens = await chainreader.getBalance(
            domainInfo.ORIGIN.chain,
            agents.user.address,
            originAsset.address,
          );
          log.info("Minted TEST tokens for User.", {
            domain: domainInfo.ORIGIN,
            hash: receipt.transactionHash,
            etc: {
              balance: `${utils.formatEther(userTokens)} TEST.`,
            },
          });
        }
      }

      log.next("TOKEN ALLOWANCES");
      // Approve TEST token spending for agents.
      {
        const infiniteApproval = constants.MaxUint256;

        // User needs to approve TEST token spend for connext contract on origin chain.
        const userAllowance: BigNumber = await getAllowance(context, {
          domain: domainInfo.ORIGIN,
          owner: agents.user.address,
          spender: originConnextAddress,
          asset: originAsset.address,
        });
        if (userAllowance.lt(TRANSFER_TOKEN_AMOUNT)) {
          log.info("Approving TEST spending for User...", { domain: domainInfo.ORIGIN });
          const encoded = testERC20.encodeFunctionData("approve", [originConnextAddress, infiniteApproval]);
          const tx = await agents.user.origin.sendTransaction({
            to: originAsset.address,
            data: encoded,
            value: BigNumber.from("0"),
          });
          const receipt = await tx.wait(1);
          log.info(`Approved TEST spending for User.`, {
            domain: domainInfo.ORIGIN,
            hash: receipt.transactionHash,
            etc: {
              allowance: `${utils.formatEther(userAllowance)} TEST.`,
            },
          });
        }

        // Router needs to approve TEST token spend for connext contract on origin chain.
        if (agents.router) {
          const routerAllowance: BigNumber = await getAllowance(context, {
            domain: domainInfo.DESTINATION,
            owner: agents.router.address,
            spender: destinationConnextAddress,
            asset: destinationAsset.address,
          });
          if (routerAllowance.lt(TRANSFER_TOKEN_AMOUNT)) {
            log.info("Approving TEST spending for Router...", { domain: domainInfo.DESTINATION });
            const encoded = testERC20.encodeFunctionData("approve", [destinationConnextAddress, infiniteApproval]);
            const tx = await agents.router.destination.sendTransaction({
              to: destinationAsset.address,
              data: encoded,
              value: BigNumber.from("0"),
            });
            const receipt = await tx.wait(1);
            log.info(`Approved TEST spending for Router.`, {
              domain: domainInfo.ORIGIN,
              hash: receipt.transactionHash,
              etc: {
                allowance: `${utils.formatEther(routerAllowance)} TEST.`,
              },
            });
          }
        }
      }

      if (agents.router) {
        log.next("ADD LIQUIDITY");
        // Router should add liquidity to their pool on the destination chain.
        let routerBalance: BigNumber;
        {
          const encoded = connext.encodeFunctionData("routerBalances", [
            agents.router.address,
            destinationAsset.address,
          ]);
          const result = await chainreader.readTx({
            chainId: domainInfo.DESTINATION.chain,
            to: destinationConnextAddress,
            data: encoded,
          });
          routerBalance = connext.decodeFunctionResult("routerBalances", result)[0];
        }
        log.info(`Retrieved Router liquidity balance.`, {
          domain: domainInfo.DESTINATION,
          etc: {
            balance: `${utils.formatEther(routerBalance)} TEST.`,
          },
        });

        if (routerBalance.lt(TRANSFER_TOKEN_AMOUNT)) {
          // Router liquidity balance is insufficient.

          // Ensure router has enough TEST tokens to add liquidity.
          {
            let routerTokens = await chainreader.getBalance(
              domainInfo.DESTINATION.chain,
              agents.router.address,
              destinationAsset.address,
            );
            log.info("Retrieved Router TEST.", {
              domain: domainInfo.DESTINATION,
              etc: {
                balance: `${utils.formatEther(routerTokens)} TEST.`,
              },
            });

            if (routerTokens.lt(ROUTER_DESIRED_LIQUIDITY)) {
              // Mint TEST tokens.
              log.info("Minting TEST tokens for Router...", { domain: domainInfo.DESTINATION });
              const amount = ROUTER_DESIRED_LIQUIDITY.mul(10);
              const encoded = testERC20.encodeFunctionData("mint", [agents.router.address, amount]);
              const tx = await agents.router.destination.sendTransaction({
                to: destinationAsset.address,
                data: encoded,
                value: BigNumber.from("0"),
              });
              const receipt = await tx.wait(1);

              routerTokens = await chainreader.getBalance(
                domainInfo.DESTINATION.chain,
                agents.router.address,
                destinationAsset.address,
              );
              log.info(`Minted TEST tokens for Router. Router now has ${utils.formatEther(routerTokens)} TEST.`, {
                domain: domainInfo.DESTINATION,
                hash: receipt.transactionHash,
              });
            }
          }

          // Add liquidity.
          const amount = ROUTER_DESIRED_LIQUIDITY.mul(2);
          log.info("Adding liquidity for Router...", {
            domain: domainInfo.DESTINATION,
            etc: { amount: amount.toString(), asset: destinationAsset.address },
          });
          {
            const encoded = connext.encodeFunctionData("addRouterLiquidity", [amount, destinationAsset.address]);
            const tx = await agents.router.destination.sendTransaction({
              to: destinationConnextAddress,
              data: encoded,
            });
            const receipt = await tx.wait(1);

            // Check router liquidity on-chain to confirm.
            {
              const encoded = connext.encodeFunctionData("routerBalances", [
                agents.router.address,
                destinationAsset.address,
              ]);
              const result = await chainreader.readTx({
                chainId: domainInfo.DESTINATION.chain,
                to: destinationConnextAddress,
                data: encoded,
              });
              routerBalance = connext.decodeFunctionResult("routerBalances", result)[0];
            }

            if (routerBalance.lt(amount)) {
              log.fail("Add liquidity operation failed!", {
                domain: domainInfo.DESTINATION,
                hash: receipt.transactionHash,
                etc: {
                  balance: `${utils.formatEther(routerBalance)} TEST.`,
                },
              });
            }

            log.info("Added liquidity for Router.", {
              domain: domainInfo.DESTINATION,
              etc: {
                balance: `${utils.formatEther(routerBalance)} TEST.`,
              },
            });
          }
        }
      }

      // TODO: Check if relayer has ETH if necessary.

      // Check if relayer needs approval.
      log.next("VERIFY RELAYER APPROVED");
      {
        const encoded = connext.encodeFunctionData("approvedRelayers", [relayerAddress]);
        const result = await chainreader.readTx({
          chainId: domainInfo.DESTINATION.chain,
          to: destinationConnextAddress,
          data: encoded,
        });
        const approved = connext.decodeFunctionResult("approvedRelayers", result)[0];
        if (!approved) {
          if (!agents.deployer) {
            log.fail("Relayer needs to be approved on chain.", { domain: domainInfo.DESTINATION });
          } else {
            log.info("Relayer is not approved. Approving Relayer...", {
              domain: domainInfo.DESTINATION,
              etc: { relayer: relayerAddress },
            });
            const encoded = connext.encodeFunctionData("addRelayer", [relayerAddress]);
            const tx = await agents.deployer.destination.sendTransaction({
              to: destinationConnextAddress,
              data: encoded,
            });
            const receipt = await tx.wait(1);
            log.info("Approved Relayer.", {
              domain: domainInfo.DESTINATION,
              hash: receipt.transactionHash,
            });
          }
        }
      }
    }

    /// MARK - Initialize local agents (if applicable).
    {
      if (LOCAL_CARTOGRAPHER_ENABLED) {
        log.next("CARTOGRAPHER START");
        await makeRoutersPoller(cartographerConfig);
        await makeTransfersPoller(cartographerConfig);
        await delay(1_000);
      }

      if (agents.router && agents.relayer) {
        log.next("RELAYER START");
        await makeRelayer({
          ...relayerConfig,
          mnemonic: RELAYER_MNEMONIC || ROUTER_MNEMONIC,
        });
        await delay(1_000);
      }

      if (agents.router) {
        log.next("SEQUENCER START");
        await makeSequencer({
          ...sequencerConfig,
          relayerUrl: agents.relayer ? sequencerConfig.relayerUrl : undefined,
        });
        await delay(1_000);

        log.next("ROUTER START");
        await makeRouter({
          ...routerConfig,
          mnemonic: ROUTER_MNEMONIC,
        });
        await delay(1_000);
      }
    }

    /// MARK - E2E Test
    {
      log.next("XCALL");
      let originTransfer: OriginTransfer;
      {
        let transactionHash: string;
        if (DEBUG_XCALL_TXHASH) {
          transactionHash = DEBUG_XCALL_TXHASH;
          log.info("Using already existing XCall...", { domain: domainInfo.ORIGIN, hash: transactionHash });
        } else {
          log.info("Sending XCall...", { domain: domainInfo.ORIGIN });
          const args: XCallArgs = {
            params: {
              to: agents.user.address,
              callData: "0x",
              originDomain: domainInfo.ORIGIN.domain,
              destinationDomain: domainInfo.DESTINATION.domain,
              forceSlow: false,
              receiveLocal: false,
              callback: constants.AddressZero,
              callbackFee: "0",
              relayerFee: "0",
              recovery: agents.user.address,
              agent: agents.user.address,
<<<<<<< HEAD
              relayerFee: "0",
              slippageTol: "0",
=======
              slippageTol: "3",
>>>>>>> 3dca10ba
            },
            transactingAssetId: originAsset.address,
            amount: TRANSFER_TOKEN_AMOUNT.toString(),
          };
          const encoded = connext.encodeFunctionData("xcall", [args]);
          const tx = await agents.user.origin.sendTransaction({
            to: originConnextAddress,
            data: encoded,
            // value: RELAYER_FEE_AMOUNT,
          });
          const receipt = await tx.wait(1);
          log.info("XCall sent.", {
            domain: domainInfo.ORIGIN,
            hash: receipt.transactionHash,
            etc: {
              ...args,
            },
          });
          transactionHash = receipt.transactionHash;
        }

        // Poll the origin subgraph until the new XCall transfer appears.
        log.info("Polling origin subgraph for added transfer...", { domain: domainInfo.ORIGIN });
        const startTime = Date.now();
        const _originTransfer: OriginTransfer | undefined = await pollSomething({
          // Attempts will be made for 1 minute.
          attempts: Math.floor(60_000 / SUBG_POLL_PARITY),
          parity: SUBG_POLL_PARITY,
          method: async () => {
            const originTransfer = await subgraph.getOriginTransferByHash(domainInfo.ORIGIN.domain, transactionHash);
            if (originTransfer?.origin.xcall?.transactionHash) {
              return originTransfer;
            }
            return undefined;
          },
        });
        const endTime = Date.now();

        if (!_originTransfer) {
          log.fail("Failed to retrieve xcalled transfer from the origin subgraph.", {
            domain: domainInfo.ORIGIN,
            etc: {
              polled: `${(endTime - startTime) / 1_000}s.`,
            },
          });
        }
        originTransfer = _originTransfer!;

        log.info("XCall retrieved.", {
          domain: domainInfo.ORIGIN,
          etc: {
            took: `${endTime - startTime}ms.`,
            transferID: originTransfer?.transferId,
            originTransfer,
          },
        });
      }

      log.next("WAIT FOR EXECUTE");
      {
        if (agents.router && !SKIP_SEQUENCER_CHECKS) {
          log.info("Polling sequencer for auction status...");
          // Poll the sequencer a few times to see if we can get the auction status.
          // NOTE: This may be unsuccessful, but is good information to have for debugging if available.
          let error: any | undefined;
          const status: AxiosResponse<AuctionsApiGetAuctionStatusResponse> | undefined = await pollSomething({
            attempts: Math.floor(60_000 / SUBG_POLL_PARITY),
            parity: SUBG_POLL_PARITY,
            method: async () => {
              return await axios
                .request<AuctionsApiGetAuctionStatusResponse>({
                  method: "get",
                  baseURL: `http://${sequencerConfig.server.host}:${sequencerConfig.server.port}`,
                  url: `/auctions/0xf8b72dd5eb4b330a736b8f336ae13f95a26f92774e2fe95e7b5236fda75f27ed`,
                })
                .catch((e: AxiosResponse<AuctionsApiErrorResponse>) => {
                  error = e.data ? (e.data.error ? e.data.error.message : e.data) : e;
                  return undefined;
                });
            },
          });
          if (!status) {
            log.info("Unable to retrieve auction status from Sequencer.", {
              etc: {
                error,
              },
            });
          } else {
            log.info(`Retrieved auction status from Sequencer.`, {
              domain: domainInfo.DESTINATION,
              etc: { status: status.data },
            });
          }
        }

        log.info("Polling destination subgraph for execute tx...", { domain: domainInfo.DESTINATION });
        const startTime = Date.now();
        const _destinationTransfer: DestinationTransfer | undefined = await pollSomething({
          // Attempts will be made for 3 minutes.
          attempts: Math.floor(180_000 / SUBG_POLL_PARITY),
          parity: SUBG_POLL_PARITY,
          method: async () => {
            const destinationTransfer = await subgraph.getDestinationTransferById(
              domainInfo.DESTINATION.domain,
              originTransfer!.transferId,
            );
            if (destinationTransfer?.destination.reconcile?.transactionHash) {
              log.info("Transfer was reconciled.", {
                domain: domainInfo.DESTINATION,
                hash: destinationTransfer.destination.reconcile.transactionHash,
              });
            }

            if (destinationTransfer?.destination.execute?.transactionHash) {
              return destinationTransfer;
            }
            return undefined;
          },
        });
        const endTime = Date.now();

        if (!_destinationTransfer) {
          log.fail("Failed to retrieve execute transfer from the destination subgraph.", {
            domain: domainInfo.DESTINATION,
            etc: {
              polled: `${(endTime - startTime) / 1_000}s`,
            },
          });
        }
        const destinationTransfer = _destinationTransfer!;

        log.info("Execute transaction found.", {
          domain: domainInfo.DESTINATION,
          hash: destinationTransfer.destination.execute?.transactionHash,
          etc: {
            took: `${(endTime - startTime) / 1_000}s`,
          },
        });

        log.info("Transfer completed successfully!", {
          domain: domainInfo.DESTINATION,
          etc: {
            locallyExecuted:
              agents.router &&
              destinationTransfer.destination.routers &&
              destinationTransfer.destination.routers.includes(agents.router.address),
            transfer: {
              ...originTransfer,
              destination: destinationTransfer.destination,
            },
          },
        });
      }
    }
  };

  it.only("should complete a fast liquidity transfer", async function () {
    this.timeout(300_000 + EXECUTE_TIMEOUT + XCALL_TIMEOUT);
    await test();
    log.done();
  });
});<|MERGE_RESOLUTION|>--- conflicted
+++ resolved
@@ -703,12 +703,7 @@
               relayerFee: "0",
               recovery: agents.user.address,
               agent: agents.user.address,
-<<<<<<< HEAD
-              relayerFee: "0",
-              slippageTol: "0",
-=======
               slippageTol: "3",
->>>>>>> 3dca10ba
             },
             transactingAssetId: originAsset.address,
             amount: TRANSFER_TOKEN_AMOUNT.toString(),
