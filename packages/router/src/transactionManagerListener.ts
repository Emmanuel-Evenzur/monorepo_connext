import { GraphQLClient } from "graphql-request";
import { BaseLogger } from "pino";
import { TransactionData, TransactionFulfilledEvent, TransactionPreparedEvent } from "@connext/nxtp-utils";
import { BigNumber } from "ethers";
import hyperid from "hyperid";

import { getSdk, Sdk, TransactionStatus } from "./graphqlsdk";

const hId = hyperid();

export interface TransactionManagerListener {
  onSenderPrepare(handler: (data: TransactionPreparedEvent) => any): Promise<void>;
  onReceiverPrepare(handler: (data: TransactionPreparedEvent) => any): void;
  onSenderFulfill(handler: (data: TransactionFulfilledEvent) => any): void;
  onReceiverFulfill(handler: (data: TransactionFulfilledEvent) => any): void;
}

// imported

export class SubgraphTransactionManagerListener implements TransactionManagerListener {
  private sdks: Record<number, Sdk> = {};

  constructor(
    private readonly chainConfig: { [chainId: number]: string },
    private readonly routerAddress: string,
    private readonly logger: BaseLogger,
    private readonly pollInterval = 15_000,
  ) {
    Object.entries(this.chainConfig).forEach(([chainId, subgraphUrl]) => {
      const client = new GraphQLClient(subgraphUrl);
      this.sdks[parseInt(chainId)] = getSdk(client);
    });
  }

  // handler methods need to listen to the subgraph and call handler on any new results that come in
  // we will need to keep track of which txs we have already handled and only call handlers on new results

  /**
   * onSenderPrepare
   * @param handler
   *
   * Queries subgraph to get prepared txs which have not been handled on the receiver side.
   */
  async onSenderPrepare(handler: (data: TransactionPreparedEvent) => Promise<void>): Promise<void> {
    const method = "onSenderPrepare";
    Object.keys(this.chainConfig).forEach(async (cId) => {
      const chainId = parseInt(cId);
      const sdk: Sdk = this.sdks[chainId];
      setInterval(async () => {
        const methodId = hId();
        const query = await sdk.GetSenderPrepareTransactions({
          routerId: this.routerAddress.toLowerCase(),
          sendingChainId: chainId,
        });

        if (query.router?.transactions.length ?? 0 > 0) {
          this.logger.info(
            { method, methodId, transactions: query.router?.transactions, chainId },
            "Queried senderPrepare transactions",
          );
        }
        query.router?.transactions.forEach(async (transaction) => {
          // user prepares sender -> router prepares receiver -> user broadcasts sig -> router fulfills receiver -> router fulfills sender
          // Make sure we didnt *already* prepare receiver tx
          // NOTE: if subgraph is out of date here, worst case is that the tx is
          // reverted. this is fine.
          const receiverTransaction = await this.getTransactionForChain(
            transaction.transactionId,
            transaction.user.id,
            transaction.router.id,
            transaction.receivingChainId,
          );
          if (receiverTransaction) {
            this.logger.info({ method, methodId, receiverTransaction }, "Receiver transaction already prepared");
            return;
          }

          const data: TransactionPreparedEvent = {
            bidSignature: transaction.bidSignature,
            caller: transaction.prepareCaller,
            encodedBid: transaction.encodedBid,
            encryptedCallData: transaction.encryptedCallData,
            txData: {
              user: transaction.user.id,
              router: transaction.router.id,
              sendingAssetId: transaction.sendingAssetId,
              receivingAssetId: transaction.receivingAssetId,
              sendingChainFallback: transaction.sendingChainFallback,
              callTo: transaction.callTo,
              receivingAddress: transaction.receivingAddress,
              callDataHash: transaction.callDataHash,
              transactionId: transaction.transactionId,
              sendingChainId: BigNumber.from(transaction.sendingChainId).toNumber(),
              receivingChainId: BigNumber.from(transaction.receivingChainId).toNumber(),
              amount: transaction.amount,
              expiry: transaction.expiry.toString(),
              preparedBlockNumber: BigNumber.from(transaction.preparedBlockNumber).toNumber(),
            },
          };

          // NOTE: this will call the handler every time the interval runs if the tx status is not changed
          // make sure handlers are idempotent
          handler(data);
        });
      }, this.pollInterval);
    });
  }

  onReceiverPrepare(handler: (data: TransactionPreparedEvent) => void): void {
    const method = "onReceiverPrepare";
    Object.keys(this.chainConfig).forEach(async (cId) => {
      const chainId = parseInt(cId);
      const sdk: Sdk = this.sdks[chainId];
      setInterval(async () => {
        const methodId = hId();
        const query = await sdk.GetReceiverPrepareTransactions({
          routerId: this.routerAddress.toLowerCase(),
          receivingChainId: chainId,
        });

<<<<<<< HEAD
        if (query.router?.transactions.length ?? 0 > 0) {
          this.logger.info(
            { method, methodId, transactions: query.router?.transactions, chainId },
            "Queried receiverPrepare transactions",
          );
        }
=======
        this.logger.info(
          { method, methodId, transactions: query.router?.transactions, chainId },
          "Queried receiverPrepare transactions",
        );
>>>>>>> 16e19e39
        query.router?.transactions.forEach((transaction) => {
          const data: TransactionPreparedEvent = {
            txData: {
              user: transaction.user.id,
              router: transaction.router.id,
              sendingAssetId: transaction.sendingAssetId,
              receivingAssetId: transaction.receivingAssetId,
              sendingChainFallback: transaction.sendingChainFallback,
              callTo: transaction.callTo,
              receivingAddress: transaction.receivingAddress,
              callDataHash: transaction.callDataHash,
              transactionId: transaction.transactionId,
              sendingChainId: BigNumber.from(transaction.sendingChainId).toNumber(),
              receivingChainId: BigNumber.from(transaction.receivingChainId).toNumber(),
              amount: transaction.amount,
              expiry: transaction.expiry.toString(),
              preparedBlockNumber: BigNumber.from(transaction.preparedBlockNumber).toNumber(),
            },
            bidSignature: transaction.bidSignature,
            caller: transaction.prepareCaller,
            encodedBid: transaction.encodedBid,
            encryptedCallData: transaction.encryptedCallData,
          };

          // NOTE: this will call the handler every time the interval runs if the tx status is not changed
          // make sure handlers are idempotent
          handler(data);
        });
      }, this.pollInterval);
    });
  }

  // the only relevant receiver fulfill transactions are the ones where a sender transaction still
  // needs to be fulfilled
  // to determine this:
  // get sender prepared transactions
  // extract receiver chains and tx ids
  // foreach receiver chain, find any matching tx ids with fulfilled status
  onReceiverFulfill(handler: (data: TransactionFulfilledEvent) => void): void {
    const method = "onReceiverFulfill";
    Object.keys(this.chainConfig).forEach(async (cId) => {
      const chainId = parseInt(cId);
      const sdk: Sdk = this.sdks[chainId];
      setInterval(async () => {
        const methodId = hId();
        const senderQuery = await sdk.GetSenderPrepareTransactions({
          routerId: this.routerAddress.toLowerCase(),
          sendingChainId: chainId,
        });

<<<<<<< HEAD
=======
        const txIds =
          senderQuery.router?.transactions.map((tx) => {
            return { txId: tx.transactionId, receivingChainId: tx.receivingChainId };
          }) ?? [];

        const receivingChains: Record<string, string[]> = {};
        txIds.forEach(({ txId, receivingChainId }) => {
          if (receivingChains[receivingChainId]) {
            receivingChains[receivingChainId].push(txId);
          } else {
            receivingChains[receivingChainId] = [txId];
          }
        });

>>>>>>> 16e19e39
        const queries = await Promise.all(
          Object.entries(txIds).map(async ([cId, txIds]) => {
            const _sdk = this.sdks[Number(cId)];
            if (!_sdk) {
              this.logger.error({ chainId: cId, method, methodId }, "No config for chain, this should not happen");
              return [];
            }
            const query = await _sdk.GetFulfilledTransactions({ transactionIds: txIds });
            return query.transactions;
          }),
        );
        const receiverFulfilled = queries.flat();
<<<<<<< HEAD
        if (receiverFulfilled.length ?? 0 > 0) {
          this.logger.info(
            { method, methodId, transactions: receiverFulfilled, chainId },
            "Queried receiverFulfill transactions",
          );
        }
=======
        this.logger.info(
          { method, methodId, transactions: receiverFulfilled, chainId },
          "Queried receiverFulfill transactions",
        );
>>>>>>> 16e19e39
        receiverFulfilled.forEach(async (transaction) => {
          const data: TransactionFulfilledEvent = {
            txData: {
              user: transaction.user.id,
              router: transaction.router.id,
              sendingAssetId: transaction.sendingAssetId,
              receivingAssetId: transaction.receivingAssetId,
              sendingChainFallback: transaction.sendingChainFallback,
              callTo: transaction.callTo,
              receivingAddress: transaction.receivingAddress,
              callDataHash: transaction.callDataHash,
              transactionId: transaction.transactionId,
              sendingChainId: BigNumber.from(transaction.sendingChainId).toNumber(),
              receivingChainId: BigNumber.from(transaction.receivingChainId).toNumber(),
              amount: transaction.amount,
              expiry: transaction.expiry.toString(),
              preparedBlockNumber: BigNumber.from(transaction.preparedBlockNumber).toNumber(),
            },
            signature: transaction.signature,
            relayerFee: transaction.relayerFee,
            callData: transaction.callData ?? "0x",
            caller: transaction.fulfillCaller,
          };

          // NOTE: this will call the handler every time the interval runs if the tx status is not changed
          // make sure handlers are idempotent
          handler(data);
        });
      }, this.pollInterval);
    });
  }

  onSenderFulfill(handler: (data: TransactionFulfilledEvent) => void): void {
    const method = "onSenderFulfill";
    Object.keys(this.chainConfig).forEach(async (cId) => {
      const chainId = parseInt(cId);
      const sdk: Sdk = this.sdks[chainId];
      setInterval(async () => {
        const methodId = hId();
        const query = await sdk.GetSenderFulfillTransactions({
          routerId: this.routerAddress.toLowerCase(),
          sendingChainId: chainId,
        });
<<<<<<< HEAD
        if (query.router?.transactions.length ?? 0 > 0) {
          this.logger.info(
            { method, methodId, transactions: query.router?.transactions, chainId },
            "Queried senderFulfill transactions",
          );
        }
=======

        this.logger.info(
          { method, methodId, transactions: query.router?.transactions, chainId },
          "Queried senderFulfill transactions",
        );
>>>>>>> 16e19e39
        query.router?.transactions.forEach((transaction) => {
          const data: TransactionFulfilledEvent = {
            txData: {
              user: transaction.user.id,
              router: transaction.router.id,
              sendingAssetId: transaction.sendingAssetId,
              receivingAssetId: transaction.receivingAssetId,
              sendingChainFallback: transaction.sendingChainFallback,
              callTo: transaction.callTo,
              receivingAddress: transaction.receivingAddress,
              callDataHash: transaction.callDataHash,
              transactionId: transaction.transactionId,
              sendingChainId: BigNumber.from(transaction.sendingChainId).toNumber(),
              receivingChainId: BigNumber.from(transaction.receivingChainId).toNumber(),
              amount: transaction.amount,
              expiry: transaction.expiry.toString(),
              preparedBlockNumber: Number(transaction.preparedBlockNumber),
            },
            signature: transaction.signature,
            relayerFee: transaction.relayerFee,
            callData: transaction.callData ?? "0x",
            caller: transaction.fulfillCaller,
          };

          // NOTE: this will call the handler every time the interval runs if the tx status is not changed
          // make sure handlers are idempotent
          handler(data);
        });
      }, this.pollInterval);
    });
  }

  async getTransactionForChain(
    transactionId: string,
    user: string,
    router: string,
    chainId: number,
  ): Promise<
    | {
        status: TransactionStatus;
        txData: TransactionData;
        encryptedCallData: string;
        encodedBid: string;
        bidSignature: string;
        signature?: string; // only there when fulfilled
        relayerFee?: string; // only there when fulfilled
      }
    | undefined
  > {
    const sdk: Sdk = this.sdks[chainId];
    const { transaction } = await sdk.GetTransaction({
      transactionId: transactionId.toLowerCase() + "-" + user.toLowerCase() + "-" + router.toLowerCase(),
    });
    return transaction
      ? {
          status: transaction.status,
          txData: {
            user: transaction.user.id,
            router: transaction.router.id,
            sendingAssetId: transaction.sendingAssetId,
            receivingAssetId: transaction.receivingAssetId,
            sendingChainFallback: transaction.sendingChainFallback,
            callTo: transaction.callTo,
            receivingAddress: transaction.receivingAddress,
            callDataHash: transaction.callDataHash,
            transactionId: transaction.transactionId,
            sendingChainId: BigNumber.from(transaction.sendingChainId).toNumber(),
            receivingChainId: BigNumber.from(transaction.receivingChainId).toNumber(),
            amount: transaction.amount,
            expiry: transaction.expiry.toString(),
            preparedBlockNumber: BigNumber.from(transaction.preparedBlockNumber).toNumber(),
          },
          encryptedCallData: transaction.encryptedCallData,
          encodedBid: transaction.encodedBid,
          bidSignature: transaction.bidSignature,
          signature: transaction.signature,
          relayerFee: transaction.relayerFee,
        }
      : undefined;
  }
}<|MERGE_RESOLUTION|>--- conflicted
+++ resolved
@@ -118,19 +118,12 @@
           receivingChainId: chainId,
         });
 
-<<<<<<< HEAD
         if (query.router?.transactions.length ?? 0 > 0) {
           this.logger.info(
             { method, methodId, transactions: query.router?.transactions, chainId },
             "Queried receiverPrepare transactions",
           );
         }
-=======
-        this.logger.info(
-          { method, methodId, transactions: query.router?.transactions, chainId },
-          "Queried receiverPrepare transactions",
-        );
->>>>>>> 16e19e39
         query.router?.transactions.forEach((transaction) => {
           const data: TransactionPreparedEvent = {
             txData: {
@@ -181,8 +174,6 @@
           sendingChainId: chainId,
         });
 
-<<<<<<< HEAD
-=======
         const txIds =
           senderQuery.router?.transactions.map((tx) => {
             return { txId: tx.transactionId, receivingChainId: tx.receivingChainId };
@@ -197,7 +188,6 @@
           }
         });
 
->>>>>>> 16e19e39
         const queries = await Promise.all(
           Object.entries(txIds).map(async ([cId, txIds]) => {
             const _sdk = this.sdks[Number(cId)];
@@ -210,19 +200,12 @@
           }),
         );
         const receiverFulfilled = queries.flat();
-<<<<<<< HEAD
         if (receiverFulfilled.length ?? 0 > 0) {
           this.logger.info(
             { method, methodId, transactions: receiverFulfilled, chainId },
             "Queried receiverFulfill transactions",
           );
         }
-=======
-        this.logger.info(
-          { method, methodId, transactions: receiverFulfilled, chainId },
-          "Queried receiverFulfill transactions",
-        );
->>>>>>> 16e19e39
         receiverFulfilled.forEach(async (transaction) => {
           const data: TransactionFulfilledEvent = {
             txData: {
@@ -266,20 +249,12 @@
           routerId: this.routerAddress.toLowerCase(),
           sendingChainId: chainId,
         });
-<<<<<<< HEAD
         if (query.router?.transactions.length ?? 0 > 0) {
           this.logger.info(
             { method, methodId, transactions: query.router?.transactions, chainId },
             "Queried senderFulfill transactions",
           );
         }
-=======
-
-        this.logger.info(
-          { method, methodId, transactions: query.router?.transactions, chainId },
-          "Queried senderFulfill transactions",
-        );
->>>>>>> 16e19e39
         query.router?.transactions.forEach((transaction) => {
           const data: TransactionFulfilledEvent = {
             txData: {
