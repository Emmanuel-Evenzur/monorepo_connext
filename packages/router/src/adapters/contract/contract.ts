--- conflicted
+++ resolved
@@ -261,13 +261,8 @@
         .pipe(({ args }) => args.txData.transactionId === txData.transactionId)
         .waitFor(300_000);
       return await txService.getTransactionReceipt(chainId, event.transactionHash);
-<<<<<<< HEAD
-    } catch (err) {
+    } catch (err: any) {
       logger.warn("Router contract prepare: Gelato send failed", requestContext, methodContext, {
-=======
-    } catch (err: any) {
-      logger.warn("gelato send failed, falling back to router network", requestContext, methodContext, {
->>>>>>> 7890229c
         err: jsonifyError(err),
       });
     }
@@ -402,37 +397,9 @@
         encodedData,
         routerRelayerFeeAsset,
         routerRelayerFee,
-<<<<<<< HEAD
       );
       if (!data.taskId) {
         throw new Error("No taskId returned");
-=======
-      });
-
-      try {
-        const data = await gelatoSend(
-          chainId,
-          routerContractAddress,
-          encodedData,
-          routerRelayerFeeAsset,
-          routerRelayerFee,
-        );
-        if (!data.taskId) {
-          throw new Error("No taskId returned");
-        }
-        logger.info("Submitted fulfill using Gelato Relayer", requestContext, methodContext, { data });
-
-        // listen for event on contract
-        const { event } = await fulfillEvt
-          .pipe(({ args }) => args.txData.transactionId === txData.transactionId)
-          .waitFor(300_000);
-        const receipt = await txService.getTransactionReceipt(chainId, event.transactionHash);
-        return receipt;
-      } catch (err: any) {
-        logger.warn("Gelato send failed, falling back to router network", requestContext, methodContext, {
-          err: jsonifyError(err),
-        });
->>>>>>> 7890229c
       }
       logger.info("Router contract fulfill: sent using Gelato relayer", requestContext, methodContext, { data });
 
@@ -583,42 +550,15 @@
         data,
       });
 
-<<<<<<< HEAD
       // listen for event on contract
       const { event } = await cancelEvt
         .pipe(({ args }) => args.txData.transactionId === txData.transactionId)
         .waitFor(300_000);
       return await txService.getTransactionReceipt(chainId, event.transactionHash);
-    } catch (err) {
+    } catch (err: any) {
       logger.warn("Router contract cancel: Gelato send failed", requestContext, methodContext, {
         err: jsonifyError(err),
       });
-=======
-      try {
-        const data = await gelatoSend(
-          chainId,
-          routerContractAddress,
-          encodedData,
-          routerRelayerFeeAsset,
-          routerRelayerFee,
-        );
-        if (!data.taskId) {
-          throw new Error("No taskId returned");
-        }
-        logger.info("Submitted cancel using Gelato Relayer", requestContext, methodContext, { data });
-
-        // listen for event on contract
-        const { event } = await cancelEvt
-          .pipe(({ args }) => args.txData.transactionId === txData.transactionId)
-          .waitFor(300_000);
-        const receipt = await txService.getTransactionReceipt(chainId, event.transactionHash);
-        return receipt;
-      } catch (err: any) {
-        logger.warn("Gelato send failed, falling back to router network", requestContext, methodContext, {
-          err: jsonifyError(err),
-        });
-      }
->>>>>>> 7890229c
     }
   }
 
