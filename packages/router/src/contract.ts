import { TransactionManager as TTransactionManager } from "@connext/nxtp-contracts/typechain";
import { TransactionService } from "@connext/nxtp-txservice";
import TransactionManagerArtifact from "@connext/nxtp-contracts/artifacts/contracts/TransactionManager.sol/TransactionManager.json";
import { Interface } from "ethers/lib/utils";
import { constants, providers } from "ethers";
import {
  jsonifyError,
  FulfillParams,
  PrepareParams,
  CancelParams,
  NxtpError,
  Values,
  NxtpErrorJson,
} from "@connext/nxtp-utils";
import hyperid from "hyperid";
import { BaseLogger } from "pino";
import { errAsync, ResultAsync } from "neverthrow";

import { getConfig, NxtpRouterConfig } from "./config";

const hId = hyperid();

<<<<<<< HEAD
/**
 * Handles any onchain interactions with the `TransactionManager` contracts, including transaction submissions and chain reads.
 */
=======
export class TransactionManagerError extends NxtpError {
  static readonly type = "TransactionManagerError";
  static readonly reasons = {
    EncodingError: "Error encoding data",
    TxServiceError: "Error from TransactionService",
  };

  constructor(
    public readonly message: Values<typeof TransactionManagerError.reasons> | string,
    public readonly context: {
      txServiceError?: NxtpErrorJson;
      encodingError?: NxtpErrorJson;
      methodId: string;
      method: string;
    },
  ) {
    super(message, context, TransactionManagerError.type);
  }
}

>>>>>>> 3dfac026
export class TransactionManager {
  private readonly txManagerInterface: TTransactionManager["interface"];
  private readonly config: NxtpRouterConfig;

  constructor(
    private readonly txService: TransactionService,
    private readonly signerAddress: string,
    private readonly logger: BaseLogger,
  ) {
    this.txManagerInterface = new Interface(TransactionManagerArtifact.abi) as TTransactionManager["interface"];
    this.config = getConfig();
  }

<<<<<<< HEAD
  /**
   * Method calls `prepare` on the `TransactionManager` on the given chain. Should be used to `prepare` the receiver-side transaction. Resolves when the transaction has been mined.
   *
   * @param chainId - The chain you are preparing a transaction on
   * @param prepareParams.txData - The `InvariantTransactionData` for the transaction being prepared
   * @param prepareParams.amount - The amount to be deducted from the liquidity held by the router on the TransactionManager
   * @param prepareParams.expiry - The timestamp the transaction will expire by
   * @param prepareParams.encryptedCallData - The user-encrypted calldata to be executed on the receiving chain
   * @param prepareParams.encodedBid - The encoded auction bid
   * @param prepareParams.bidSignature - The signature on the winning bid
   *
   * @returns The `TransactionReceipt` from the prepare transaction sent to the `TransactionManager.sol`
   *
   */
  async prepare(chainId: number, prepareParams: PrepareParams): Promise<providers.TransactionReceipt> {
=======
  prepare(
    chainId: number,
    prepareParams: PrepareParams,
  ): ResultAsync<providers.TransactionReceipt, TransactionManagerError> {
>>>>>>> 3dfac026
    const method = "Contract::prepare ";
    const methodId = hId();
    this.logger.info({ method, methodId, prepareParams }, "Method start");

    const { txData, amount, expiry, encodedBid, bidSignature, encryptedCallData } = prepareParams;

    let encodedData: string;
    try {
      encodedData = this.txManagerInterface.encodeFunctionData("prepare", [
        {
          user: txData.user,
          router: txData.router,
          sendingAssetId: txData.sendingAssetId,
          receivingAssetId: txData.receivingAssetId,
          sendingChainFallback: txData.sendingChainFallback,
          callTo: txData.callTo,
          receivingAddress: txData.receivingAddress,
          sendingChainId: txData.sendingChainId,
          receivingChainId: txData.receivingChainId,
          callDataHash: txData.callDataHash,
          transactionId: txData.transactionId,
        },
        amount,
        expiry,
        encryptedCallData,
        encodedBid,
        bidSignature,
      ]);
    } catch (err) {
      return errAsync(
        new TransactionManagerError(TransactionManagerError.reasons.EncodingError, {
          encodingError: jsonifyError(err),
          method,
          methodId,
        }),
      );
    }

    return ResultAsync.fromPromise(
      this.txService.sendTx(chainId, {
        to: this.config.chainConfig[chainId].transactionManagerAddress,
        data: encodedData,
        value: constants.Zero,
        chainId,
        from: this.signerAddress,
      }),
      (err) =>
        new TransactionManagerError(TransactionManagerError.reasons.TxServiceError, {
          txServiceError: jsonifyError(err as NxtpError),
          methodId,
          method,
        }),
    );
  }

<<<<<<< HEAD
  /**
   * Calls `fulfill` on the `TransactionManager` on the given chain. Can be used to submit the routers own fulfill transaction (on the sending chain), or to submit fulfill transactions where the router is acting as a relayer.
   *
   * @param chainId - The chain you are fulfilling a transaction on
   * @param fulfillParams.txData - The `TransactionData` (invariant and variant) for the transaction you are fulfilling
   * @param fulfillParams.relayerFee - The `relayerFee` for the transaction
   * @param fulfillParams.signature - The `txData.user`'s signature used to unlock the transaction
   * @param fulfillParams.callData - The unencrypted calldata that corresponds to the `txData.callDataHash`
   * @returns The `TransactionReceipt` from the fulfill transaction sent to the `TransactionManager.sol`
   */
  async fulfill(chainId: number, fulfillParams: FulfillParams): Promise<providers.TransactionReceipt> {
=======
  fulfill(
    chainId: number,
    fulfillParams: FulfillParams,
  ): ResultAsync<providers.TransactionReceipt, TransactionManagerError> {
>>>>>>> 3dfac026
    const method = "Contract::fulfill";
    const methodId = hId();
    this.logger.info({ method, methodId, fulfillParams }, "Method start");

    const { txData, relayerFee, signature, callData } = fulfillParams;
    let fulfillData;
    try {
      fulfillData = this.txManagerInterface.encodeFunctionData("fulfill", [txData, relayerFee, signature, callData]);
    } catch (err) {
      return errAsync(
        new TransactionManagerError(TransactionManagerError.reasons.EncodingError, {
          encodingError: jsonifyError(err),
          methodId,
          method,
        }),
      );
    }

    return ResultAsync.fromPromise(
      this.txService.sendTx(chainId, {
        chainId,
        data: fulfillData,
        to: this.config.chainConfig[chainId].transactionManagerAddress,
        value: 0,
        from: this.signerAddress,
      }),
      (err) =>
        new TransactionManagerError(TransactionManagerError.reasons.TxServiceError, {
          txServiceError: jsonifyError(err as NxtpError),
          methodId,
          method,
        }),
    );
  }

<<<<<<< HEAD
  /**
   * Calls `cancel` on the `TransactionManager` on the given chain. Can be used to submit the routers own cancellation or to relay a user's cancellation request.
   * @param chainId - The chain you are cancelling a transaction on
   * @param cancelParams.txData - The `TransactionData` (invariant and variant) for the transaction you are cancelling
   * @param cancelParams.relayerFee - The relayer fee for the transaction
   * @param cancelParams.signature - The user signatures (if submitting as a relayer) on the relayerFee and transactionId
   * @returns The `TransactionReceipt` from the cancel transaction sent to the `TransactionManager.sol`
   */
  async cancel(chainId: number, cancelParams: CancelParams): Promise<providers.TransactionReceipt> {
=======
  cancel(
    chainId: number,
    cancelParams: CancelParams,
  ): ResultAsync<providers.TransactionReceipt, TransactionManagerError> {
>>>>>>> 3dfac026
    const method = "Contract::cancel";
    const methodId = hId();
    this.logger.info({ method, methodId, cancelParams }, "Method start");
    // encode and call tx service

    const { txData, relayerFee, signature } = cancelParams;

    let cancelData;
    try {
      cancelData = this.txManagerInterface.encodeFunctionData("cancel", [txData, relayerFee, signature]);
    } catch (err) {
      return errAsync(
        new TransactionManagerError(TransactionManagerError.reasons.EncodingError, {
          encodingError: jsonifyError(err),
          methodId,
          method,
        }),
      );
    }

    return ResultAsync.fromPromise(
      this.txService.sendTx(chainId, {
        chainId,
        data: cancelData,
        to: this.config.chainConfig[chainId].transactionManagerAddress,
        value: 0,
        from: this.signerAddress,
      }),
      (err) =>
        new TransactionManagerError(TransactionManagerError.reasons.TxServiceError, {
          txServiceError: jsonifyError(err as NxtpError),
          methodId,
          method,
        }),
    );
  }

<<<<<<< HEAD
  /**
   * Gets the current liquidity available for the router
   *
   * @param chainId - The chain of the `TransactionManager` to query
   * @param assetId - The asset you want to know the liquidity of
   * @returns The current available liquidity of the given asset in wei units as a BigNumber string
   */
  async getLiquidity(chainId: number, assetId: string): Promise<string> {
    const getLiquidityData = this.txManagerInterface.encodeFunctionData("routerBalances", [
      this.signerAddress,
      assetId,
    ]);
    const liquidity = await this.txService.readTx(chainId, {
      chainId: chainId,
      to: this.config.chainConfig[chainId].transactionManagerAddress,
      value: 0,
      data: getLiquidityData,
    });
    //decode hex data
    const liquidityHex = this.txManagerInterface.decodeFunctionResult("routerBalances", liquidity);

    console.log(`Liquidity Hex::Contract ${liquidityHex[0]}`);
    return liquidityHex[0];
  }

  /**
   * Adds liquidity to the `TransactionManager` on the provided chain.
   *
   * @param chainId - The chain to interact with
   * @param router - The router address you want to add liquidity for
   * @param amount - The amount of liquidity you want to add
   * @param assetId - The assetId (token address or address(0) for native asset) of the asset you'd like to add liquidity for onchain.
   * @returns The `TransactionReceipt` for the addLiquidity transaction
   */
  async addLiquidity(
    chainId: number,
    router: string,
    amount: string,
    assetId: string,
  ): Promise<providers.TransactionReceipt> {
    const nxtpContractAddress = getConfig().chainConfig[chainId].transactionManagerAddress;
    const bnAmount = BigNumber.from(amount);
    const routerAddress = validateAndParseAddress(router);

    const addLiquidityData = this.txManagerInterface.encodeFunctionData("addLiquidity", [
      bnAmount,
      assetId,
      routerAddress,
    ]);
    try {
      const txRes = await this.txService.sendAndConfirmTx(chainId, {
        chainId: chainId,
        data: addLiquidityData,
        to: nxtpContractAddress,
        value: 0,
      });
      return txRes;
    } catch (e) {
      throw new Error(`Add liquidity error ${JSON.stringify(e)}`);
    }
  }

  /**
   * Removes liquidity from the `TransactionManager` on the provided chain.
   *
   * @param chainId - The chain to interact with
   * @param amount - The amount of liquidity you want to remove
   * @param assetId - The assetId (token address or address(0) for native asset) of the asset you'd like to remove liquidity from onchain.
   * @param recipientAddress - The address you'd like the funds to be sent to
   * @returns The `TransactionReceipt` for the removeLiquidity transaction
   */
  async removeLiquidity(
=======
  removeLiquidity(
>>>>>>> 3dfac026
    chainId: number,
    amount: string,
    assetId: string,
    recipientAddress: string | undefined,
  ): ResultAsync<providers.TransactionReceipt, TransactionManagerError> {
    const method = "Contract::removeLiquidity";
    const methodId = hId();
    this.logger.info({ method, methodId, amount, assetId, recipientAddress }, "Method start");

    //should we remove liquidity for self if there isn't another address specified?
    if (!recipientAddress) {
      recipientAddress = this.signerAddress;
    }

    const nxtpContractAddress = getConfig().chainConfig[chainId].transactionManagerAddress;

    let removeLiquidityData;
    try {
      removeLiquidityData = this.txManagerInterface.encodeFunctionData("removeLiquidity", [
        amount,
        assetId,
        recipientAddress,
      ]);
    } catch (err) {
      return errAsync(
        new TransactionManagerError(TransactionManagerError.reasons.EncodingError, {
          encodingError: jsonifyError(err),
          methodId,
          method,
        }),
      );
    }

    return ResultAsync.fromPromise(
      this.txService.sendTx(chainId, {
        chainId,
        data: removeLiquidityData,
        to: nxtpContractAddress,
        value: 0,
      }),
      (err) =>
        new TransactionManagerError(TransactionManagerError.reasons.TxServiceError, {
          txServiceError: jsonifyError(err as NxtpError),
          methodId,
          method,
        }),
    );
  }
}<|MERGE_RESOLUTION|>--- conflicted
+++ resolved
@@ -19,12 +19,6 @@
 import { getConfig, NxtpRouterConfig } from "./config";
 
 const hId = hyperid();
-
-<<<<<<< HEAD
-/**
- * Handles any onchain interactions with the `TransactionManager` contracts, including transaction submissions and chain reads.
- */
-=======
 export class TransactionManagerError extends NxtpError {
   static readonly type = "TransactionManagerError";
   static readonly reasons = {
@@ -45,7 +39,9 @@
   }
 }
 
->>>>>>> 3dfac026
+/**
+ * Handles any onchain interactions with the `TransactionManager` contracts, including transaction submissions and chain reads.
+ */
 export class TransactionManager {
   private readonly txManagerInterface: TTransactionManager["interface"];
   private readonly config: NxtpRouterConfig;
@@ -59,7 +55,6 @@
     this.config = getConfig();
   }
 
-<<<<<<< HEAD
   /**
    * Method calls `prepare` on the `TransactionManager` on the given chain. Should be used to `prepare` the receiver-side transaction. Resolves when the transaction has been mined.
    *
@@ -71,16 +66,13 @@
    * @param prepareParams.encodedBid - The encoded auction bid
    * @param prepareParams.bidSignature - The signature on the winning bid
    *
-   * @returns The `TransactionReceipt` from the prepare transaction sent to the `TransactionManager.sol`
-   *
-   */
-  async prepare(chainId: number, prepareParams: PrepareParams): Promise<providers.TransactionReceipt> {
-=======
+   * @returns If successful, returns `TransactionReceipt` from the prepare transaction sent to the `TransactionManager.sol`. If it fails, returns a `TransactionManagerError`
+   *
+   */
   prepare(
     chainId: number,
     prepareParams: PrepareParams,
   ): ResultAsync<providers.TransactionReceipt, TransactionManagerError> {
->>>>>>> 3dfac026
     const method = "Contract::prepare ";
     const methodId = hId();
     this.logger.info({ method, methodId, prepareParams }, "Method start");
@@ -136,7 +128,6 @@
     );
   }
 
-<<<<<<< HEAD
   /**
    * Calls `fulfill` on the `TransactionManager` on the given chain. Can be used to submit the routers own fulfill transaction (on the sending chain), or to submit fulfill transactions where the router is acting as a relayer.
    *
@@ -145,15 +136,12 @@
    * @param fulfillParams.relayerFee - The `relayerFee` for the transaction
    * @param fulfillParams.signature - The `txData.user`'s signature used to unlock the transaction
    * @param fulfillParams.callData - The unencrypted calldata that corresponds to the `txData.callDataHash`
-   * @returns The `TransactionReceipt` from the fulfill transaction sent to the `TransactionManager.sol`
-   */
-  async fulfill(chainId: number, fulfillParams: FulfillParams): Promise<providers.TransactionReceipt> {
-=======
+   * @returns If successful, returns the `TransactionReceipt` from the fulfill transaction sent to the `TransactionManager.sol`. If it fails, returns a `TransactionManagerError`
+   */
   fulfill(
     chainId: number,
     fulfillParams: FulfillParams,
   ): ResultAsync<providers.TransactionReceipt, TransactionManagerError> {
->>>>>>> 3dfac026
     const method = "Contract::fulfill";
     const methodId = hId();
     this.logger.info({ method, methodId, fulfillParams }, "Method start");
@@ -189,22 +177,18 @@
     );
   }
 
-<<<<<<< HEAD
   /**
    * Calls `cancel` on the `TransactionManager` on the given chain. Can be used to submit the routers own cancellation or to relay a user's cancellation request.
    * @param chainId - The chain you are cancelling a transaction on
    * @param cancelParams.txData - The `TransactionData` (invariant and variant) for the transaction you are cancelling
    * @param cancelParams.relayerFee - The relayer fee for the transaction
    * @param cancelParams.signature - The user signatures (if submitting as a relayer) on the relayerFee and transactionId
-   * @returns The `TransactionReceipt` from the cancel transaction sent to the `TransactionManager.sol`
-   */
-  async cancel(chainId: number, cancelParams: CancelParams): Promise<providers.TransactionReceipt> {
-=======
+   * @returns If successful, returns the `TransactionReceipt` from the cancel transaction sent to the `TransactionManager.sol`. If it fails, returns a `TransactionManagerError`
+   */
   cancel(
     chainId: number,
     cancelParams: CancelParams,
   ): ResultAsync<providers.TransactionReceipt, TransactionManagerError> {
->>>>>>> 3dfac026
     const method = "Contract::cancel";
     const methodId = hId();
     this.logger.info({ method, methodId, cancelParams }, "Method start");
@@ -242,69 +226,6 @@
     );
   }
 
-<<<<<<< HEAD
-  /**
-   * Gets the current liquidity available for the router
-   *
-   * @param chainId - The chain of the `TransactionManager` to query
-   * @param assetId - The asset you want to know the liquidity of
-   * @returns The current available liquidity of the given asset in wei units as a BigNumber string
-   */
-  async getLiquidity(chainId: number, assetId: string): Promise<string> {
-    const getLiquidityData = this.txManagerInterface.encodeFunctionData("routerBalances", [
-      this.signerAddress,
-      assetId,
-    ]);
-    const liquidity = await this.txService.readTx(chainId, {
-      chainId: chainId,
-      to: this.config.chainConfig[chainId].transactionManagerAddress,
-      value: 0,
-      data: getLiquidityData,
-    });
-    //decode hex data
-    const liquidityHex = this.txManagerInterface.decodeFunctionResult("routerBalances", liquidity);
-
-    console.log(`Liquidity Hex::Contract ${liquidityHex[0]}`);
-    return liquidityHex[0];
-  }
-
-  /**
-   * Adds liquidity to the `TransactionManager` on the provided chain.
-   *
-   * @param chainId - The chain to interact with
-   * @param router - The router address you want to add liquidity for
-   * @param amount - The amount of liquidity you want to add
-   * @param assetId - The assetId (token address or address(0) for native asset) of the asset you'd like to add liquidity for onchain.
-   * @returns The `TransactionReceipt` for the addLiquidity transaction
-   */
-  async addLiquidity(
-    chainId: number,
-    router: string,
-    amount: string,
-    assetId: string,
-  ): Promise<providers.TransactionReceipt> {
-    const nxtpContractAddress = getConfig().chainConfig[chainId].transactionManagerAddress;
-    const bnAmount = BigNumber.from(amount);
-    const routerAddress = validateAndParseAddress(router);
-
-    const addLiquidityData = this.txManagerInterface.encodeFunctionData("addLiquidity", [
-      bnAmount,
-      assetId,
-      routerAddress,
-    ]);
-    try {
-      const txRes = await this.txService.sendAndConfirmTx(chainId, {
-        chainId: chainId,
-        data: addLiquidityData,
-        to: nxtpContractAddress,
-        value: 0,
-      });
-      return txRes;
-    } catch (e) {
-      throw new Error(`Add liquidity error ${JSON.stringify(e)}`);
-    }
-  }
-
   /**
    * Removes liquidity from the `TransactionManager` on the provided chain.
    *
@@ -312,12 +233,9 @@
    * @param amount - The amount of liquidity you want to remove
    * @param assetId - The assetId (token address or address(0) for native asset) of the asset you'd like to remove liquidity from onchain.
    * @param recipientAddress - The address you'd like the funds to be sent to
-   * @returns The `TransactionReceipt` for the removeLiquidity transaction
-   */
-  async removeLiquidity(
-=======
+   * @returns If successful, returns `TransactionReceipt` for the removeLiquidity transaction. If it fails, returns a `TransactionManagerError`
+   */
   removeLiquidity(
->>>>>>> 3dfac026
     chainId: number,
     amount: string,
     assetId: string,
