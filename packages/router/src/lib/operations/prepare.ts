--- conflicted
+++ resolved
@@ -38,10 +38,6 @@
 ): Promise<providers.TransactionReceipt | undefined> => {
   const { requestContext, methodContext } = createLoggingContext(prepare.name, _requestContext);
 
-<<<<<<< HEAD
-  const { logger, wallet, contractWriter, contractReader, txService, cache } = getContext();
-  logger.info({ method, methodId, invariantData, input, requestContext }, "Method start");
-=======
   const {
     logger,
     wallet,
@@ -53,6 +49,7 @@
     routerAddress,
     signerAddress,
     chainData,
+    cache,
   } = getContext();
   logger.info("Method start", requestContext, methodContext, { invariantData, input, requestContext });
 
@@ -62,7 +59,6 @@
     { ...invariantData, amount: "0", expiry: 0, preparedBlockNumber: 0 },
     "prepare",
   );
->>>>>>> bb57ac38
 
   // Validate InvariantData schema
   const validateInvariantData = ajv.compile(InvariantTransactionDataSchema);
@@ -243,20 +239,6 @@
       receiverAmount,
       receiverExpiry,
       encryptedCallData,
-<<<<<<< HEAD
-    },
-    requestContext,
-  );
-
-  await cache.removeOutstandingLiquidity({
-    assetId: invariantData.receivingAssetId,
-    chainId: invariantData.receivingChainId,
-    transactionId: invariantData.transactionId,
-  });
-
-  logger.info({ method, methodId, transactionId: invariantData.transactionId }, "Sent receiver prepare tx");
-  return receipt;
-=======
       encodedBid,
       bidSignature,
       "0x",
@@ -307,7 +289,12 @@
     logger.info("Sent receiver prepare tx", requestContext, methodContext, {
       transactionHash: receipt.transactionHash,
     });
+
+    await cache.removeOutstandingLiquidity({
+      assetId: invariantData.receivingAssetId,
+      chainId: invariantData.receivingChainId,
+      transactionId: invariantData.transactionId,
+    });
     return receipt;
   }
->>>>>>> bb57ac38
 };