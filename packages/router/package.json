{
  "name": "@connext/nxtp-router",
  "version": "0.0.9",
  "description": "",
  "main": "dist/index.js",
  "types": "dist/index.d.ts",
  "files": [
    "dist/**/*",
    "src/**/*"
  ],
  "scripts": {
    "dev": "yarn build && concurrently -i -k -n 'app,tsc' -c 'green,cyan' 'nodemon' 'yarn build --watch --preserveWatchOutput'",
    "start": "node --enable-source-maps dist/index.js'",
    "lint": "eslint ./src --ext .ts --env node",
    "test": "nyc ts-mocha --check-leaks --exit --timeout 60000 'test/**/*.spec.ts'",
    "clean": "rimraf ./dist ./tsconfig.tsBuildInfo",
    "build": "tsc --build ./tsconfig.build.json",
    "verify": "yarn test && yarn clean && yarn build && yarn lint --max-warnings 0",
    "purge": "yarn clean && rimraf ./coverage ./node_modules",
    "tsp": "yarn run tsp:root \"$@\" --cwd $(pwd)",
    "codegen": "graphql-codegen"
  },
  "nodemonConfig": {
    "exec": "node --enable-source-maps ./dist/index.js | pino-pretty",
    "delay": "500",
    "ext": "js,json",
    "watch": [
      ".env",
      "./dist",
      "../@connext/nxtp-txservice/dist",
      "../@connext/nxtp-contracts/dist",
      "../@connext/nxtp-utils/dist"
    ]
  },
  "eslintIgnore": [
    "graphqlsdk.ts"
  ],
  "author": "Connext",
  "license": "ISC",
  "dependencies": {
    "@connext/nxtp-contracts": "workspace:*",
    "@connext/nxtp-txservice": "workspace:*",
    "@connext/nxtp-utils": "workspace:*",
    "@sinclair/typebox": "^0.17.8",
    "@typescript-eslint/eslint-plugin": "^4.28.3",
    "adv": "^0.1.5",
    "ajv": "^8.6.2",
    "ajv-formats": "^2.1.0",
    "ethers": "^5.4.1",
    "evt": "^1.10.1",
    "fastify": "^3.19.1",
    "graphql": "^15.5.1",
    "graphql-request": "^3.4.0",
    "graphql-tag": "^2.12.5",
    "hyperid": "^2.3.1",
<<<<<<< HEAD
    "neverthrow": "^4.2.2",
    "pino": "^6.11.3"
=======
    "pino": "^6.12.0"
>>>>>>> f51d1f4c
  },
  "devDependencies": {
    "@graphql-codegen/cli": "^1.21.7",
    "@graphql-codegen/typescript": "^1.23.0",
    "@graphql-codegen/typescript-graphql-request": "^3.2.5",
    "@graphql-codegen/typescript-operations": "^1.18.4",
    "@types/chai": "^4.2.21",
    "@types/chai-as-promised": "^7.1.4",
    "@types/chai-subset": "^1.3.3",
    "@types/mocha": "^8.2.3",
    "@types/pino": "^6.3.9",
    "@types/sinon": "^10.0.2",
    "chai": "^4.3.4",
    "chai-as-promised": "^7.1.1",
    "chai-subset": "^1.6.0",
    "concurrently": "^6.2.0",
    "eslint": "^7.30.0",
    "mocha": "^9.0.2",
    "nodemon": "^2.0.12",
    "nyc": "^15.1.0",
    "pino-pretty": "^5.1.1",
    "rimraf": "^3.0.2",
    "sinclair": "^0.2.0",
    "sinon": "^11.1.1",
    "ts-mocha": "^8.0.0",
    "ts-node": "^10.1.0",
    "tslib": "^2.3.0",
    "typescript": "^4.3.5"
  },
  "gitHead": "937a7cde93e6ac1e151c6374f48adf83d3fa4ec6"
}<|MERGE_RESOLUTION|>--- conflicted
+++ resolved
@@ -53,12 +53,8 @@
     "graphql-request": "^3.4.0",
     "graphql-tag": "^2.12.5",
     "hyperid": "^2.3.1",
-<<<<<<< HEAD
     "neverthrow": "^4.2.2",
-    "pino": "^6.11.3"
-=======
     "pino": "^6.12.0"
->>>>>>> f51d1f4c
   },
   "devDependencies": {
     "@graphql-codegen/cli": "^1.21.7",
