--- conflicted
+++ resolved
@@ -105,11 +105,8 @@
       isRouterContract: undefined,
       routerAddress,
       signerAddress,
-<<<<<<< HEAD
       cache: cacheMock,
-=======
       chainAssetSwapPoolMap: chainAssetSwapPoolMapMock,
->>>>>>> 3ed9676a
     };
 
     isRouterContractMock = stub(ctxMock, "isRouterContract").value(false);
