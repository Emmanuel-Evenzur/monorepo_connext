import { expect, createLoggingContext, mkBytes32, StatusResponse, mkAddress } from "@connext/nxtp-utils";

import { getStatus } from "../../../src/lib/operations/status";

<<<<<<< HEAD
import { ctxMock } from "../../globalTestHook";
=======
import { version } from "../../../package.json";
import { getContext } from "../../../src/router";
>>>>>>> 98a50507

const { requestContext } = createLoggingContext("TEST", undefined, mkBytes32("0xabc"));

describe("Status Operation", () => {
  it("should work", async () => {
<<<<<<< HEAD
    const ctxMockAssets = ctxMock.config.swapPools[0].assets;
    const res = await getStatus(requestContext);
    const resSwapPools = res.swapPools;

    ctxMockAssets.forEach(({ assetId, chainId }) => {
      expect(resSwapPools.get(chainId).includes(assetId)).to.be.true;
    });
=======
    const { signerAddress, routerAddress } = getContext();
    const chainAssetMap: Map<number, string[]> = new Map();
    chainAssetMap.set(1337, [mkAddress("0xc")]);
    chainAssetMap.set(1338, [mkAddress("0xf")]);
    const statusResponse: StatusResponse = {
      isRouterContract: false,
      routerVersion: version,
      routerAddress: routerAddress,
      signerAddress: signerAddress,
      trackerLength: 0,
      activeTransactionsLength: 0,
      swapPools: chainAssetMap,
      supportedChains: [1337, 1338],
    };

    const res = await getStatus(requestContext);
    expect(res.toString()).to.be.eq(statusResponse.toString());
>>>>>>> 98a50507
  });
});<|MERGE_RESOLUTION|>--- conflicted
+++ resolved
@@ -2,18 +2,12 @@
 
 import { getStatus } from "../../../src/lib/operations/status";
 
-<<<<<<< HEAD
 import { ctxMock } from "../../globalTestHook";
-=======
-import { version } from "../../../package.json";
-import { getContext } from "../../../src/router";
->>>>>>> 98a50507
 
 const { requestContext } = createLoggingContext("TEST", undefined, mkBytes32("0xabc"));
 
 describe("Status Operation", () => {
   it("should work", async () => {
-<<<<<<< HEAD
     const ctxMockAssets = ctxMock.config.swapPools[0].assets;
     const res = await getStatus(requestContext);
     const resSwapPools = res.swapPools;
@@ -21,24 +15,5 @@
     ctxMockAssets.forEach(({ assetId, chainId }) => {
       expect(resSwapPools.get(chainId).includes(assetId)).to.be.true;
     });
-=======
-    const { signerAddress, routerAddress } = getContext();
-    const chainAssetMap: Map<number, string[]> = new Map();
-    chainAssetMap.set(1337, [mkAddress("0xc")]);
-    chainAssetMap.set(1338, [mkAddress("0xf")]);
-    const statusResponse: StatusResponse = {
-      isRouterContract: false,
-      routerVersion: version,
-      routerAddress: routerAddress,
-      signerAddress: signerAddress,
-      trackerLength: 0,
-      activeTransactionsLength: 0,
-      swapPools: chainAssetMap,
-      supportedChains: [1337, 1338],
-    };
-
-    const res = await getStatus(requestContext);
-    expect(res.toString()).to.be.eq(statusResponse.toString());
->>>>>>> 98a50507
   });
 });