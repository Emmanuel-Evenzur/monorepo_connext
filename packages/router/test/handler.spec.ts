--- conflicted
+++ resolved
@@ -17,58 +17,11 @@
 import * as config from "../src/config";
 import { TransactionStatus } from "../src/graphqlsdk";
 import { TransactionManager as TxManager } from "../src/contract";
-<<<<<<< HEAD
-import * as handlerUtils from "../src/handler";import { fakeConfig, fakeTxReceipt } from "./utils";
-import { err, ok, okAsync, Result } from "neverthrow";
-import { add } from "@jtbennett/ts-project-scripts/lib/commands/add";
-
-const logger = pino();
-
-const invariantDataMock: InvariantTransactionData = {
-  user: mkAddress("0xa"),
-  router: mkAddress("0xb"),
-  sendingAssetId: mkAddress("0xc"),
-  receivingAssetId: mkAddress("0xd"),
-  sendingChainFallback: mkAddress("0xe"),
-  receivingAddress: mkAddress(),
-  sendingChainId: 1337,
-  receivingChainId: 1338,
-  callDataHash: mkBytes32("0xa"),
-  transactionId: mkBytes32("0xb"),
-};
-
-const variantDataMock: VariantTransactionData = {
-  amount: "123",
-  expiry: "123456",
-  preparedBlockNumber: 1234,
-};
-
-const txDataMock: TransactionData = {
-  ...invariantDataMock,
-  ...variantDataMock,
-};
-
-const senderPrepareData: TransactionPreparedEvent = {
-  txData: txDataMock,
-  caller: mkAddress("0xf"),
-  encryptedCallData: "0xabc",
-  encodedBid: "0xdef",
-  bidSignature: "0xbca",
-};
-
-const receiverFulfillDataMock: TransactionFulfilledEvent = {
-  txData: txDataMock,
-  caller: mkAddress("0xf"),
-  relayerFee: "5678",
-  signature: "0xdeadbeef",
-};
-=======
 import * as handlerUtils from "../src/handler";
 import { fakeConfig, senderPrepareData, receiverFulfillDataMock } from "./utils";
 import { parseEther } from "@ethersproject/units";
 
 const logger = pino({ level: process.env.LOG_LEVEL ?? "silent" });
->>>>>>> f51d1f4c
 
 const rinkebyTestTokenAddress = "0x8bad6f387643Ae621714Cd739d26071cFBE3d0C9";
 const goerliTestTokenAddress = "0xbd69fC70FA1c3AED524Bb4E82Adc5fcCFFcD79Fa";
@@ -109,84 +62,6 @@
     reset();
   });
 
-<<<<<<< HEAD
-  it("should send prepare for receiving chain with ETH asset", async () => {
-    const ethPrepareDataMock = senderPrepareData;
-    ethPrepareDataMock.txData.sendingAssetId = constants.AddressZero;
-    ethPrepareDataMock.txData.receivingAssetId = constants.AddressZero;
-    await handler.handleSenderPrepare(ethPrepareDataMock);
-
-    expect(txManager.prepare.callCount).to.be.eq(1);
-    const call = txManager.prepare.getCall(0);
-    expect(call.args[0]).to.eq(ethPrepareDataMock.txData.receivingChainId);
-    expect(call.args[1]).to.deep.eq({
-      txData: {
-        user: ethPrepareDataMock.txData.user,
-        router: ethPrepareDataMock.txData.router,
-        sendingAssetId: ethPrepareDataMock.txData.sendingAssetId,
-        receivingAssetId: ethPrepareDataMock.txData.receivingAssetId,
-        sendingChainFallback: ethPrepareDataMock.txData.sendingChainFallback,
-        receivingAddress: ethPrepareDataMock.txData.receivingAddress,
-        sendingChainId: ethPrepareDataMock.txData.sendingChainId,
-        receivingChainId: ethPrepareDataMock.txData.receivingChainId,
-        callDataHash: ethPrepareDataMock.txData.callDataHash,
-        transactionId: ethPrepareDataMock.txData.transactionId,
-      },
-      amount: MUTATED_AMOUNT,
-      expiry: MUTATED_EXPIRY.toString(),
-      bidSignature: ethPrepareDataMock.bidSignature,
-      encodedBid: ethPrepareDataMock.encodedBid,
-      encryptedCallData: ethPrepareDataMock.encryptedCallData,
-    } as PrepareParams);
-  });
-  it("should approve token", async () => {
-    //simple approve
-    const tokenPrepareData = senderPrepareData;
-    txManager.approve.resolves(fakeTxReceipt);
-    const approve_call = await txManager.approve(
-      tokenPrepareData.txData.sendingChainId,
-      senderPrepareData.txData.router,
-      rinkebyTestTokenAddress,
-    );
-    console.log(approve_call);
-  });
-  it("should send prepare for receiving chain with token asset", async () => {
-    const tokenPrepareData = senderPrepareData;
-    tokenPrepareData.txData.sendingAssetId = rinkebyTestTokenAddress;
-    tokenPrepareData.txData.receivingAssetId = goerliTestTokenAddress;
-
-    await handler.handleSenderPrepare(tokenPrepareData);
-
-    expect(txManager.prepare.callCount).to.be.eq(1);
-    const call = txManager.prepare.getCall(0);
-    expect(call.args[0]).to.eq(tokenPrepareData.txData.receivingChainId);
-    expect(call.args[1]).to.deep.eq({
-      txData: {
-        user: tokenPrepareData.txData.user,
-        router: tokenPrepareData.txData.router,
-        sendingAssetId: tokenPrepareData.txData.sendingAssetId,
-        receivingAssetId: tokenPrepareData.txData.receivingAssetId,
-        sendingChainFallback: tokenPrepareData.txData.sendingChainFallback,
-        receivingAddress: tokenPrepareData.txData.receivingAddress,
-        sendingChainId: tokenPrepareData.txData.sendingChainId,
-        receivingChainId: tokenPrepareData.txData.receivingChainId,
-        callDataHash: tokenPrepareData.txData.callDataHash,
-        transactionId: tokenPrepareData.txData.transactionId,
-      },
-      amount: MUTATED_AMOUNT,
-      expiry: MUTATED_EXPIRY.toString(),
-      bidSignature: tokenPrepareData.bidSignature,
-      encodedBid: tokenPrepareData.encodedBid,
-      encryptedCallData: tokenPrepareData.encryptedCallData,
-    } as PrepareParams);
-  });
-
-  it("should fulfill eth asset", async () => {
-    const ethRxFulfillDataMock = {
-      ...receiverFulfillDataMock,
-      sendingAssetId: constants.AddressZero,
-      receivingAssetId: constants.AddressZero,
-=======
   describe("handleNewAuction", () => {
     const auctionPayload: AuctionPayload = {
       user: mkAddress("0xa"),
@@ -201,7 +76,6 @@
       encryptedCallData: "0x",
       callDataHash: mkBytes32("0xb"),
       callTo: mkAddress("0xe"),
->>>>>>> f51d1f4c
     };
 
     beforeEach(() => {
@@ -237,13 +111,6 @@
     });
   });
 
-<<<<<<< HEAD
-  it(`should get liquidity `, async () => {
-    const mockLiquidity = "169.00";
-    txManager.getLiquidity.resolves(mockLiquidity);
-    await txManager.getLiquidity(4, constants.AddressZero);
-    const call = txManager.getLiquidity.getCall(0);
-=======
   describe("handleSenderPrepare", () => {
     it("should send prepare for receiving chain with ETH asset", async () => {
       const ethPrepareDataMock = senderPrepareData;
@@ -278,7 +145,6 @@
         encryptedCallData: ethPrepareDataMock.encryptedCallData,
       } as PrepareParams);
     });
->>>>>>> f51d1f4c
 
     it("should send prepare for receiving chain with token asset", async () => {
       const tokenPrepareData = senderPrepareData;
@@ -317,13 +183,6 @@
     });
   });
 
-<<<<<<< HEAD
-  it(`should add liquidity`, async () => {
-    txManager.addLiquidity.resolves(fakeTxReceipt);
-    const tryAddLiquidity = await txManager.addLiquidity(4, constants.AddressZero);
-    const call = txManager.addLiquidity.getCall(0);
-    expect(await call.returnValue).to.deep.eq(fakeTxReceipt);
-=======
   describe("handleReceiverFulfill", () => {
     it("should fulfill eth asset", async () => {
       const ethRxFulfillDataMock = {
@@ -412,6 +271,5 @@
         },
       } as FulfillParams);
     });
->>>>>>> f51d1f4c
   });
 });