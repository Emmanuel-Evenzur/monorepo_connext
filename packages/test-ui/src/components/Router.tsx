import { Button, Checkbox, Col, Form, Input, Row, Typography, Table, Divider } from "antd";
import { BigNumber, constants, Contract, providers, Signer, utils } from "ethers";
import { ReactElement, useEffect, useState } from "react";
import { ChainData, ERC20Abi, getDeployedSubgraphUri, isValidAddress } from "@connext/nxtp-utils";
import { getDeployedTransactionManagerContract } from "@connext/nxtp-sdk";
import { request, gql } from "graphql-request";
import { getAddress } from "ethers/lib/utils";
import TransactionManagerArtifact from "@connext/nxtp-contracts/artifacts/contracts/TransactionManager.sol/TransactionManager.json";
import StableSwapArtifact from "@connext/nxtp-contracts/artifacts/contracts/amm/StableSwap.sol/StableSwap.json";

import { getChainName, getExplorerLinkForAddress } from "../utils";

// Stable swap addresses
// 1338: 0xEcFcaB0A285d3380E488A39B4BB21e777f8A4EaC
// 1337: 0xEcFcaB0A285d3380E488A39B4BB21e777f8A4EaC

// TODO: get from config/utils
// Stable swap on rinkeby
const STABLE_SWAP_ADDR = "0x94aae89Cdf66D555605160e1AB59E2CC160468d1";
const STABLE_SWAP_PROVIDER = new providers.JsonRpcProvider(
  "https://rinkeby.infura.io/v3/c787a0397d9f4c0db9d28dec3a231c1e",
);

// router: 0x627306090abaB3A6e1400e9345bC60c78a8BEf57

type RouterProps = {
  web3Provider?: providers.Web3Provider;
  signer?: Signer;
  chainData?: ChainData[];
};

const decimals: Record<string, number> = {};

// const LOCAL_STABLE_SWAP_ADDR = "0xEcFcaB0A285d3380E488A39B4BB21e777f8A4EaC";
const LOCAL_TOKEN = "0xF12b5dd4EAD5F743C6BaA640B0216200e89B60Da";
const LOCAL_TRANSACTION_MANAGER = "0x8CdaF0CD259887258Bc13a92C0a6dA92698644C0";
const LOCAL_CHAINS = [1337, 1338];

const TESTNET_CHAINS = [421611, 97, 43113, 5, 42, 80001, 4, 3];

const MAINNET_CHAINS = [56, 100, 137, 250, 42161, 43114];

type BalanceEntry = {
  chain: string;
  symbol: string;
  assetId: string;
  balance: string;
  decimals: number;
  chainId: number;
};

type PriceImpactEntry = {
  chain: string;
  amountIn: string;
  symbol: string;
  oldAmountOut: string;
  newAmountOut: string;
};

const Networks = {
  Mainnets: "Mainnets",
  Testnets: "Testnets",
  Local: "Local",
} as const;
type Network = keyof typeof Networks;

enum LIQUIDITY_ACTION {
  NONE,
  ADD,
  REMOVE,
}

const getLiquidityQuery = gql`
  query getLiquidity($router: ID!) {
    router(id: $router) {
      assetBalances {
        amount
        id
      }
    }
  }
`;

const getSwapRateFromVirutalAMM = async (
  amountIn: BigNumber,
  balances: BigNumber[],
  indexIn: number,
  indexOut: number,
  stableSwapAddress: string,
  providerForAmm: providers.Provider,
): Promise<BigNumber> => {
  const contract = new Contract(stableSwapAddress, StableSwapArtifact.abi, providerForAmm);
  const amountOut = await contract.onSwapGivenIn(amountIn, balances, indexIn, indexOut);
  return BigNumber.from(amountOut);
};

export const Router = ({ web3Provider, signer, chainData }: RouterProps): ReactElement => {
  const [txManager, setTxManager] = useState<Contract>();
  const [injectedProviderChainId, setInjectedProviderChainId] = useState<number>();
  const [routerAddress, setRouterAddress] = useState<string>("0x29A519e21d6A97cdB82270b69c98bAc6426CDCf9");
  const [balances, setBalances] = useState<BalanceEntry[]>();
  const [priceImpactsOnAdd, setPriceImpactsOnAdd] = useState<PriceImpactEntry[]>();
  const [priceImpactsOnRemove, setPriceImpactsOnRemove] = useState<PriceImpactEntry[]>();
  const [form] = Form.useForm();
  const [network, setNetwork] = useState<Network>(Networks.Mainnets);
  const [liquidityAmountToAdd, setLiquidityAmountToAdd] = useState(0);
  const [liquidityAmountToRemove, setLiquidityAmountToRemove] = useState(0);
  const [assetIdToAdd, setAssetIdToAdd] = useState("");
  const [assetIdToRemove, setAssetIdToRemove] = useState("");
  const [account, setAccount] = useState("");

  useEffect(() => {
    if (injectedProviderChainId) {
      if (MAINNET_CHAINS.includes(injectedProviderChainId)) {
        setNetwork(Networks.Mainnets);
      } else if (TESTNET_CHAINS.includes(injectedProviderChainId)) {
        setNetwork(Networks.Testnets);
      } else if (LOCAL_CHAINS.includes(injectedProviderChainId)) {
        setNetwork(Networks.Local);
      }
    }
  }, [injectedProviderChainId]);

  const getChains = (_network?: Network): number[] => {
    const n = _network ?? network;
    switch (n) {
      case Networks.Local:
        return LOCAL_CHAINS;
      case Networks.Mainnets:
        return MAINNET_CHAINS;
      case Networks.Testnets:
        return TESTNET_CHAINS;
      default:
        console.error("Unrecognized network:", n);
        return [];
    }
  };

  useEffect(() => {
    const init = async () => {
      if (!web3Provider || !signer) {
        return;
      }
      const { chainId } = await signer.provider!.getNetwork();
      const signerAddress = await signer.getAddress();
      setAccount(signerAddress);
      setInjectedProviderChainId(chainId);
      const _txManager = LOCAL_CHAINS.includes(chainId)
        ? { address: LOCAL_TRANSACTION_MANAGER, abi: TransactionManagerArtifact.abi }
        : getDeployedTransactionManagerContract(chainId);
      if (_txManager) {
        setTxManager(new Contract(_txManager.address, _txManager.abi, signer));
      }
    };
    init();
  }, [web3Provider, signer]);

  const getDecimals = async (assetId: string, provider?: providers.StaticJsonRpcProvider): Promise<number> => {
    if (decimals[assetId.toLowerCase()]) {
      return decimals[assetId.toLowerCase()]!;
    }
    if (assetId === constants.AddressZero) {
      decimals[assetId] = 18;
      return 18;
    }
    const token = provider ? new Contract(assetId, ERC20Abi, provider) : new Contract(assetId, ERC20Abi, signer);
    const _decimals = await token.decimals();
    decimals[assetId.toLowerCase()] = _decimals;
    return _decimals;
  };

  const getSubgraphAndChainDataForChain = (chainId: number): { uri?: string; data?: any } => {
    let uri: string | undefined;
    let data: any | undefined;
    if (LOCAL_CHAINS.includes(chainId)) {
      uri = `http://localhost:${chainId === 1337 ? 9 : 8}010/subgraphs/name/connext/nxtp`;
      data = {
        chain: chainId.toString(),
        assetId: {
          [constants.AddressZero]: {
            decimals: 18,
            symbol: constants.EtherSymbol,
          },
          [LOCAL_TOKEN]: {
            decimals: 18,
            symbol: "TEST",
          },
        },
      };
    } else {
      uri = getDeployedSubgraphUri(chainId);
      data = chainData?.find((c) => c.chainId === chainId);
    }
    return { uri, data };
  };

  const addLiquidity = async (assetId: string, liquidityToAdd: string, infiniteApprove: boolean): Promise<string> => {
    console.log("Add liquidity: ", routerAddress, assetId, liquidityToAdd, infiniteApprove);
    if (!signer || !txManager) {
      throw new Error("Needs signer");
    } else if (!routerAddress) {
      throw new Error("Needs router address");
    }
    let value: BigNumber;
<<<<<<< HEAD
    let liquidityToAddWei: BigNumber;
    const signerAddress = account;
=======
    let liquidityWei: BigNumber;
    const chainId = await signer.getChainId();

    // if arbitrum bump gas limit to 10M
    const gasLimit = chainId === 42161 ? 10_000_000 : 250_000;

    const signerAddress = await signer.getAddress();
>>>>>>> d564747b
    const decimals = await getDecimals(assetId);
    if (assetId !== constants.AddressZero) {
      const token = new Contract(assetId, ERC20Abi, signer);
      liquidityToAddWei = utils.parseUnits(liquidityToAdd, decimals);
      const allowance = await token.allowance(signerAddress, txManager.address);
      console.log("allowance: ", allowance.toString());
<<<<<<< HEAD
      if (allowance.lt(liquidityToAddWei)) {
        const tx = await token.approve(txManager.address, infiniteApprove ? constants.MaxUint256 : liquidityToAddWei, {
          gasLimit: 250_000,
=======

      if (allowance.lt(liquidityWei)) {
        const tx = await token.approve(txManager.address, infiniteApprove ? constants.MaxUint256 : liquidityWei, {
          gasLimit: gasLimit,
>>>>>>> d564747b
        });
        console.log("approve tx: ", tx);
        await tx.wait();
      } else {
        console.log("allowance is sufficient");
      }
      value = constants.Zero;
    } else {
      value = utils.parseEther(liquidityToAdd);
      liquidityToAddWei = value;
    }
    console.log("value: ", value.toString());
    console.log("liquidityWei: ", liquidityToAddWei.toString());

    const addLiquidityTx = await txManager.addLiquidityFor(liquidityToAddWei, assetId, routerAddress, {
      value,
      gasLimit: gasLimit,
    });
    console.log("addLiquidity tx: ", addLiquidityTx);
    await addLiquidityTx.wait();
    const liquidity = await getLiquidity(assetId);
    return liquidity;
  };

  const removeLiquidity = async (assetId: string, liquidityToRemove: string): Promise<string> => {
    console.log("Remove liquidity: ", routerAddress, assetId, liquidityToRemove);
    if (!signer || !txManager) {
      throw new Error("Needs signer");
    } else if (!routerAddress) {
      throw new Error("Needs router address");
    }
    let value: BigNumber;
    let liquidityToRemoveWei: BigNumber;
    const decimals = await getDecimals(assetId);
    if (assetId !== constants.AddressZero) {
      liquidityToRemoveWei = utils.parseUnits(liquidityToRemove, decimals);
      value = constants.Zero;
    } else {
      value = utils.parseEther(liquidityToRemove);
      liquidityToRemoveWei = value;
    }
    console.log("value: ", value.toString());
    console.log("liquidityWei: ", liquidityToRemoveWei.toString());

    const removeLiquidityTx = await txManager.removeLiquidity(liquidityToRemoveWei, assetId, routerAddress, {
      gasLimit: 250_000,
    });
    console.log("removeLiquidity tx: ", removeLiquidityTx);
    await removeLiquidityTx.wait();
    const liquidity = await getLiquidity(assetId);
    return liquidity;
  };

  // Returns value in human readable units
  const getLiquidity = async (assetId: string): Promise<string> => {
    if (!txManager) {
      throw new Error("Needs signer");
    }
    const liquidity = await txManager.routerBalances(routerAddress, assetId);
    console.log("liquidity: ", liquidity);
    return utils.formatUnits(liquidity, await getDecimals(assetId));
  };

  const getBalancesFromSubgraph = async (chainId: number): Promise<BalanceEntry[] | undefined> => {
    const { data, uri } = getSubgraphAndChainDataForChain(chainId);
    if (!uri) {
      console.error("Subgraph not available for chain: ", chainId);
      return;
    }
    if (!data) {
      console.error("Chaindata not available for chain: ", chainId);
      return;
    }
    console.log("**** data", data);
    const liquidity = await request(uri, getLiquidityQuery, { router: routerAddress.toLowerCase() });
    const balanceEntries = (liquidity?.router?.assetBalances ?? []).map(
      ({ amount, id }: { amount: string; id: string }): BalanceEntry | undefined => {
        const assetId = utils.getAddress(id.split("-")[0]);
        let decimals =
          data.assetId[getAddress(assetId)]?.decimals ??
          data.assetId[assetId.toLowerCase()]?.decimals ??
          data.assetId[assetId.toUpperCase()]?.decimals;
        if (!decimals) {
          console.warn(`No decimals for asset ${assetId} on chain ${chainId}, using 18`);
          decimals = 18;
        }
        const chain = data.chain === "ETH" ? data.network : data.chain;
        return {
          chainId,
          assetId,
          balance: amount,
          decimals,
          chain,
          symbol:
            data.assetId[getAddress(assetId)]?.symbol ??
            data.assetId[assetId.toLowerCase()]?.symbol ??
            data.assetId[assetId.toUpperCase()]?.symbol ??
            assetId,
        };
      },
    );
    return balanceEntries.filter((x: BalanceEntry | undefined) => !!x);
  };

  // Refreshes the balances table with human readable values for each asset on current chain.
  const refreshBalances = async (_network?: Network): Promise<void> => {
    if (!isValidAddress(routerAddress)) {
      return;
    }

    const entries = (
      await Promise.all(
        getChains(_network).map(async (chainId) => {
          const balances = (await getBalancesFromSubgraph(chainId)) ?? [];
          if (balances.length === 0) {
            return undefined;
          }
          return balances;
        }),
      )
    )
      .flat()
      .filter((x) => !!x) as unknown as BalanceEntry[];

    // convert to human-readable
    const liquidityTable = entries.map((e) => {
      return {
        ...e,
        balance: utils.formatUnits(e.balance, e.decimals),
      };
    });

    setBalances(liquidityTable);
  };

  // Fetches price impacts
  const fetchPriceImpacts = async (
    liquidity: number,
    assetId: string,
    actionType: LIQUIDITY_ACTION,
    _network?: Network,
  ): Promise<void> => {
    if (actionType == LIQUIDITY_ACTION.ADD) {
      setPriceImpactsOnAdd([]);
    } else if (actionType == LIQUIDITY_ACTION.REMOVE) {
      setPriceImpactsOnRemove([]);
    }

    let entries = (
      await Promise.all(
        getChains(_network).map(async (chainId) => {
          const balances = (await getBalancesFromSubgraph(chainId)) ?? [];
          if (balances.length === 0) {
            return undefined;
          }
          return balances;
        }),
      )
    )
      .flat()
      .filter((x) => !!x) as unknown as BalanceEntry[];

    const activeEntry = entries.find((e) => e.assetId.toLocaleLowerCase() === assetId.toLocaleLowerCase());
    if (!activeEntry) return;
    const symbol = activeEntry.symbol.toLocaleLowerCase() == "xdai" ? "dai" : activeEntry.symbol.toLocaleLowerCase();
    console.log("> fetchPriceImpacts, symbol = ", symbol);
    console.log("entries = ", entries);

    if (_network === Networks.Mainnets) {
      entries = entries.filter((e) => e?.symbol.toLocaleLowerCase() === symbol.toLocaleLowerCase());
    }

    const oldBalanceList = entries.map((e) => {
      return {
        chainId: e.chainId,
        chain: e.chain,
        assetId: e.assetId,
        balance: utils.formatUnits(e.balance, e.decimals),
        decimals: e.decimals,
        symbol: e.symbol,
      };
    });

    const newBalanceList = entries.map((e) => {
      const oldBal = Number(utils.formatUnits(e.balance, e.decimals));
      const newBal =
        e.chainId === injectedProviderChainId
          ? actionType == LIQUIDITY_ACTION.ADD
            ? (oldBal + liquidity).toString()
            : actionType == LIQUIDITY_ACTION.REMOVE
            ? (oldBal - liquidity).toString()
            : oldBal.toString()
          : oldBal.toString();
      return {
        chainId: e.chainId,
        chain: e.chain,
        assetId: e.assetId,
        balance: newBal,
        decimals: e.decimals,
        symbol: e.symbol,
      };
    });

    const oldBalances = oldBalanceList.map((e) => {
      return utils.parseEther(e.balance);
    });

    const newBalances = newBalanceList.map((e) => {
      return utils.parseEther(e.balance);
    });

    const activeChainBalance = oldBalanceList.find((e) => e.chainId === injectedProviderChainId);
    const activeChainBalanceIndex = oldBalanceList.findIndex(
      (e) => e.assetId.toLocaleLowerCase() === assetId.toLocaleLowerCase(),
    );
    if (activeChainBalance) {
      const amountIn = utils.parseEther("1");
      const priceImpactList = await Promise.all(
        oldBalanceList.map(async (e, index) => {
          let oldAmountOut = BigNumber.from(0);
          let newAmountOut = BigNumber.from(0);
          if (activeChainBalanceIndex !== index) {
            try {
              oldAmountOut = await getSwapRateFromVirutalAMM(
                amountIn,
                oldBalances,
                activeChainBalanceIndex,
                index,
                STABLE_SWAP_ADDR,
                STABLE_SWAP_PROVIDER,
              );

              newAmountOut = await getSwapRateFromVirutalAMM(
                amountIn,
                newBalances,
                activeChainBalanceIndex,
                index,
                STABLE_SWAP_ADDR,
                STABLE_SWAP_PROVIDER,
              );
            } catch (e) {
              console.error("##################################### onSwapGiveIn Errror");
              console.log(e);
              console.log("index = ", index);
              console.log("activeChainBalanceIndex = ", activeChainBalanceIndex);
            }
          } else {
            oldAmountOut = amountIn;
            newAmountOut = amountIn;
          }

          const priceImpactItem: PriceImpactEntry = {
            chain: e.chain,
            amountIn: utils.formatUnits(amountIn.toString(), 18),
            symbol: e.symbol,
            oldAmountOut: utils.formatUnits(oldAmountOut.toString(), 18),
            newAmountOut: utils.formatUnits(newAmountOut.toString(), 18),
          };
          console.log("> priceImpactItem, ", priceImpactItem);
          return priceImpactItem;
        }),
      );
      if (actionType == LIQUIDITY_ACTION.ADD) {
        setPriceImpactsOnAdd(priceImpactList);
      } else if (actionType == LIQUIDITY_ACTION.REMOVE) {
        setPriceImpactsOnRemove(priceImpactList);
      }
    }
  };

  return (
    <>
      <Row gutter={16}>
        <Col span={3}></Col>
        <Col span={21}>
          <Typography.Paragraph>
            Connected to{" "}
            {injectedProviderChainId && chainData && txManager ? (
              <>
                {getChainName(injectedProviderChainId, chainData)}:{" "}
                <a
                  href={getExplorerLinkForAddress(txManager.address, injectedProviderChainId, chainData)}
                  target="_blank"
                >
                  Transaction Manager Contract
                </a>
              </>
            ) : (
              "-"
            )}
          </Typography.Paragraph>
        </Col>
      </Row>
      <Row gutter={16}>
        <Col span={3} />
        <Col span={8}>
          <Typography.Title level={2}>Manage Liquidity</Typography.Title>
        </Col>
      </Row>
      <Divider />
      <Row gutter={16}>
        <Col span={3} />
        <Col span={12}>
          <Typography.Title level={4}>Router Balances</Typography.Title>
        </Col>
        <Col span={4}>
          <Row justify="space-around">
            <Button type="primary" onClick={() => refreshBalances()}>
              Reload
            </Button>
            <Button type="default">{network}</Button>
          </Row>
        </Col>
      </Row>
      <Row gutter={16}>
        <Col span={3} />
        <Col span={16}>
          <Input
            addonBefore="Router Address:"
            placeholder="0x..."
            onChange={(e) => {
              setRouterAddress(e.target.value);
              refreshBalances();
            }}
            value={routerAddress}
          />
        </Col>
      </Row>

      <Row gutter={16}>
        <Col span={3} />
        <Col span={16}>
          <Table
            pagination={false}
            columns={[
              {
                title: "Chain",
                dataIndex: "chain",
                key: "chain",
              },
              {
                title: "Asset",
                dataIndex: "token",
                key: "token",
              },
              {
                title: "Asset ID",
                dataIndex: "assetId",
                key: "assetId",
              },
              {
                title: "Balance",
                dataIndex: "balance",
                key: "balance",
              },
            ]}
            dataSource={(balances ?? []).map((l, i) => ({ ...l, token: l.symbol.toUpperCase(), key: i }))}
            footer={() => (
              <div>
                Total:{" "}
                {(balances ?? []).map((l) => (l.balance ? Number(l.balance) : 0)).reduce((a, b) => a + b, 0) || "0"}
              </div>
            )}
          />
        </Col>
      </Row>
      <Divider />
      <Row gutter={16}>
        <Col span={3} />
        <Col span={8}>
          <Typography.Title level={4}>Add Liquidity</Typography.Title>
        </Col>
      </Row>
      <Row gutter={16}>
        <Col span={16}>
          <Form
            form={form}
            name="basic"
            labelCol={{ span: 8 }}
            wrapperCol={{ span: 16 }}
            onFinish={({ assetIdToAdd, liquidityToAdd, infiniteApproval }) => {
              addLiquidity(assetIdToAdd, liquidityToAdd, infiniteApproval);
            }}
          >
            <Form.Item label="Asset ID" name="assetIdToAdd">
              <Input
                value={assetIdToAdd}
                onChange={(e) => {
                  setAssetIdToAdd(e.target.value);
                }}
              />
            </Form.Item>

            <Form.Item label="Liquidity to Add" name="liquidityToAdd">
              <Input
                value={liquidityAmountToAdd}
                type="number"
                onChange={(e) => {
                  setLiquidityAmountToAdd(Number(e.target.value));
                }}
              />
            </Form.Item>

            <Form.Item label="Infinite Approval" name="infiniteApproval" valuePropName="checked">
              <Checkbox></Checkbox>
            </Form.Item>

            <Form.Item wrapperCol={{ offset: 8, span: 16 }}>
              <Button
                type="primary"
                htmlType="button"
                style={{ margin: "2px" }}
                onClick={async () => {
                  await fetchPriceImpacts(liquidityAmountToAdd, assetIdToAdd, LIQUIDITY_ACTION.ADD, network);
                }}
              >
                Price Impact
              </Button>
              <Button type="primary" htmlType="submit">
                Add Liquidity
              </Button>
            </Form.Item>

            <Form.Item wrapperCol={{ offset: 8, span: 16 }}>
              <Table
                pagination={false}
                columns={[
                  {
                    title: "Chain",
                    dataIndex: "chain",
                    key: "chain",
                  },
                  {
                    title: "Asset",
                    dataIndex: "symbol",
                    key: "symbol",
                  },
                  {
                    title: "AmountIn",
                    dataIndex: "amountIn",
                    key: "amountIn",
                  },
                  {
                    title: "OldAmountOut",
                    dataIndex: "oldAmountOut",
                    key: "oldAmountOut",
                  },
                  {
                    title: "NewAmountOut",
                    dataIndex: "newAmountOut",
                    key: "newAmountOut",
                  },
                ]}
                dataSource={(priceImpactsOnAdd ?? []).map((l, i) => ({ ...l, key: i }))}
              />
            </Form.Item>
          </Form>
        </Col>
      </Row>

      {account == routerAddress ? (
        <>
          <Divider />
          <Row gutter={16}>
            <Col span={3} />
            <Col span={8}>
              <Typography.Title level={4}>Remove Liquidity</Typography.Title>
            </Col>
          </Row>
          <Row gutter={16}>
            <Col span={16}>
              <Form
                form={form}
                name="basic"
                labelCol={{ span: 8 }}
                wrapperCol={{ span: 16 }}
                onFinish={({ assetIdToRemove, liquidityToRemove }) => {
                  removeLiquidity(assetIdToRemove, liquidityToRemove);
                }}
              >
                <Form.Item label="Asset ID" name="assetIdToRemove">
                  <Input
                    value={assetIdToRemove}
                    onChange={(e) => {
                      setAssetIdToRemove(e.target.value);
                    }}
                  />
                </Form.Item>

                <Form.Item label="Liquidity to Remove" name="liquidityToRemove">
                  <Input
                    value={liquidityAmountToRemove}
                    type="number"
                    onChange={(e) => {
                      setLiquidityAmountToRemove(Number(e.target.value));
                    }}
                  />
                </Form.Item>

                <Form.Item wrapperCol={{ offset: 8, span: 16 }}>
                  <Button
                    type="primary"
                    htmlType="button"
                    style={{ margin: "2px" }}
                    onClick={async () => {
                      const balanceToRemove = balances?.find((e) => e.assetId === assetIdToRemove);
                      if (!balanceToRemove) {
                        console.log("Need to fetch balances by clicking `reload`");
                        return;
                      }
                      const liquidityAmount = Number(balanceToRemove.balance);
                      console.log("liquidityAmount = ", liquidityAmount);
                      console.log("liquidityAmountToRemove = ", liquidityAmountToRemove);
                      if (liquidityAmount >= liquidityAmountToRemove) {
                        await fetchPriceImpacts(
                          liquidityAmountToRemove,
                          assetIdToRemove,
                          LIQUIDITY_ACTION.REMOVE,
                          network,
                        );
                      } else {
                        console.log(
                          `Remove Liquidity Error, amount exceeds current liquidity, liquidity = ${liquidityAmount}, amountToRemove = ${assetIdToRemove}`,
                        );
                        setLiquidityAmountToRemove(0);
                      }
                    }}
                  >
                    Price Impact
                  </Button>
                  <Button type="primary" htmlType="submit">
                    Remove Liquidity
                  </Button>
                </Form.Item>

                <Form.Item wrapperCol={{ offset: 8, span: 16 }}>
                  <Table
                    pagination={false}
                    columns={[
                      {
                        title: "Chain",
                        dataIndex: "chain",
                        key: "chain",
                      },
                      {
                        title: "Asset",
                        dataIndex: "symbol",
                        key: "symbol",
                      },
                      {
                        title: "AmountIn",
                        dataIndex: "amountIn",
                        key: "amountIn",
                      },
                      {
                        title: "OldAmountOut",
                        dataIndex: "oldAmountOut",
                        key: "oldAmountOut",
                      },
                      {
                        title: "NewAmountOut",
                        dataIndex: "newAmountOut",
                        key: "newAmountOut",
                      },
                    ]}
                    dataSource={(priceImpactsOnRemove ?? []).map((l, i) => ({ ...l, key: i }))}
                  />
                </Form.Item>
              </Form>
            </Col>
          </Row>
        </>
      ) : null}
    </>
  );
};<|MERGE_RESOLUTION|>--- conflicted
+++ resolved
@@ -202,34 +202,23 @@
       throw new Error("Needs router address");
     }
     let value: BigNumber;
-<<<<<<< HEAD
     let liquidityToAddWei: BigNumber;
-    const signerAddress = account;
-=======
-    let liquidityWei: BigNumber;
     const chainId = await signer.getChainId();
 
     // if arbitrum bump gas limit to 10M
     const gasLimit = chainId === 42161 ? 10_000_000 : 250_000;
 
-    const signerAddress = await signer.getAddress();
->>>>>>> d564747b
+    const signerAddress = account;
     const decimals = await getDecimals(assetId);
     if (assetId !== constants.AddressZero) {
       const token = new Contract(assetId, ERC20Abi, signer);
       liquidityToAddWei = utils.parseUnits(liquidityToAdd, decimals);
       const allowance = await token.allowance(signerAddress, txManager.address);
       console.log("allowance: ", allowance.toString());
-<<<<<<< HEAD
+
       if (allowance.lt(liquidityToAddWei)) {
-        const tx = await token.approve(txManager.address, infiniteApprove ? constants.MaxUint256 : liquidityToAddWei, {
-          gasLimit: 250_000,
-=======
-
-      if (allowance.lt(liquidityWei)) {
         const tx = await token.approve(txManager.address, infiniteApprove ? constants.MaxUint256 : liquidityWei, {
           gasLimit: gasLimit,
->>>>>>> d564747b
         });
         console.log("approve tx: ", tx);
         await tx.wait();
