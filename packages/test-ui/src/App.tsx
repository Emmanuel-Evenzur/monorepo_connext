import React, { useEffect, useState } from "react";
import { Col, Row, Input, Typography, Form, Button, Select, Table } from "antd";
import { BigNumber, providers, Signer, utils } from "ethers";
import pino from "pino";
import { NxtpSdk, NxtpSdkEvent, NxtpSdkEvents } from "@connext/nxtp-sdk";
import { AuctionResponse, getRandomBytes32, TransactionData } from "@connext/nxtp-utils";

import "./App.css";
import { providerUrls, swapConfig } from "./constants";
import { getBalance, mintTokens as _mintTokens } from "./utils";

function App(): React.ReactElement | null {
  const [chainData, setChainData] = useState<any[]>([]);
  const [web3Provider, setProvider] = useState<providers.Web3Provider>();
  const [injectedProviderChainId, setInjectedProviderChainId] = useState<number>();
  const [signer, setSigner] = useState<Signer>();
  const [sdk, setSdk] = useState<NxtpSdk>();
  const [auctionResponse, setAuctionResponse] = useState<AuctionResponse>();
  const [activeTransferTableColumns, setActiveTransferTableColumns] = useState<
    { txData: TransactionData; status: NxtpSdkEvent }[]
  >([]);

  const [userBalance, setUserBalance] = useState<BigNumber>();

  const [form] = Form.useForm();

  const connectMetamask = async () => {
    const ethereum = (window as any).ethereum;
    if (typeof ethereum === "undefined") {
      alert("Please install Metamask");
      return;
    }
    try {
      await ethereum.request({ method: "eth_requestAccounts" });
      const provider = new providers.Web3Provider(ethereum);
      const _signer = provider.getSigner();
      const address = await _signer.getAddress();
      console.log("address: ", address);

      const sendingAssetId = swapConfig.find((sc) => sc.name === form.getFieldValue("asset"))?.assets[
        form.getFieldValue("sendingChain")
      ];
      if (!sendingAssetId) {
        throw new Error("Bad configuration for swap");
      }
      console.log("sendingAssetId: ", sendingAssetId);
      const _balance = await getBalance(
        address,
        sendingAssetId,
        new providers.JsonRpcProvider(providerUrls[form.getFieldValue("sendingChain")]),
      );

      setUserBalance(_balance);
      setSigner(_signer);
      setProvider(provider);
      form.setFieldsValue({ receivingAddress: address });

      // metamask events
      ethereum.on("chainChanged", (_chainId: string) => {
        console.log("_chainId: ", _chainId);
        window.location.reload();
      });
    } catch (e) {
      console.error(e);
      throw e;
    }
  };

  useEffect(() => {
    const init = async () => {
      const json = await utils.fetchJson("https://raw.githubusercontent.com/connext/chaindata/main/crossChain.json");
      setChainData(json);
      if (!signer || !web3Provider) {
        return;
      }
      const { chainId } = await signer.provider!.getNetwork();
      setInjectedProviderChainId(chainId);
      const chainProviders: { [chainId: number]: providers.FallbackProvider } = {};
      Object.entries(providerUrls).forEach(
        ([chainId, url]) =>
          (chainProviders[parseInt(chainId)] = new providers.FallbackProvider([
            new providers.JsonRpcProvider(url, parseInt(chainId)),
          ])),
      );
      const _sdk = new NxtpSdk(
        chainProviders,
        signer,
        pino({ level: "info" }),
<<<<<<< HEAD
        // "ws://localhost:4221",
        // "http://localhost:5040",
=======
        process.env.REACT_APP_NATS_URL_OVERRIDE,
        process.env.REACT_APP_AUTH_URL_OVERRIDE,
>>>>>>> cc776988
      );
      setSdk(_sdk);
      _sdk.attach(NxtpSdkEvents.SenderTransactionPrepared, (data) => {
        console.log("SenderTransactionPrepared:", data);
        const { txData } = data;
        const table = activeTransferTableColumns;
        table.push({
          txData,
          status: NxtpSdkEvents.SenderTransactionPrepared,
        });
        setActiveTransferTableColumns(table);
      });

      _sdk.attach(NxtpSdkEvents.SenderTransactionFulfilled, (data) => {
        console.log("SenderTransactionFulfilled:", data);
        setActiveTransferTableColumns(
          activeTransferTableColumns.filter((t) => t.txData.transactionId !== data.txData.transactionId),
        );
      });

      _sdk.attach(NxtpSdkEvents.SenderTransactionCancelled, (data) => {
        console.log("SenderTransactionCancelled:", data);
        setActiveTransferTableColumns(
          activeTransferTableColumns.filter((t) => t.txData.transactionId !== data.txData.transactionId),
        );
      });

      _sdk.attach(NxtpSdkEvents.ReceiverTransactionPrepared, (data) => {
        console.log("ReceiverTransactionPrepared:", data);
        const { txData } = data;
        const index = activeTransferTableColumns.findIndex((col) => col.txData.transactionId === txData.transactionId);
        if (index === -1) {
          const table = activeTransferTableColumns;
          table.push({
            txData,
            status: NxtpSdkEvents.ReceiverTransactionPrepared,
          });
          setActiveTransferTableColumns(table);
        } else {
          activeTransferTableColumns[index].status = NxtpSdkEvents.ReceiverTransactionPrepared;
          setActiveTransferTableColumns(activeTransferTableColumns);
        }
      });

      _sdk.attach(NxtpSdkEvents.ReceiverTransactionFulfilled, (data) => {
        console.log("ReceiverTransactionFulfilled:", data);
        setActiveTransferTableColumns(
          activeTransferTableColumns.filter((t) => t.txData.transactionId !== data.txData.transactionId),
        );
      });

      _sdk.attach(NxtpSdkEvents.ReceiverTransactionCancelled, (data) => {
        console.log("ReceiverTransactionCancelled:", data);
        setActiveTransferTableColumns(
          activeTransferTableColumns.filter((t) => t.txData.transactionId !== data.txData.transactionId),
        );
      });

      _sdk.attach(NxtpSdkEvents.SenderTransactionPrepareTokenApproval, (data) => {
        console.log("SenderTransactionPrepareTokenApproval:", data);
      });

      _sdk.attach(NxtpSdkEvents.SenderTransactionPrepareSubmitted, (data) => {
        console.log("SenderTransactionPrepareSubmitted:", data);
      });
      const activeTxs = await _sdk.getActiveTransactions();

      // TODO: race condition with the event listeners
      setActiveTransferTableColumns(activeTxs);
      console.log("activeTxs: ", activeTxs);
    };
    init();
  }, [web3Provider, signer]);

  const switchChains = async (targetChainId: number) => {
    if (!signer || !web3Provider) {
      return;
    }
    if (injectedProviderChainId === targetChainId) {
      return;
    }
    if (!providerUrls[targetChainId]) {
      throw new Error(`No provider configured for chain ${targetChainId}`);
    }
    const ethereum = (window as any).ethereum;
    if (typeof ethereum === "undefined") {
      alert("Please install Metamask");
      return;
    }
    const chainId = "0x" + BigNumber.from(targetChainId)._hex.split("0x")[1].replace(/\b0+/g, "");
    try {
      await ethereum.request({
        method: "wallet_switchEthereumChain",
        params: [{ chainId }],
      });
    } catch (error) {
      // This error code indicates that the chain has not been added to MetaMask.
      if (error.code === 4902) {
        try {
          await ethereum.request({
            method: "wallet_addEthereumChain",
            params: [{ chainId, rpcUrl: providerUrls[targetChainId] }],
          });
        } catch (addError) {
          // handle "add" error
          throw new Error(`Error adding chain ${targetChainId}: ${addError.message}`);
        }
      }
      throw error;
      // handle other "switch" errors
    }
  };

  const getTransferQuote = async (
    sendingChainId: number,
    sendingAssetId: string,
    receivingChainId: number,
    receivingAssetId: string,
    amount: string,
    receivingAddress: string,
  ): Promise<AuctionResponse | undefined> => {
    if (!sdk) {
      return;
    }

    if (injectedProviderChainId !== sendingChainId) {
      alert("Please switch chains to the sending chain!");
      throw new Error("Wrong chain");
    }

    // Create txid
    const transactionId = getRandomBytes32();

    const response = await sdk.getTransferQuote({
      sendingAssetId,
      sendingChainId,
      receivingChainId,
      receivingAssetId,
      receivingAddress,
      amount,
      transactionId,
      expiry: Math.floor(Date.now() / 1000) + 3600 * 24 * 3, // 3 days
    });
    setAuctionResponse(response);
    return response;
  };

  const transfer = async () => {
    if (!sdk) {
      return;
    }
    if (!auctionResponse) {
      alert("Please request quote first");
      throw new Error("Please request quote first");
    }

    if (injectedProviderChainId !== auctionResponse.bid.sendingChainId) {
      alert("Please switch chains to the sending chain!");
      throw new Error("Wrong chain");
    }
    const transfer = await sdk.startTransfer(auctionResponse);
    const event = await sdk.waitFor(
      NxtpSdkEvents.ReceiverTransactionPrepared,
      100_000,
      (data) => data.txData.transactionId === transfer.transactionId,
    );

    const finish = await sdk.finishTransfer(event);
    console.log("finish: ", finish);
<<<<<<< HEAD

    const fulfilled = await sdk.waitFor(
      NxtpSdkEvents.ReceiverTransactionFulfilled,
      100_000,
      (data) => data.txData.transactionId === transfer.transactionId,
    );
    console.log("fulfilled: ", fulfilled);
=======
    if (finish.metaTxResponse?.transactionHash || finish.metaTxResponse?.transactionHash === "") {
      setActiveTransferTableColumns(
        activeTransferTableColumns.filter((t) => t.txData.transactionId !== txData.transactionId),
      );
    }
>>>>>>> cc776988
  };

  const columns = [
    {
      title: "Transaction Id",
      dataIndex: "txId",
      key: "txId",
    },
    {
      title: "Sending Chain",
      dataIndex: "sendingChain",
      key: "sendingChain",
    },
    {
      title: "Receiving Chain",
      dataIndex: "receivingChain",
      key: "receivingChain",
    },
    {
      title: "Asset",
      dataIndex: "asset",
      key: "asset",
    },
    {
      title: "Amount",
      dataIndex: "amount",
      key: "amount",
    },
    {
      title: "Status",
      dataIndex: "status",
      key: "status",
    },
    {
      title: "Expires",
      dataIndex: "expires",
      key: "expires",
    },
    {
      title: "Action",
      dataIndex: "action",
      key: "action",
      render: (action: TransactionData) => {
        if (Date.now() / 1000 > action.expiry) {
          return (
            <Button
              type="link"
              onClick={() =>
                sdk?.cancelExpired({ relayerFee: "0", signature: "0x", txData: action }, action.sendingChainId)
              }
            >
              Cancel
            </Button>
          );
        } else {
          return <></>;
        }
      },
    },
  ];

  const mintTokens = async () => {
    const testToken = swapConfig.find((sc) => sc.name === form.getFieldValue("asset"))?.assets[
      injectedProviderChainId!
    ];
    if (!testToken) {
      throw new Error(`Not configured for TEST token on chain: ${injectedProviderChainId}`);
    }
    const resp = await _mintTokens(signer!, testToken);
    console.log("resp: ", resp);
  };

  const addToMetamask = async () => {
    const testToken = swapConfig.find((sc) => sc.name === form.getFieldValue("asset"))?.assets[
      injectedProviderChainId!
    ];
    if (!testToken) {
      throw new Error(`Not configured for TEST token on chain: ${injectedProviderChainId}`);
    }
    const resp = await (window as any).ethereum.request({
      method: "wallet_watchAsset",
      params: {
        type: "ERC20",
        options: {
          address: testToken,
          symbol: "TEST",
          decimals: 18,
        },
      },
    });
    console.log("resp: ", resp);
  };

  const getChainName = (chainId: number): string => {
    const chain = chainData.find((chain) => chain?.chainId === chainId);
    return chain?.name ?? chainId.toString();
  };

  return (
    <div style={{ marginTop: 36, marginLeft: 12, marginRight: 12 }}>
      <Row gutter={16}>
        <Col span={3}></Col>
        <Col span={5}>
          <Typography.Title>NXTP</Typography.Title>
        </Col>
        <Col>
          <Button type="primary" onClick={connectMetamask} disabled={!!web3Provider}>
            Connect Metamask
          </Button>
        </Col>
      </Row>

      {activeTransferTableColumns.length > 0 && (
        <>
          <Row gutter={16}>
            <Col span={3}></Col>
            <Col span={8}>
              <Typography.Title level={2}>Active Transfers</Typography.Title>
            </Col>
          </Row>
          <Row>
            <Col span={3}></Col>
            <Col span={20}>
              <Table
                columns={columns}
                dataSource={activeTransferTableColumns.map((tx) => {
                  return {
                    amount: tx.txData.amount,
                    status: tx.status,
                    sendingChain: tx.txData.sendingChainId.toString(),
                    receivingChain: tx.txData.receivingChainId.toString(),
                    asset: "TEST",
                    key: tx.txData.transactionId,
                    txId: `${tx.txData.transactionId.substr(0, 6)}...${tx.txData.transactionId.substr(
                      tx.txData.transactionId.length - 5,
                      tx.txData.transactionId.length - 1,
                    )}`,
                    expires:
                      tx.txData.expiry > Date.now() / 1000
                        ? `${((tx.txData.expiry - Date.now() / 1000) / 3600).toFixed(2)} hours`
                        : "Expired",
                    action: tx.txData,
                  };
                })}
              />
            </Col>
            <Col span={3}></Col>
          </Row>
        </>
      )}

      <Row gutter={16}>
        <Col span={3}></Col>
        <Col span={8}>
          <Typography.Title level={2}>New Transfer</Typography.Title>
        </Col>
      </Row>
      <Row gutter={16}>
        <Col span={16}>
          <Form
            form={form}
            name="basic"
            labelCol={{ span: 8 }}
            wrapperCol={{ span: 16 }}
            onFinish={() => {
              transfer();
            }}
            onFieldsChange={(changed) => {
              console.log("changed: ", changed);
            }}
            initialValues={{
<<<<<<< HEAD
              sendingChain: "4",
              receivingChain: "5",
              asset: "TEST",
=======
              sendingChain: getChainName(parseInt(Object.keys(selectedPool.assets)[0])),
              receivingChain: getChainName(parseInt(Object.keys(selectedPool.assets)[1])),
              asset: selectedPool.name,
>>>>>>> cc776988
              amount: "1",
            }}
          >
            <Form.Item label="Sending Chain" name="sendingChain">
              <Row gutter={16}>
                <Col span={16}>
                  <Form.Item name="sendingChain">
                    <Select>
<<<<<<< HEAD
                      <Select.Option value="4">Rinkeby</Select.Option>
                      <Select.Option value="5">Goerli</Select.Option>
=======
                      {Object.keys(selectedPool.assets).map((chainId) => (
                        <Select.Option key={chainId} value={chainId}>
                          {getChainName(parseInt(chainId))}
                        </Select.Option>
                      ))}
>>>>>>> cc776988
                    </Select>
                  </Form.Item>
                </Col>
                <Col span={8}>
                  <Form.Item dependencies={["sendingChain"]}>
                    {() => (
                      <Button
                        onClick={() => switchChains(parseInt(form.getFieldValue("sendingChain")))}
                        disabled={injectedProviderChainId === parseInt(form.getFieldValue("sendingChain"))}
                      >
                        Switch To Chain {getChainName(parseInt(form.getFieldValue("sendingChain")))}
                      </Button>
                    )}
                  </Form.Item>
                </Col>
              </Row>
            </Form.Item>

            <Form.Item label="Receiving Chain">
              <Row gutter={16}>
                <Col span={16}>
                  <Form.Item name="receivingChain">
                    <Select>
<<<<<<< HEAD
                      <Select.Option value="4">Rinkeby</Select.Option>
                      <Select.Option value="5">Goerli</Select.Option>
=======
                      {Object.keys(selectedPool.assets).map((chainId) => (
                        <Select.Option key={chainId} value={chainId}>
                          {getChainName(parseInt(chainId))}
                        </Select.Option>
                      ))}
>>>>>>> cc776988
                    </Select>
                  </Form.Item>
                </Col>
              </Row>
            </Form.Item>

            <Form.Item label="Asset" name="asset">
              <Row gutter={16}>
                <Col span={12}>
                  <Form.Item name="asset">
                    <Select>
                      <Select.Option value="TEST">Test Token</Select.Option>
                    </Select>
                  </Form.Item>
                </Col>
                {form.getFieldValue("asset") === "TEST" && (
                  <>
                    <Col span={6}>
                      <Button block onClick={() => mintTokens()}>
                        Get TEST
                      </Button>
                    </Col>
                    <Col span={6}>
                      <Button type="link" onClick={() => addToMetamask()}>
                        Add to Metamask
                      </Button>
                    </Col>
                  </>
                )}
              </Row>
            </Form.Item>

            <Form.Item label="Amount">
              <Row gutter={16}>
                <Col span={16}>
                  <Form.Item name="amount">
                    <Input type="number" />
                  </Form.Item>
                </Col>
                <Col span={8}>
                  Balance:{" "}
                  <Button
                    onClick={() => form.setFieldsValue({ amount: utils.formatEther(userBalance ?? 0) })}
                    type="link"
                  >
                    {utils.formatEther(userBalance ?? 0)}
                  </Button>
                </Col>
              </Row>
            </Form.Item>

            <Form.Item label="Receiving Address" name="receivingAddress">
              <Input />
            </Form.Item>

            <Form.Item label="Received Amount" name="receivedAmount">
              <Input
                disabled
                placeholder="..."
                addonAfter={
                  <Button
                    type="primary"
                    onClick={async () => {
                      const sendingAssetId = swapConfig.find((sc) => sc.name === form.getFieldValue("asset"))?.assets[
                        form.getFieldValue("sendingChain")
                      ];
                      const receivingAssetId = swapConfig.find((sc) => sc.name === form.getFieldValue("asset"))?.assets[
                        form.getFieldValue("receivingChain")
                      ];
                      if (!sendingAssetId || !receivingAssetId) {
                        throw new Error("Configuration doesn't support selected swap");
                      }
                      const response = await getTransferQuote(
                        parseInt(form.getFieldValue("sendingChain")),
                        sendingAssetId,
                        parseInt(form.getFieldValue("receivingChain")),
                        receivingAssetId,
                        utils.parseEther(form.getFieldValue("amount")).toString(),
                        form.getFieldValue("receivingAddress"),
                      );
                      form.setFieldsValue({ receivedAmount: utils.formatEther(response!.bid.amountReceived) });
                    }}
                  >
                    Get Quote
                  </Button>
                }
              />
            </Form.Item>

            <Form.Item wrapperCol={{ offset: 8, span: 16 }} dependencies={["sendingChain", "receivingChain"]}>
              {() => (
                <Button
                  disabled={
                    form.getFieldValue("sendingChain") === form.getFieldValue("receivingChain") || !auctionResponse
                  }
                  type="primary"
                  htmlType="submit"
                >
                  Transfer
                </Button>
              )}
            </Form.Item>
          </Form>
        </Col>
      </Row>
    </div>
  );
}

export default App;<|MERGE_RESOLUTION|>--- conflicted
+++ resolved
@@ -1,13 +1,26 @@
+/* eslint-disable require-jsdoc */
 import React, { useEffect, useState } from "react";
 import { Col, Row, Input, Typography, Form, Button, Select, Table } from "antd";
 import { BigNumber, providers, Signer, utils } from "ethers";
 import pino from "pino";
 import { NxtpSdk, NxtpSdkEvent, NxtpSdkEvents } from "@connext/nxtp-sdk";
-import { AuctionResponse, getRandomBytes32, TransactionData } from "@connext/nxtp-utils";
+import { AuctionResponse, getRandomBytes32, TransactionData, TransactionPreparedEvent } from "@connext/nxtp-utils";
 
 import "./App.css";
-import { providerUrls, swapConfig } from "./constants";
+import { chainConfig, swapConfig } from "./constants";
 import { getBalance, mintTokens as _mintTokens } from "./utils";
+
+const chainProviders: Record<
+  number,
+  { provider: providers.FallbackProvider; subgraph?: string; transactionManagerAddress?: string }
+> = {};
+Object.entries(chainConfig).forEach(([chainId, { provider, subgraph, transactionManagerAddress }]) => {
+  chainProviders[parseInt(chainId)] = {
+    provider: new providers.FallbackProvider(provider.map((p) => new providers.JsonRpcProvider(p, parseInt(chainId)))),
+    subgraph,
+    transactionManagerAddress,
+  };
+});
 
 function App(): React.ReactElement | null {
   const [chainData, setChainData] = useState<any[]>([]);
@@ -19,6 +32,7 @@
   const [activeTransferTableColumns, setActiveTransferTableColumns] = useState<
     { txData: TransactionData; status: NxtpSdkEvent }[]
   >([]);
+  const [selectedPool, setSelectedPool] = useState(swapConfig[0]);
 
   const [userBalance, setUserBalance] = useState<BigNumber>();
 
@@ -37,18 +51,18 @@
       const address = await _signer.getAddress();
       console.log("address: ", address);
 
-      const sendingAssetId = swapConfig.find((sc) => sc.name === form.getFieldValue("asset"))?.assets[
-        form.getFieldValue("sendingChain")
-      ];
+      const sendingChain = form.getFieldValue("sendingChain");
+      console.log("sendingChain: ", sendingChain);
+
+      const sendingAssetId = swapConfig.find((sc) => sc.name === form.getFieldValue("asset"))?.assets[sendingChain];
+      console.log("sendingAssetId: ", sendingAssetId);
       if (!sendingAssetId) {
         throw new Error("Bad configuration for swap");
       }
-      console.log("sendingAssetId: ", sendingAssetId);
-      const _balance = await getBalance(
-        address,
-        sendingAssetId,
-        new providers.JsonRpcProvider(providerUrls[form.getFieldValue("sendingChain")]),
-      );
+      if (!chainProviders || !chainProviders[sendingChain]) {
+        throw new Error("No config for sendingChain");
+      }
+      const _balance = await getBalance(address, sendingAssetId, chainProviders[sendingChain].provider);
 
       setUserBalance(_balance);
       setSigner(_signer);
@@ -75,24 +89,12 @@
       }
       const { chainId } = await signer.provider!.getNetwork();
       setInjectedProviderChainId(chainId);
-      const chainProviders: { [chainId: number]: providers.FallbackProvider } = {};
-      Object.entries(providerUrls).forEach(
-        ([chainId, url]) =>
-          (chainProviders[parseInt(chainId)] = new providers.FallbackProvider([
-            new providers.JsonRpcProvider(url, parseInt(chainId)),
-          ])),
-      );
       const _sdk = new NxtpSdk(
         chainProviders,
         signer,
         pino({ level: "info" }),
-<<<<<<< HEAD
-        // "ws://localhost:4221",
-        // "http://localhost:5040",
-=======
         process.env.REACT_APP_NATS_URL_OVERRIDE,
         process.env.REACT_APP_AUTH_URL_OVERRIDE,
->>>>>>> cc776988
       );
       setSdk(_sdk);
       _sdk.attach(NxtpSdkEvents.SenderTransactionPrepared, (data) => {
@@ -174,7 +176,7 @@
     if (injectedProviderChainId === targetChainId) {
       return;
     }
-    if (!providerUrls[targetChainId]) {
+    if (!chainConfig[targetChainId]) {
       throw new Error(`No provider configured for chain ${targetChainId}`);
     }
     const ethereum = (window as any).ethereum;
@@ -194,7 +196,7 @@
         try {
           await ethereum.request({
             method: "wallet_addEthereumChain",
-            params: [{ chainId, rpcUrl: providerUrls[targetChainId] }],
+            params: [{ chainId, rpcUrl: chainConfig[targetChainId] }],
           });
         } catch (addError) {
           // handle "add" error
@@ -253,30 +255,28 @@
       alert("Please switch chains to the sending chain!");
       throw new Error("Wrong chain");
     }
-    const transfer = await sdk.startTransfer(auctionResponse);
-    const event = await sdk.waitFor(
-      NxtpSdkEvents.ReceiverTransactionPrepared,
-      100_000,
-      (data) => data.txData.transactionId === transfer.transactionId,
-    );
-
-    const finish = await sdk.finishTransfer(event);
+    const transfer = await sdk.startTransfer(auctionResponse, true);
+    console.log("transfer: ", transfer);
+  };
+
+  const finishTransfer = async ({
+    bidSignature,
+    caller,
+    encodedBid,
+    encryptedCallData,
+    txData,
+  }: TransactionPreparedEvent) => {
+    if (!sdk) {
+      return;
+    }
+
+    const finish = await sdk.finishTransfer({ bidSignature, caller, encodedBid, encryptedCallData, txData });
     console.log("finish: ", finish);
-<<<<<<< HEAD
-
-    const fulfilled = await sdk.waitFor(
-      NxtpSdkEvents.ReceiverTransactionFulfilled,
-      100_000,
-      (data) => data.txData.transactionId === transfer.transactionId,
-    );
-    console.log("fulfilled: ", fulfilled);
-=======
     if (finish.metaTxResponse?.transactionHash || finish.metaTxResponse?.transactionHash === "") {
       setActiveTransferTableColumns(
         activeTransferTableColumns.filter((t) => t.txData.transactionId !== txData.transactionId),
       );
     }
->>>>>>> cc776988
   };
 
   const columns = [
@@ -319,16 +319,37 @@
       title: "Action",
       dataIndex: "action",
       key: "action",
-      render: (action: TransactionData) => {
-        if (Date.now() / 1000 > action.expiry) {
+      render: ({
+        txData,
+        status,
+        bidSignature,
+        caller,
+        encodedBid,
+        encryptedCallData,
+      }: {
+        txData: TransactionData;
+        status: NxtpSdkEvent;
+        bidSignature: string;
+        caller: string;
+        encodedBid: string;
+        encryptedCallData: string;
+      }) => {
+        if (Date.now() / 1000 > txData.expiry) {
           return (
             <Button
               type="link"
-              onClick={() =>
-                sdk?.cancelExpired({ relayerFee: "0", signature: "0x", txData: action }, action.sendingChainId)
-              }
+              onClick={() => sdk?.cancelExpired({ relayerFee: "0", signature: "0x", txData }, txData.sendingChainId)}
             >
               Cancel
+            </Button>
+          );
+        } else if (status === NxtpSdkEvents.ReceiverTransactionPrepared) {
+          return (
+            <Button
+              type="link"
+              onClick={() => finishTransfer({ bidSignature, caller, encodedBid, encryptedCallData, txData })}
+            >
+              Finish
             </Button>
           );
         } else {
@@ -418,7 +439,7 @@
                       tx.txData.expiry > Date.now() / 1000
                         ? `${((tx.txData.expiry - Date.now() / 1000) / 3600).toFixed(2)} hours`
                         : "Expired",
-                    action: tx.txData,
+                    action: tx,
                   };
                 })}
               />
@@ -448,15 +469,9 @@
               console.log("changed: ", changed);
             }}
             initialValues={{
-<<<<<<< HEAD
-              sendingChain: "4",
-              receivingChain: "5",
-              asset: "TEST",
-=======
               sendingChain: getChainName(parseInt(Object.keys(selectedPool.assets)[0])),
               receivingChain: getChainName(parseInt(Object.keys(selectedPool.assets)[1])),
               asset: selectedPool.name,
->>>>>>> cc776988
               amount: "1",
             }}
           >
@@ -465,16 +480,11 @@
                 <Col span={16}>
                   <Form.Item name="sendingChain">
                     <Select>
-<<<<<<< HEAD
-                      <Select.Option value="4">Rinkeby</Select.Option>
-                      <Select.Option value="5">Goerli</Select.Option>
-=======
                       {Object.keys(selectedPool.assets).map((chainId) => (
                         <Select.Option key={chainId} value={chainId}>
                           {getChainName(parseInt(chainId))}
                         </Select.Option>
                       ))}
->>>>>>> cc776988
                     </Select>
                   </Form.Item>
                 </Col>
@@ -483,7 +493,9 @@
                     {() => (
                       <Button
                         onClick={() => switchChains(parseInt(form.getFieldValue("sendingChain")))}
-                        disabled={injectedProviderChainId === parseInt(form.getFieldValue("sendingChain"))}
+                        disabled={
+                          !web3Provider || injectedProviderChainId === parseInt(form.getFieldValue("sendingChain"))
+                        }
                       >
                         Switch To Chain {getChainName(parseInt(form.getFieldValue("sendingChain")))}
                       </Button>
@@ -498,16 +510,11 @@
                 <Col span={16}>
                   <Form.Item name="receivingChain">
                     <Select>
-<<<<<<< HEAD
-                      <Select.Option value="4">Rinkeby</Select.Option>
-                      <Select.Option value="5">Goerli</Select.Option>
-=======
                       {Object.keys(selectedPool.assets).map((chainId) => (
                         <Select.Option key={chainId} value={chainId}>
                           {getChainName(parseInt(chainId))}
                         </Select.Option>
                       ))}
->>>>>>> cc776988
                     </Select>
                   </Form.Item>
                 </Col>
@@ -518,8 +525,14 @@
               <Row gutter={16}>
                 <Col span={12}>
                   <Form.Item name="asset">
-                    <Select>
-                      <Select.Option value="TEST">Test Token</Select.Option>
+                    <Select
+                      onChange={(value) => (value ? setSelectedPool(swapConfig[parseInt(value?.toString())]) : "")}
+                    >
+                      {swapConfig.map(({ name }) => (
+                        <Select.Option key={name} value={name}>
+                          {name}
+                        </Select.Option>
+                      ))}
                     </Select>
                   </Form.Item>
                 </Col>
@@ -531,7 +544,7 @@
                       </Button>
                     </Col>
                     <Col span={6}>
-                      <Button type="link" onClick={() => addToMetamask()}>
+                      <Button disabled={!web3Provider} type="link" onClick={() => addToMetamask()}>
                         Add to Metamask
                       </Button>
                     </Col>
@@ -569,6 +582,7 @@
                 placeholder="..."
                 addonAfter={
                   <Button
+                    disabled={!web3Provider || injectedProviderChainId !== parseInt(form.getFieldValue("sendingChain"))}
                     type="primary"
                     onClick={async () => {
                       const sendingAssetId = swapConfig.find((sc) => sc.name === form.getFieldValue("asset"))?.assets[
