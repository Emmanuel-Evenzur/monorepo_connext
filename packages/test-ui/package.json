--- conflicted
+++ resolved
@@ -1,10 +1,6 @@
 {
   "name": "@connext/nxtp-test-ui",
-<<<<<<< HEAD
-  "version": "0.0.8",
-=======
   "version": "0.0.13",
->>>>>>> cc776988
   "dependencies": {
     "@connext/nxtp-sdk": "workspace:*",
     "@connext/nxtp-utils": "workspace:*",
