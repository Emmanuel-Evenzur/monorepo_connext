[
  {
    "subgraphName": "connext/amarok-runtime-v1-mainnet",
    "network": "mainnet",
    "source": [
      {
        "name": "Connext",
        "address": "0x8898B472C54c31894e3B9bb83cEA802a5d0e63C6",
        "startBlock": 16233067
      },
      {
        "name": "SpokeConnector",
        "address": "0x02fdF04AF077687CDA03Bd3162388b7972A4a1Cc",
        "startBlock": 18737765
      },
      {
        "name": "MerkleTreeManager",
        "address": "0x28a9e7bbed277092e2431f186e1af898962d4e92",
        "startBlock": 16232868
      }
    ]
  },
  {
    "subgraphName": "connext/amarok-runtime-v1-polygon",
    "network": "matic",
    "source": [
      {
        "name": "Connext",
        "address": "0x11984dc4465481512eb5b777E44061C158CF2259",
        "startBlock": 37100616
      },
      {
        "name": "SpokeConnector",
        "address": "0xa052EF2D4Eb460c3886B0fd687FA33D3dc8b15EE",
        "startBlock": 50869197
      },
      {
        "name": "MerkleTreeManager",
        "address": "0x73B1d7aE726919Dd4B6f50d7c3EBF3660F253f82",
        "startBlock": 37100519
      }
    ]
  },
  {
    "subgraphName": "connext/amarok-runtime-v1-optimism",
    "network": "optimism",
    "source": [
      {
        "name": "Connext",
        "address": "0x8f7492DE823025b4CfaAB1D34c58963F2af5DEDA",
        "startBlock": 53024543
      },
      {
        "name": "SpokeConnector",
        "address": "0x432006CEd3BBa818e3D0d8730426B32Bb34a42aB",
        "startBlock": 113197430
      },
      {
        "name": "MerkleTreeManager",
        "address": "0x88483B3e3B4DD7cEdB8EFcef81F6dC9adb6292D5",
        "startBlock": 53023711
      }
    ]
  },
  {
    "subgraphName": "connext/amarok-runtime-v1-arbitrum-one",
    "network": "arbitrum-one",
    "source": [
      {
        "name": "Connext",
        "address": "0xEE9deC2712cCE65174B561151701Bf54b99C24C8",
        "startBlock": 47824793
      },
      {
        "name": "SpokeConnector",
        "address": "0x5f0F58c8939565C0C553303849Bc5Bf7c530e816",
        "startBlock": 157906667
      },
      {
        "name": "MerkleTreeManager",
        "address": "0x8533004Ecb90151cD821dc2Fafb78797d8fdd085",
        "startBlock": 47822370
      }
    ]
  },
  {
    "subgraphName": "connext/amarok-runtime-v1-bnb",
    "network": "bsc",
    "source": [
      {
        "name": "Connext",
        "address": "0xCd401c10afa37d641d2F594852DA94C700e4F2CE",
        "startBlock": 24097172
      },
      {
        "name": "SpokeConnector",
        "address": "0x779D30a8BDD8f8A1cEC0292d7799350a8cCef119",
        "startBlock": 34159655
      },
      {
        "name": "MerkleTreeManager",
        "address": "0x995dfd686f4953B059355Df769cc4CE672983aF1",
        "startBlock": 24097135
      }
    ]
  },
  {
    "subgraphName": "connext/amarok-runtime-v1-gnosis",
    "network": "gnosis",
    "source": [
      {
        "name": "Connext",
        "address": "0x5bB83e95f63217CDa6aE3D181BA580Ef377D2109",
        "startBlock": 25562301
      },
      {
        "name": "SpokeConnector",
        "address": "0xDF97CadbcCeE9cfdB12A3e9BB7663E6753A71a0C",
        "startBlock": 31329684
      },
      {
        "name": "MerkleTreeManager",
        "address": "0x32155C9d39084F040Ba17890fE8134dbE2a0453f",
        "startBlock": 25562272
      }
    ]
  },
  {
    "subgraphName": "connext/amarok-runtime-v1-linea",
    "network": "linea-mainnet",
    "source": [
      {
        "name": "Connext",
        "address": "0xa05eF29e9aC8C75c530c2795Fa6A800e188dE0a9",
        "startBlock": 754343
      },
      {
        "name": "SpokeConnector",
        "address": "0xA401e30E6b7Eb50e9355a4FA8F29118d28386E33",
        "startBlock": 1114314
      },
      {
        "name": "MerkleTreeManager",
        "address": "0xA3E91AeFAdEcb8919180F581f5Be897c763be593",
        "startBlock": 753042
      }
    ]
  },
  {
<<<<<<< HEAD
    "subgraphName": "connext/runtime-v1-sepolia",
    "network": "sepolia",
=======
    "subgraphName": "connext/amarok-runtime-v1-mode",
    "network": "mode-mainnet",
    "source": [
      {
        "name": "Connext",
        "address": "0x7380511493DD4c2f1dD75E9CCe5bD52C787D4B51",
        "startBlock": 4243833
      },
      {
        "name": "SpokeConnector",
        "address": "0x137072F68708eb7c82edceEceCcf64D6c29C171b",
        "startBlock": 4243809
      },
      {
        "name": "MerkleTreeManager",
        "address": "0x397aEEEDd44f40326f9eB583a1DFB8A7A673C40B",
        "startBlock": 4243806
      }
    ]
  },
  {
    "subgraphName": "connext/nxtp-amarok-runtime-v1-goerli",
    "network": "goerli",
>>>>>>> bfbffa3c
    "source": [
      {
        "name": "Connext",
        "address": "0x445fbf9cCbaf7d557fd771d56937E94397f43965",
        "startBlock": 5287648
      },
      {
        "name": "SpokeConnector",
        "address": "0x7534200C22e1731316c8DE5C9384945b686e749c",
        "startBlock": 5287639
      },
      {
        "name": "MerkleTreeManager",
        "address": "0xf18794fE08eAEc26845E707d32a3be6c7f521d32",
        "startBlock": 5287637
      }
    ]
  },
  {
    "subgraphName": "connext/runtime-v1-opt-sepolia",
    "network": "optimism-sepolia",
    "source": [
      {
        "name": "Connext",
        "address": "0x8247ed6d0a344eeae4edBC7e44572F1B70ECA82A",
        "startBlock": 8060506
      },
      {
        "name": "SpokeConnector",
        "address": "0xa21BfBB1a9EAce1c4D057051dd3b4dEA25678D1F",
        "startBlock": 8060403
      },
      {
        "name": "MerkleTreeManager",
        "address": "0x8fE8820fB481b232f8DAeFEf71d17707d5c5d083",
        "startBlock": 8060398
      }
    ]
  },
  {
    "subgraphName": "connext/runtime-v1-arb-sepolia",
    "network": "arbitrum-sepolia",
    "source": [
      {
        "name": "Connext",
        "address": "0x1780Ac087Cbe84CA8feb75C0Fb61878971175eb8",
        "startBlock": 14231360
      },
      {
        "name": "SpokeConnector",
        "address": "0x4C832BFa61d7ee2A7ad467F59b405eCcE5df7725",
        "startBlock": 14231169
      },
      {
        "name": "MerkleTreeManager",
        "address": "0x595A76e8BF689C8f02Fa3d729a27f934d1014306",
        "startBlock": 14231146
      }
    ]
  }
]<|MERGE_RESOLUTION|>--- conflicted
+++ resolved
@@ -147,34 +147,29 @@
     ]
   },
   {
-<<<<<<< HEAD
+    "subgraphName": "connext/amarok-runtime-v1-mode",
+    "network": "mode-mainnet",
+    "source": [
+      {
+        "name": "Connext",
+        "address": "0x7380511493DD4c2f1dD75E9CCe5bD52C787D4B51",
+        "startBlock": 4243833
+      },
+      {
+        "name": "SpokeConnector",
+        "address": "0x137072F68708eb7c82edceEceCcf64D6c29C171b",
+        "startBlock": 4243809
+      },
+      {
+        "name": "MerkleTreeManager",
+        "address": "0x397aEEEDd44f40326f9eB583a1DFB8A7A673C40B",
+        "startBlock": 4243806
+      }
+    ]
+  },
+  {
     "subgraphName": "connext/runtime-v1-sepolia",
     "network": "sepolia",
-=======
-    "subgraphName": "connext/amarok-runtime-v1-mode",
-    "network": "mode-mainnet",
-    "source": [
-      {
-        "name": "Connext",
-        "address": "0x7380511493DD4c2f1dD75E9CCe5bD52C787D4B51",
-        "startBlock": 4243833
-      },
-      {
-        "name": "SpokeConnector",
-        "address": "0x137072F68708eb7c82edceEceCcf64D6c29C171b",
-        "startBlock": 4243809
-      },
-      {
-        "name": "MerkleTreeManager",
-        "address": "0x397aEEEDd44f40326f9eB583a1DFB8A7A673C40B",
-        "startBlock": 4243806
-      }
-    ]
-  },
-  {
-    "subgraphName": "connext/nxtp-amarok-runtime-v1-goerli",
-    "network": "goerli",
->>>>>>> bfbffa3c
     "source": [
       {
         "name": "Connext",
