[
  {
    "inputs": [],
    "name": "AssetFacet__addAssetId_alreadyAdded",
    "type": "error"
  },
  {
    "inputs": [],
    "name": "AssetFacet__addAssetId_nativeAsset",
    "type": "error"
  },
  {
    "inputs": [],
    "name": "AssetFacet__removeAssetId_notAdded",
    "type": "error"
  },
  {
    "inputs": [],
    "name": "AssetFacet__setTokenRegistry_invalidTokenRegistry",
    "type": "error"
  },
  {
    "inputs": [],
    "name": "BaseConnextFacet__nonReentrant_reentrantCall",
    "type": "error"
  },
  {
    "inputs": [],
    "name": "BaseConnextFacet__onlyBridgeRouter_notBridgeRouter",
    "type": "error"
  },
  {
    "inputs": [],
    "name": "BaseConnextFacet__onlyOwner_notOwner",
    "type": "error"
  },
  {
    "inputs": [],
    "name": "BaseConnextFacet__onlyProposed_notProposedOwner",
    "type": "error"
  },
  {
    "inputs": [],
    "name": "BaseConnextFacet__whenNotPaused_paused",
    "type": "error"
  },
  {
    "anonymous": false,
    "inputs": [
      {
        "indexed": true,
        "internalType": "bytes32",
        "name": "key",
        "type": "bytes32"
      },
      {
        "indexed": true,
        "internalType": "bytes32",
        "name": "canonicalId",
        "type": "bytes32"
      },
      {
        "indexed": true,
        "internalType": "uint32",
        "name": "domain",
        "type": "uint32"
      },
      {
        "indexed": false,
        "internalType": "address",
        "name": "adoptedAsset",
        "type": "address"
      },
      {
        "indexed": false,
        "internalType": "address",
<<<<<<< HEAD
=======
        "name": "supportedAsset",
        "type": "address"
      },
      {
        "indexed": false,
        "internalType": "address",
        "name": "localAsset",
        "type": "address"
      },
      {
        "indexed": false,
        "internalType": "address",
>>>>>>> 64dc7c9c
        "name": "caller",
        "type": "address"
      }
    ],
    "name": "AssetAdded",
    "type": "event"
  },
  {
    "anonymous": false,
    "inputs": [
      {
        "indexed": true,
        "internalType": "bytes32",
        "name": "key",
        "type": "bytes32"
      },
      {
        "indexed": false,
        "internalType": "address",
        "name": "caller",
        "type": "address"
      }
    ],
    "name": "AssetRemoved",
    "type": "event"
  },
  {
    "anonymous": false,
    "inputs": [
      {
        "indexed": true,
        "internalType": "bytes32",
        "name": "key",
        "type": "bytes32"
      },
      {
        "indexed": true,
        "internalType": "bytes32",
        "name": "canonicalId",
        "type": "bytes32"
      },
      {
        "indexed": true,
        "internalType": "uint32",
        "name": "domain",
        "type": "uint32"
      },
      {
        "indexed": false,
        "internalType": "address",
        "name": "swapPool",
        "type": "address"
      },
      {
        "indexed": false,
        "internalType": "address",
        "name": "caller",
        "type": "address"
      }
    ],
    "name": "StableSwapAdded",
    "type": "event"
  },
  {
    "anonymous": false,
    "inputs": [
      {
        "indexed": false,
        "internalType": "address",
        "name": "oldTokenRegistry",
        "type": "address"
      },
      {
        "indexed": false,
        "internalType": "address",
        "name": "newTokenRegistry",
        "type": "address"
      },
      {
        "indexed": false,
        "internalType": "address",
        "name": "caller",
        "type": "address"
      }
    ],
    "name": "TokenRegistryUpdated",
    "type": "event"
  },
  {
    "inputs": [
      {
        "components": [
          {
            "internalType": "uint32",
            "name": "domain",
            "type": "uint32"
          },
          {
            "internalType": "bytes32",
            "name": "id",
            "type": "bytes32"
          }
        ],
        "internalType": "struct TokenId",
        "name": "_canonical",
        "type": "tuple"
      },
      {
        "internalType": "address",
        "name": "_stableSwapPool",
        "type": "address"
      }
    ],
    "name": "addStableSwapPool",
    "outputs": [],
    "stateMutability": "nonpayable",
    "type": "function"
  },
  {
    "inputs": [
      {
        "internalType": "address",
        "name": "_adopted",
        "type": "address"
      }
    ],
    "name": "adoptedToCanonical",
    "outputs": [
      {
        "components": [
          {
            "internalType": "uint32",
            "name": "domain",
            "type": "uint32"
          },
          {
            "internalType": "bytes32",
            "name": "id",
            "type": "bytes32"
          }
        ],
        "internalType": "struct TokenId",
        "name": "",
        "type": "tuple"
      }
    ],
    "stateMutability": "view",
    "type": "function"
  },
  {
    "inputs": [
      {
        "internalType": "bytes32",
        "name": "_key",
        "type": "bytes32"
      }
    ],
    "name": "adoptedToLocalPools",
    "outputs": [
      {
        "internalType": "contract IStableSwap",
        "name": "",
        "type": "address"
      }
    ],
    "stateMutability": "view",
    "type": "function"
  },
  {
    "inputs": [
      {
        "components": [
          {
            "internalType": "uint32",
            "name": "domain",
            "type": "uint32"
          },
          {
            "internalType": "bytes32",
            "name": "id",
            "type": "bytes32"
          }
        ],
        "internalType": "struct TokenId",
        "name": "_canonical",
        "type": "tuple"
      }
    ],
    "name": "adoptedToLocalPools",
    "outputs": [
      {
        "internalType": "contract IStableSwap",
        "name": "",
        "type": "address"
      }
    ],
    "stateMutability": "view",
    "type": "function"
  },
  {
    "inputs": [
      {
        "internalType": "bytes32",
        "name": "_key",
        "type": "bytes32"
      }
    ],
    "name": "approvedAssets",
    "outputs": [
      {
        "internalType": "bool",
        "name": "",
        "type": "bool"
      }
    ],
    "stateMutability": "view",
    "type": "function"
  },
  {
    "inputs": [
      {
        "components": [
          {
            "internalType": "uint32",
            "name": "domain",
            "type": "uint32"
          },
          {
            "internalType": "bytes32",
            "name": "id",
            "type": "bytes32"
          }
        ],
        "internalType": "struct TokenId",
        "name": "_canonical",
        "type": "tuple"
      }
    ],
    "name": "approvedAssets",
    "outputs": [
      {
        "internalType": "bool",
        "name": "",
        "type": "bool"
      }
    ],
    "stateMutability": "view",
    "type": "function"
  },
  {
    "inputs": [
      {
        "internalType": "bytes32",
        "name": "_key",
        "type": "bytes32"
      }
    ],
    "name": "canonicalToAdopted",
    "outputs": [
      {
        "internalType": "address",
        "name": "",
        "type": "address"
      }
    ],
    "stateMutability": "view",
    "type": "function"
  },
  {
    "inputs": [
      {
        "components": [
          {
            "internalType": "uint32",
            "name": "domain",
            "type": "uint32"
          },
          {
            "internalType": "bytes32",
            "name": "id",
            "type": "bytes32"
          }
        ],
        "internalType": "struct TokenId",
        "name": "_canonical",
        "type": "tuple"
      }
    ],
    "name": "canonicalToAdopted",
    "outputs": [
      {
        "internalType": "address",
        "name": "",
        "type": "address"
      }
    ],
    "stateMutability": "view",
    "type": "function"
  },
  {
    "inputs": [
      {
        "components": [
          {
            "internalType": "uint32",
            "name": "domain",
            "type": "uint32"
          },
          {
            "internalType": "bytes32",
            "name": "id",
            "type": "bytes32"
          }
        ],
        "internalType": "struct TokenId",
        "name": "_canonical",
        "type": "tuple"
      },
      {
        "internalType": "address",
        "name": "_adoptedAssetId",
        "type": "address"
      }
    ],
    "name": "removeAssetId",
    "outputs": [],
    "stateMutability": "nonpayable",
    "type": "function"
  },
  {
    "inputs": [
      {
        "internalType": "bytes32",
        "name": "_key",
        "type": "bytes32"
      },
      {
        "internalType": "address",
        "name": "_adoptedAssetId",
        "type": "address"
      }
    ],
    "name": "removeAssetId",
    "outputs": [],
    "stateMutability": "nonpayable",
    "type": "function"
  },
  {
    "inputs": [
      {
        "internalType": "address",
        "name": "_tokenRegistry",
        "type": "address"
      }
    ],
    "name": "setTokenRegistry",
    "outputs": [],
    "stateMutability": "nonpayable",
    "type": "function"
  },
  {
    "inputs": [
      {
        "components": [
          {
            "internalType": "uint32",
            "name": "domain",
            "type": "uint32"
          },
          {
            "internalType": "bytes32",
            "name": "id",
            "type": "bytes32"
          }
        ],
        "internalType": "struct TokenId",
        "name": "_canonical",
        "type": "tuple"
      },
      {
        "internalType": "address",
        "name": "_adoptedAssetId",
        "type": "address"
      },
      {
        "internalType": "address",
        "name": "_stableSwapPool",
        "type": "address"
      }
    ],
    "name": "setupAsset",
    "outputs": [],
    "stateMutability": "nonpayable",
    "type": "function"
  },
  {
    "inputs": [],
    "name": "tokenRegistry",
    "outputs": [
      {
        "internalType": "contract ITokenRegistry",
        "name": "",
        "type": "address"
      }
    ],
    "stateMutability": "view",
    "type": "function"
  },

  {
    "inputs": [],
    "name": "AssetLogic__getTokenIndexFromStableSwapPool_notExist",
    "type": "error"
  },
  {
    "inputs": [],
    "name": "AssetLogic__handleOutgoingAsset_notNative",
    "type": "error"
  },
  {
    "inputs": [],
    "name": "AssetLogic__transferAssetToContract_feeOnTransferNotSupported",
    "type": "error"
  },
  {
    "inputs": [],
    "name": "BaseConnextFacet__nonReentrant_reentrantCall",
    "type": "error"
  },
  {
    "inputs": [],
    "name": "BaseConnextFacet__onlyBridgeRouter_notBridgeRouter",
    "type": "error"
  },
  {
    "inputs": [],
    "name": "BaseConnextFacet__onlyOwner_notOwner",
    "type": "error"
  },
  {
    "inputs": [],
    "name": "BaseConnextFacet__onlyProposed_notProposedOwner",
    "type": "error"
  },
  {
    "inputs": [],
    "name": "BaseConnextFacet__whenNotPaused_paused",
    "type": "error"
  },
  {
    "inputs": [],
    "name": "BridgeFacet__addConnextion_invalidDomain",
    "type": "error"
  },
  {
    "inputs": [],
    "name": "BridgeFacet__addSequencer_alreadyApproved",
    "type": "error"
  },
  {
    "inputs": [],
    "name": "BridgeFacet__bumpTransfer_valueIsZero",
    "type": "error"
  },
  {
    "inputs": [],
    "name": "BridgeFacet__executePortalTransfer_insufficientAmountWithdrawn",
    "type": "error"
  },
  {
    "inputs": [],
    "name": "BridgeFacet__execute_alreadyExecuted",
    "type": "error"
  },
  {
    "inputs": [],
    "name": "BridgeFacet__execute_alreadyReconciled",
    "type": "error"
  },
  {
    "inputs": [],
    "name": "BridgeFacet__execute_invalidRouterSignature",
    "type": "error"
  },
  {
    "inputs": [],
    "name": "BridgeFacet__execute_invalidSequencerSignature",
    "type": "error"
  },
  {
    "inputs": [],
    "name": "BridgeFacet__execute_maxRoutersExceeded",
    "type": "error"
  },
  {
    "inputs": [],
    "name": "BridgeFacet__execute_notApprovedForPortals",
    "type": "error"
  },
  {
    "inputs": [],
    "name": "BridgeFacet__execute_notReconciled",
    "type": "error"
  },
  {
    "inputs": [],
    "name": "BridgeFacet__execute_notSupportedRouter",
    "type": "error"
  },
  {
    "inputs": [],
    "name": "BridgeFacet__execute_notSupportedSequencer",
    "type": "error"
  },
  {
    "inputs": [],
    "name": "BridgeFacet__execute_unapprovedSender",
    "type": "error"
  },
  {
    "inputs": [],
    "name": "BridgeFacet__execute_wrongDomain",
    "type": "error"
  },
  {
    "inputs": [],
    "name": "BridgeFacet__forceReceiveLocal_invalidSender",
    "type": "error"
  },
  {
    "inputs": [],
    "name": "BridgeFacet__handleExecuteTransaction_invalidSponsoredAmount",
    "type": "error"
  },
  {
    "inputs": [],
    "name": "BridgeFacet__removeSequencer_notApproved",
    "type": "error"
  },
  {
    "inputs": [],
    "name": "BridgeFacet__setExecutor_invalidExecutor",
    "type": "error"
  },
  {
    "inputs": [],
    "name": "BridgeFacet__setPromiseRouter_invalidPromiseRouter",
    "type": "error"
  },
  {
    "inputs": [],
    "name": "BridgeFacet__setSponsorVault_invalidSponsorVault",
    "type": "error"
  },
  {
    "inputs": [],
    "name": "BridgeFacet__xcall_callbackNotAContract",
    "type": "error"
  },
  {
    "inputs": [],
    "name": "BridgeFacet__xcall_destinationNotSupported",
    "type": "error"
  },
  {
    "inputs": [],
    "name": "BridgeFacet__xcall_emptyToOrRecovery",
    "type": "error"
  },
  {
    "inputs": [],
    "name": "BridgeFacet__xcall_ethValueMismatchedFees",
    "type": "error"
  },
  {
    "inputs": [],
    "name": "BridgeFacet__xcall_invalidSlippageTol",
    "type": "error"
  },
  {
    "inputs": [],
    "name": "BridgeFacet__xcall_missingAgent",
    "type": "error"
  },
  {
    "inputs": [],
    "name": "BridgeFacet__xcall_nativeAssetNotSupported",
    "type": "error"
  },
  {
    "inputs": [],
    "name": "BridgeFacet__xcall_nonZeroCallbackFeeForCallback",
    "type": "error"
  },
  {
    "inputs": [],
    "name": "BridgeFacet__xcall_notSupportedAsset",
    "type": "error"
  },
  {
    "inputs": [],
    "name": "BridgeFacet__xcall_wrongDomain",
    "type": "error"
  },
  {
    "anonymous": false,
    "inputs": [
      {
        "indexed": true,
        "internalType": "bytes32",
        "name": "transferId",
        "type": "bytes32"
      },
      {
        "indexed": true,
        "internalType": "address",
        "name": "router",
        "type": "address"
      },
      {
        "indexed": false,
        "internalType": "address",
        "name": "asset",
        "type": "address"
      },
      {
        "indexed": false,
        "internalType": "uint256",
        "name": "amount",
        "type": "uint256"
      }
    ],
    "name": "AavePortalMintUnbacked",
    "type": "event"
  },
  {
    "anonymous": false,
    "inputs": [
      {
        "indexed": false,
        "internalType": "uint32",
        "name": "domain",
        "type": "uint32"
      },
      {
        "indexed": false,
        "internalType": "address",
        "name": "connext",
        "type": "address"
      },
      {
        "indexed": false,
        "internalType": "address",
        "name": "caller",
        "type": "address"
      }
    ],
    "name": "ConnextionAdded",
    "type": "event"
  },
  {
    "anonymous": false,
    "inputs": [
      {
        "indexed": true,
        "internalType": "bytes32",
        "name": "transferId",
        "type": "bytes32"
      },
      {
        "indexed": true,
        "internalType": "address",
        "name": "to",
        "type": "address"
      },
      {
        "components": [
          {
            "components": [
              {
                "internalType": "address",
                "name": "to",
                "type": "address"
              },
              {
                "internalType": "bytes",
                "name": "callData",
                "type": "bytes"
              },
              {
                "internalType": "uint32",
                "name": "originDomain",
                "type": "uint32"
              },
              {
                "internalType": "uint32",
                "name": "destinationDomain",
                "type": "uint32"
              },
              {
                "internalType": "address",
                "name": "agent",
                "type": "address"
              },
              {
                "internalType": "address",
                "name": "recovery",
                "type": "address"
              },
              {
                "internalType": "bool",
                "name": "forceSlow",
                "type": "bool"
              },
              {
                "internalType": "bool",
                "name": "receiveLocal",
                "type": "bool"
              },
              {
                "internalType": "address",
                "name": "callback",
                "type": "address"
              },
              {
                "internalType": "uint256",
                "name": "callbackFee",
                "type": "uint256"
              },
              {
                "internalType": "uint256",
                "name": "relayerFee",
                "type": "uint256"
              },
              {
                "internalType": "uint256",
                "name": "destinationMinOut",
                "type": "uint256"
              }
            ],
            "internalType": "struct CallParams",
            "name": "params",
            "type": "tuple"
          },
          {
            "internalType": "address",
            "name": "local",
            "type": "address"
          },
          {
            "internalType": "address[]",
            "name": "routers",
            "type": "address[]"
          },
          {
            "internalType": "bytes[]",
            "name": "routerSignatures",
            "type": "bytes[]"
          },
          {
            "internalType": "address",
            "name": "sequencer",
            "type": "address"
          },
          {
            "internalType": "bytes",
            "name": "sequencerSignature",
            "type": "bytes"
          },
          {
            "internalType": "uint256",
            "name": "amount",
            "type": "uint256"
          },
          {
            "internalType": "uint256",
            "name": "nonce",
            "type": "uint256"
          },
          {
            "internalType": "address",
            "name": "originSender",
            "type": "address"
          }
        ],
        "indexed": false,
        "internalType": "struct ExecuteArgs",
        "name": "args",
        "type": "tuple"
      },
      {
        "indexed": false,
        "internalType": "address",
        "name": "transactingAsset",
        "type": "address"
      },
      {
        "indexed": false,
        "internalType": "uint256",
        "name": "transactingAmount",
        "type": "uint256"
      },
      {
        "indexed": false,
        "internalType": "address",
        "name": "caller",
        "type": "address"
      }
    ],
    "name": "Executed",
    "type": "event"
  },
  {
    "anonymous": false,
    "inputs": [
      {
        "indexed": false,
        "internalType": "address",
        "name": "oldExecutor",
        "type": "address"
      },
      {
        "indexed": false,
        "internalType": "address",
        "name": "newExecutor",
        "type": "address"
      },
      {
        "indexed": false,
        "internalType": "address",
        "name": "caller",
        "type": "address"
      }
    ],
    "name": "ExecutorUpdated",
    "type": "event"
  },
  {
    "anonymous": false,
    "inputs": [
      {
        "indexed": true,
        "internalType": "bytes32",
        "name": "transferId",
        "type": "bytes32"
      },
      {
        "indexed": true,
        "internalType": "bytes32",
        "name": "canonicalId",
        "type": "bytes32"
      },
      {
        "indexed": false,
        "internalType": "uint32",
        "name": "canonicalDomain",
        "type": "uint32"
      },
      {
        "indexed": false,
        "internalType": "uint256",
        "name": "amount",
        "type": "uint256"
      }
    ],
    "name": "ForcedReceiveLocal",
    "type": "event"
  },
  {
    "anonymous": false,
    "inputs": [
      {
        "indexed": false,
        "internalType": "address",
        "name": "oldRouter",
        "type": "address"
      },
      {
        "indexed": false,
        "internalType": "address",
        "name": "newRouter",
        "type": "address"
      },
      {
        "indexed": false,
        "internalType": "address",
        "name": "caller",
        "type": "address"
      }
    ],
    "name": "PromiseRouterUpdated",
    "type": "event"
  },
  {
    "anonymous": false,
    "inputs": [
      {
        "indexed": false,
        "internalType": "address",
        "name": "sequencer",
        "type": "address"
      },
      {
        "indexed": false,
        "internalType": "address",
        "name": "caller",
        "type": "address"
      }
    ],
    "name": "SequencerAdded",
    "type": "event"
  },
  {
    "anonymous": false,
    "inputs": [
      {
        "indexed": false,
        "internalType": "address",
        "name": "sequencer",
        "type": "address"
      },
      {
        "indexed": false,
        "internalType": "address",
        "name": "caller",
        "type": "address"
      }
    ],
    "name": "SequencerRemoved",
    "type": "event"
  },
  {
    "anonymous": false,
    "inputs": [
      {
        "indexed": false,
        "internalType": "address",
        "name": "oldSponsorVault",
        "type": "address"
      },
      {
        "indexed": false,
        "internalType": "address",
        "name": "newSponsorVault",
        "type": "address"
      },
      {
        "indexed": false,
        "internalType": "address",
        "name": "caller",
        "type": "address"
      }
    ],
    "name": "SponsorVaultUpdated",
    "type": "event"
  },
  {
    "anonymous": false,
    "inputs": [
      {
        "indexed": true,
        "internalType": "bytes32",
        "name": "transferId",
        "type": "bytes32"
      },
      {
        "indexed": false,
        "internalType": "uint256",
        "name": "relayerFee",
        "type": "uint256"
      },
      {
        "indexed": false,
        "internalType": "address",
        "name": "caller",
        "type": "address"
      }
    ],
    "name": "TransferRelayerFeesUpdated",
    "type": "event"
  },
  {
    "anonymous": false,
    "inputs": [
      {
        "indexed": true,
        "internalType": "bytes32",
        "name": "transferId",
        "type": "bytes32"
      },
      {
        "indexed": true,
        "internalType": "uint256",
        "name": "nonce",
        "type": "uint256"
      },
      {
        "components": [
          {
            "components": [
              {
                "internalType": "address",
                "name": "to",
                "type": "address"
              },
              {
                "internalType": "bytes",
                "name": "callData",
                "type": "bytes"
              },
              {
                "internalType": "uint32",
                "name": "originDomain",
                "type": "uint32"
              },
              {
                "internalType": "uint32",
                "name": "destinationDomain",
                "type": "uint32"
              },
              {
                "internalType": "address",
                "name": "agent",
                "type": "address"
              },
              {
                "internalType": "address",
                "name": "recovery",
                "type": "address"
              },
              {
                "internalType": "bool",
                "name": "forceSlow",
                "type": "bool"
              },
              {
                "internalType": "bool",
                "name": "receiveLocal",
                "type": "bool"
              },
              {
                "internalType": "address",
                "name": "callback",
                "type": "address"
              },
              {
                "internalType": "uint256",
                "name": "callbackFee",
                "type": "uint256"
              },
              {
                "internalType": "uint256",
                "name": "relayerFee",
                "type": "uint256"
              },
              {
                "internalType": "uint256",
                "name": "destinationMinOut",
                "type": "uint256"
              }
            ],
            "internalType": "struct CallParams",
            "name": "params",
            "type": "tuple"
          },
          {
            "internalType": "address",
            "name": "transactingAsset",
            "type": "address"
          },
          {
            "internalType": "uint256",
            "name": "transactingAmount",
            "type": "uint256"
          },
          {
            "internalType": "uint256",
            "name": "originMinOut",
            "type": "uint256"
          }
        ],
        "indexed": false,
        "internalType": "struct XCallArgs",
        "name": "xcallArgs",
        "type": "tuple"
      },
      {
        "indexed": false,
        "internalType": "address",
        "name": "bridgedAsset",
        "type": "address"
      },
      {
        "indexed": false,
        "internalType": "uint256",
        "name": "bridgedAmount",
        "type": "uint256"
      },
      {
        "indexed": false,
        "internalType": "address",
        "name": "caller",
        "type": "address"
      }
    ],
    "name": "XCalled",
    "type": "event"
  },
  {
    "inputs": [],
    "name": "AAVE_REFERRAL_CODE",
    "outputs": [
      {
        "internalType": "uint16",
        "name": "",
        "type": "uint16"
      }
    ],
    "stateMutability": "view",
    "type": "function"
  },
  {
    "inputs": [
      {
        "internalType": "uint32",
        "name": "_domain",
        "type": "uint32"
      },
      {
        "internalType": "address",
        "name": "_connext",
        "type": "address"
      }
    ],
    "name": "addConnextion",
    "outputs": [],
    "stateMutability": "nonpayable",
    "type": "function"
  },
  {
    "inputs": [
      {
        "internalType": "address",
        "name": "_sequencer",
        "type": "address"
      }
    ],
    "name": "addSequencer",
    "outputs": [],
    "stateMutability": "nonpayable",
    "type": "function"
  },
  {
    "inputs": [
      {
        "internalType": "bytes32",
        "name": "_transferId",
        "type": "bytes32"
      }
    ],
    "name": "bumpTransfer",
    "outputs": [],
    "stateMutability": "payable",
    "type": "function"
  },
  {
    "inputs": [
      {
        "internalType": "uint32",
        "name": "_domain",
        "type": "uint32"
      }
    ],
    "name": "connextion",
    "outputs": [
      {
        "internalType": "address",
        "name": "",
        "type": "address"
      }
    ],
    "stateMutability": "view",
    "type": "function"
  },
  {
    "inputs": [],
    "name": "domain",
    "outputs": [
      {
        "internalType": "uint32",
        "name": "",
        "type": "uint32"
      }
    ],
    "stateMutability": "view",
    "type": "function"
  },
  {
    "inputs": [
      {
        "components": [
          {
            "components": [
              {
                "internalType": "address",
                "name": "to",
                "type": "address"
              },
              {
                "internalType": "bytes",
                "name": "callData",
                "type": "bytes"
              },
              {
                "internalType": "uint32",
                "name": "originDomain",
                "type": "uint32"
              },
              {
                "internalType": "uint32",
                "name": "destinationDomain",
                "type": "uint32"
              },
              {
                "internalType": "address",
                "name": "agent",
                "type": "address"
              },
              {
                "internalType": "address",
                "name": "recovery",
                "type": "address"
              },
              {
                "internalType": "bool",
                "name": "forceSlow",
                "type": "bool"
              },
              {
                "internalType": "bool",
                "name": "receiveLocal",
                "type": "bool"
              },
              {
                "internalType": "address",
                "name": "callback",
                "type": "address"
              },
              {
                "internalType": "uint256",
                "name": "callbackFee",
                "type": "uint256"
              },
              {
                "internalType": "uint256",
                "name": "relayerFee",
                "type": "uint256"
              },
              {
                "internalType": "uint256",
                "name": "destinationMinOut",
                "type": "uint256"
              }
            ],
            "internalType": "struct CallParams",
            "name": "params",
            "type": "tuple"
          },
          {
            "internalType": "address",
            "name": "local",
            "type": "address"
          },
          {
            "internalType": "address[]",
            "name": "routers",
            "type": "address[]"
          },
          {
            "internalType": "bytes[]",
            "name": "routerSignatures",
            "type": "bytes[]"
          },
          {
            "internalType": "address",
            "name": "sequencer",
            "type": "address"
          },
          {
            "internalType": "bytes",
            "name": "sequencerSignature",
            "type": "bytes"
          },
          {
            "internalType": "uint256",
            "name": "amount",
            "type": "uint256"
          },
          {
            "internalType": "uint256",
            "name": "nonce",
            "type": "uint256"
          },
          {
            "internalType": "address",
            "name": "originSender",
            "type": "address"
          }
        ],
        "internalType": "struct ExecuteArgs",
        "name": "_args",
        "type": "tuple"
      }
    ],
    "name": "execute",
    "outputs": [
      {
        "internalType": "bytes32",
        "name": "",
        "type": "bytes32"
      }
    ],
    "stateMutability": "nonpayable",
    "type": "function"
  },
  {
    "inputs": [],
    "name": "executor",
    "outputs": [
      {
        "internalType": "contract IExecutor",
        "name": "",
        "type": "address"
      }
    ],
    "stateMutability": "view",
    "type": "function"
  },
  {
    "inputs": [
      {
        "components": [
          {
            "internalType": "address",
            "name": "to",
            "type": "address"
          },
          {
            "internalType": "bytes",
            "name": "callData",
            "type": "bytes"
          },
          {
            "internalType": "uint32",
            "name": "originDomain",
            "type": "uint32"
          },
          {
            "internalType": "uint32",
            "name": "destinationDomain",
            "type": "uint32"
          },
          {
            "internalType": "address",
            "name": "agent",
            "type": "address"
          },
          {
            "internalType": "address",
            "name": "recovery",
            "type": "address"
          },
          {
            "internalType": "bool",
            "name": "forceSlow",
            "type": "bool"
          },
          {
            "internalType": "bool",
            "name": "receiveLocal",
            "type": "bool"
          },
          {
            "internalType": "address",
            "name": "callback",
            "type": "address"
          },
          {
            "internalType": "uint256",
            "name": "callbackFee",
            "type": "uint256"
          },
          {
            "internalType": "uint256",
            "name": "relayerFee",
            "type": "uint256"
          },
          {
            "internalType": "uint256",
            "name": "destinationMinOut",
            "type": "uint256"
          }
        ],
        "internalType": "struct CallParams",
        "name": "_params",
        "type": "tuple"
      },
      {
        "internalType": "uint256",
        "name": "_amount",
        "type": "uint256"
      },
      {
        "internalType": "uint256",
        "name": "_nonce",
        "type": "uint256"
      },
      {
        "internalType": "bytes32",
        "name": "_canonicalId",
        "type": "bytes32"
      },
      {
        "internalType": "uint32",
        "name": "_canonicalDomain",
        "type": "uint32"
      },
      {
        "internalType": "address",
        "name": "_originSender",
        "type": "address"
      }
    ],
    "name": "forceReceiveLocal",
    "outputs": [],
    "stateMutability": "nonpayable",
    "type": "function"
  },
  {
    "inputs": [],
    "name": "nonce",
    "outputs": [
      {
        "internalType": "uint256",
        "name": "",
        "type": "uint256"
      }
    ],
    "stateMutability": "view",
    "type": "function"
  },
  {
    "inputs": [],
    "name": "promiseRouter",
    "outputs": [
      {
        "internalType": "contract PromiseRouter",
        "name": "",
        "type": "address"
      }
    ],
    "stateMutability": "view",
    "type": "function"
  },
  {
    "inputs": [
      {
        "internalType": "bytes32",
        "name": "_transferId",
        "type": "bytes32"
      }
    ],
    "name": "reconciledTransfers",
    "outputs": [
      {
        "internalType": "bool",
        "name": "",
        "type": "bool"
      }
    ],
    "stateMutability": "view",
    "type": "function"
  },
  {
    "inputs": [
      {
        "internalType": "bytes32",
        "name": "_transferId",
        "type": "bytes32"
      }
    ],
    "name": "relayerFees",
    "outputs": [
      {
        "internalType": "uint256",
        "name": "",
        "type": "uint256"
      }
    ],
    "stateMutability": "view",
    "type": "function"
  },
  {
    "inputs": [
      {
        "internalType": "address",
        "name": "_sequencer",
        "type": "address"
      }
    ],
    "name": "removeSequencer",
    "outputs": [],
    "stateMutability": "nonpayable",
    "type": "function"
  },
  {
    "inputs": [
      {
        "internalType": "bytes32",
        "name": "_transferId",
        "type": "bytes32"
      }
    ],
    "name": "routedTransfers",
    "outputs": [
      {
        "internalType": "address[]",
        "name": "",
        "type": "address[]"
      }
    ],
    "stateMutability": "view",
    "type": "function"
  },
  {
    "inputs": [
      {
        "internalType": "address",
        "name": "_executor",
        "type": "address"
      }
    ],
    "name": "setExecutor",
    "outputs": [],
    "stateMutability": "nonpayable",
    "type": "function"
  },
  {
    "inputs": [
      {
        "internalType": "address payable",
        "name": "_promiseRouter",
        "type": "address"
      }
    ],
    "name": "setPromiseRouter",
    "outputs": [],
    "stateMutability": "nonpayable",
    "type": "function"
  },
  {
    "inputs": [
      {
        "internalType": "address",
        "name": "_sponsorVault",
        "type": "address"
      }
    ],
    "name": "setSponsorVault",
    "outputs": [],
    "stateMutability": "nonpayable",
    "type": "function"
  },
  {
    "inputs": [],
    "name": "sponsorVault",
    "outputs": [
      {
        "internalType": "contract ISponsorVault",
        "name": "",
        "type": "address"
      }
    ],
    "stateMutability": "view",
    "type": "function"
  },
  {
    "inputs": [
      {
        "components": [
          {
            "components": [
              {
                "internalType": "address",
                "name": "to",
                "type": "address"
              },
              {
                "internalType": "bytes",
                "name": "callData",
                "type": "bytes"
              },
              {
                "internalType": "uint32",
                "name": "originDomain",
                "type": "uint32"
              },
              {
                "internalType": "uint32",
                "name": "destinationDomain",
                "type": "uint32"
              },
              {
                "internalType": "address",
                "name": "agent",
                "type": "address"
              },
              {
                "internalType": "address",
                "name": "recovery",
                "type": "address"
              },
              {
                "internalType": "bool",
                "name": "forceSlow",
                "type": "bool"
              },
              {
                "internalType": "bool",
                "name": "receiveLocal",
                "type": "bool"
              },
              {
                "internalType": "address",
                "name": "callback",
                "type": "address"
              },
              {
                "internalType": "uint256",
                "name": "callbackFee",
                "type": "uint256"
              },
              {
                "internalType": "uint256",
                "name": "relayerFee",
                "type": "uint256"
              },
              {
                "internalType": "uint256",
                "name": "destinationMinOut",
                "type": "uint256"
              }
            ],
            "internalType": "struct CallParams",
            "name": "params",
            "type": "tuple"
          },
          {
            "internalType": "address",
            "name": "transactingAsset",
            "type": "address"
          },
          {
            "internalType": "uint256",
            "name": "transactingAmount",
            "type": "uint256"
          },
          {
            "internalType": "uint256",
            "name": "originMinOut",
            "type": "uint256"
          }
        ],
        "internalType": "struct XCallArgs",
        "name": "_args",
        "type": "tuple"
      }
    ],
    "name": "xcall",
    "outputs": [
      {
        "internalType": "bytes32",
        "name": "",
        "type": "bytes32"
      }
    ],
    "stateMutability": "payable",
    "type": "function"
  },

  {
    "inputs": [],
    "name": "BaseConnextFacet__nonReentrant_reentrantCall",
    "type": "error"
  },
  {
    "inputs": [],
    "name": "BaseConnextFacet__onlyBridgeRouter_notBridgeRouter",
    "type": "error"
  },
  {
    "inputs": [],
    "name": "BaseConnextFacet__onlyOwner_notOwner",
    "type": "error"
  },
  {
    "inputs": [],
    "name": "BaseConnextFacet__onlyProposed_notProposedOwner",
    "type": "error"
  },
  {
    "inputs": [],
    "name": "BaseConnextFacet__whenNotPaused_paused",
    "type": "error"
  },
  {
    "inputs": [],
    "name": "NomadFacet__reconcile_alreadyReconciled",
    "type": "error"
  },
  {
    "inputs": [],
    "name": "NomadFacet__reconcile_noPortalRouter",
    "type": "error"
  },
  {
    "inputs": [],
    "name": "NomadFacet__setBridgeRouter_invalidBridge",
    "type": "error"
  },
  {
    "anonymous": false,
    "inputs": [
      {
        "indexed": false,
        "internalType": "address",
        "name": "oldBridgeRouter",
        "type": "address"
      },
      {
        "indexed": false,
        "internalType": "address",
        "name": "newBridgeRouter",
        "type": "address"
      },
      {
        "indexed": false,
        "internalType": "address",
        "name": "caller",
        "type": "address"
      }
    ],
    "name": "BridgeRouterUpdated",
    "type": "event"
  },
  {
    "anonymous": false,
    "inputs": [
      {
        "indexed": true,
        "internalType": "bytes32",
        "name": "transferId",
        "type": "bytes32"
      },
      {
        "indexed": false,
        "internalType": "address[]",
        "name": "routers",
        "type": "address[]"
      },
      {
        "indexed": false,
        "internalType": "address",
        "name": "asset",
        "type": "address"
      },
      {
        "indexed": false,
        "internalType": "uint256",
        "name": "amount",
        "type": "uint256"
      },
      {
        "indexed": false,
        "internalType": "address",
        "name": "caller",
        "type": "address"
      }
    ],
    "name": "Reconciled",
    "type": "event"
  },
  {
    "inputs": [],
    "name": "bridgeRouter",
    "outputs": [
      {
        "internalType": "contract IBridgeRouter",
        "name": "",
        "type": "address"
      }
    ],
    "stateMutability": "view",
    "type": "function"
  },
  {
    "inputs": [
      {
        "internalType": "uint32",
        "name": "",
        "type": "uint32"
      },
      {
        "internalType": "uint32",
        "name": "_tokenDomain",
        "type": "uint32"
      },
      {
        "internalType": "bytes32",
        "name": "_tokenAddress",
        "type": "bytes32"
      },
      {
        "internalType": "address",
        "name": "_localToken",
        "type": "address"
      },
      {
        "internalType": "uint256",
        "name": "_amount",
        "type": "uint256"
      },
      {
        "internalType": "bytes",
        "name": "_extraData",
        "type": "bytes"
      }
    ],
    "name": "onReceive",
    "outputs": [],
    "stateMutability": "nonpayable",
    "type": "function"
  },
  {
    "inputs": [
      {
        "internalType": "address",
        "name": "_bridgeRouter",
        "type": "address"
      }
    ],
    "name": "setBridgeRouter",
    "outputs": [],
    "stateMutability": "nonpayable",
    "type": "function"
  },

  {
    "inputs": [],
    "name": "AssetLogic__handleIncomingAsset_nativeAssetNotSupported",
    "type": "error"
  },
  {
    "inputs": [],
    "name": "AssetLogic__handleOutgoingAsset_notNative",
    "type": "error"
  },
  {
    "inputs": [],
    "name": "AssetLogic__transferAssetToContract_feeOnTransferNotSupported",
    "type": "error"
  },
  {
    "inputs": [],
    "name": "BaseConnextFacet__nonReentrant_reentrantCall",
    "type": "error"
  },
  {
    "inputs": [],
    "name": "BaseConnextFacet__onlyBridgeRouter_notBridgeRouter",
    "type": "error"
  },
  {
    "inputs": [],
    "name": "BaseConnextFacet__onlyOwner_notOwner",
    "type": "error"
  },
  {
    "inputs": [],
    "name": "BaseConnextFacet__onlyProposed_notProposedOwner",
    "type": "error"
  },
  {
    "inputs": [],
    "name": "BaseConnextFacet__whenNotPaused_paused",
    "type": "error"
  },
  {
    "inputs": [],
    "name": "RoutersFacet__acceptProposedRouterOwner_notElapsed",
    "type": "error"
  },
  {
    "inputs": [],
    "name": "RoutersFacet__addLiquidityForRouter_amountIsZero",
    "type": "error"
  },
  {
    "inputs": [],
    "name": "RoutersFacet__addLiquidityForRouter_badAsset",
    "type": "error"
  },
  {
    "inputs": [],
    "name": "RoutersFacet__addLiquidityForRouter_badRouter",
    "type": "error"
  },
  {
    "inputs": [],
    "name": "RoutersFacet__addLiquidityForRouter_routerEmpty",
    "type": "error"
  },
  {
    "inputs": [],
    "name": "RoutersFacet__approveRouterForPortal_alreadyApproved",
    "type": "error"
  },
  {
    "inputs": [],
    "name": "RoutersFacet__approveRouterForPortal_notAdded",
    "type": "error"
  },
  {
    "inputs": [],
    "name": "RoutersFacet__onlyProposedRouterOwner_notProposedRouterOwner",
    "type": "error"
  },
  {
    "inputs": [],
    "name": "RoutersFacet__onlyProposedRouterOwner_notRouterOwner",
    "type": "error"
  },
  {
    "inputs": [],
    "name": "RoutersFacet__onlyRouterOwner_notRouterOwner",
    "type": "error"
  },
  {
    "inputs": [],
    "name": "RoutersFacet__proposeRouterOwner_badRouter",
    "type": "error"
  },
  {
    "inputs": [],
    "name": "RoutersFacet__proposeRouterOwner_notNewOwner",
    "type": "error"
  },
  {
    "inputs": [],
    "name": "RoutersFacet__removeRouterLiquidityFor_notOwner",
    "type": "error"
  },
  {
    "inputs": [],
    "name": "RoutersFacet__removeRouterLiquidity_amountIsZero",
    "type": "error"
  },
  {
    "inputs": [],
    "name": "RoutersFacet__removeRouterLiquidity_insufficientFunds",
    "type": "error"
  },
  {
    "inputs": [],
    "name": "RoutersFacet__removeRouterLiquidity_recipientEmpty",
    "type": "error"
  },
  {
    "inputs": [],
    "name": "RoutersFacet__removeRouter_notAdded",
    "type": "error"
  },
  {
    "inputs": [],
    "name": "RoutersFacet__removeRouter_routerEmpty",
    "type": "error"
  },
  {
    "inputs": [],
    "name": "RoutersFacet__setLiquidityFeeNumerator_tooLarge",
    "type": "error"
  },
  {
    "inputs": [],
    "name": "RoutersFacet__setLiquidityFeeNumerator_tooSmall",
    "type": "error"
  },
  {
    "inputs": [],
    "name": "RoutersFacet__setMaxRoutersPerTransfer_invalidMaxRoutersPerTransfer",
    "type": "error"
  },
  {
    "inputs": [],
    "name": "RoutersFacet__setRouterRecipient_notNewRecipient",
    "type": "error"
  },
  {
    "inputs": [],
    "name": "RoutersFacet__setupRouter_alreadyAdded",
    "type": "error"
  },
  {
    "inputs": [],
    "name": "RoutersFacet__setupRouter_routerEmpty",
    "type": "error"
  },
  {
    "inputs": [],
    "name": "RoutersFacet__unapproveRouterForPortal_notApproved",
    "type": "error"
  },
  {
    "anonymous": false,
    "inputs": [
      {
        "indexed": false,
        "internalType": "uint256",
        "name": "liquidityFeeNumerator",
        "type": "uint256"
      },
      {
        "indexed": false,
        "internalType": "address",
        "name": "caller",
        "type": "address"
      }
    ],
    "name": "LiquidityFeeNumeratorUpdated",
    "type": "event"
  },
  {
    "anonymous": false,
    "inputs": [
      {
        "indexed": false,
        "internalType": "uint256",
        "name": "maxRoutersPerTransfer",
        "type": "uint256"
      },
      {
        "indexed": false,
        "internalType": "address",
        "name": "caller",
        "type": "address"
      }
    ],
    "name": "MaxRoutersPerTransferUpdated",
    "type": "event"
  },
  {
    "anonymous": false,
    "inputs": [
      {
        "indexed": true,
        "internalType": "address",
        "name": "router",
        "type": "address"
      },
      {
        "indexed": false,
        "internalType": "address",
        "name": "caller",
        "type": "address"
      }
    ],
    "name": "RouterAdded",
    "type": "event"
  },
  {
    "anonymous": false,
    "inputs": [
      {
        "indexed": false,
        "internalType": "address",
        "name": "router",
        "type": "address"
      },
      {
        "indexed": false,
        "internalType": "address",
        "name": "caller",
        "type": "address"
      }
    ],
    "name": "RouterApprovedForPortal",
    "type": "event"
  },
  {
    "anonymous": false,
    "inputs": [
      {
        "indexed": true,
        "internalType": "address",
        "name": "router",
        "type": "address"
      },
      {
        "indexed": false,
        "internalType": "address",
        "name": "local",
        "type": "address"
      },
      {
        "indexed": false,
        "internalType": "bytes32",
        "name": "key",
        "type": "bytes32"
      },
      {
        "indexed": false,
        "internalType": "uint256",
        "name": "amount",
        "type": "uint256"
      },
      {
        "indexed": false,
        "internalType": "address",
        "name": "caller",
        "type": "address"
      }
    ],
    "name": "RouterLiquidityAdded",
    "type": "event"
  },
  {
    "anonymous": false,
    "inputs": [
      {
        "indexed": true,
        "internalType": "address",
        "name": "router",
        "type": "address"
      },
      {
        "indexed": false,
        "internalType": "address",
        "name": "to",
        "type": "address"
      },
      {
        "indexed": false,
        "internalType": "address",
        "name": "local",
        "type": "address"
      },
      {
        "indexed": false,
        "internalType": "uint256",
        "name": "amount",
        "type": "uint256"
      },
      {
        "indexed": false,
        "internalType": "address",
        "name": "caller",
        "type": "address"
      }
    ],
    "name": "RouterLiquidityRemoved",
    "type": "event"
  },
  {
    "anonymous": false,
    "inputs": [
      {
        "indexed": true,
        "internalType": "address",
        "name": "router",
        "type": "address"
      },
      {
        "indexed": true,
        "internalType": "address",
        "name": "prevOwner",
        "type": "address"
      },
      {
        "indexed": true,
        "internalType": "address",
        "name": "newOwner",
        "type": "address"
      }
    ],
    "name": "RouterOwnerAccepted",
    "type": "event"
  },
  {
    "anonymous": false,
    "inputs": [
      {
        "indexed": true,
        "internalType": "address",
        "name": "router",
        "type": "address"
      },
      {
        "indexed": true,
        "internalType": "address",
        "name": "prevProposed",
        "type": "address"
      },
      {
        "indexed": true,
        "internalType": "address",
        "name": "newProposed",
        "type": "address"
      }
    ],
    "name": "RouterOwnerProposed",
    "type": "event"
  },
  {
    "anonymous": false,
    "inputs": [
      {
        "indexed": true,
        "internalType": "address",
        "name": "router",
        "type": "address"
      },
      {
        "indexed": true,
        "internalType": "address",
        "name": "prevRecipient",
        "type": "address"
      },
      {
        "indexed": true,
        "internalType": "address",
        "name": "newRecipient",
        "type": "address"
      }
    ],
    "name": "RouterRecipientSet",
    "type": "event"
  },
  {
    "anonymous": false,
    "inputs": [
      {
        "indexed": true,
        "internalType": "address",
        "name": "router",
        "type": "address"
      },
      {
        "indexed": false,
        "internalType": "address",
        "name": "caller",
        "type": "address"
      }
    ],
    "name": "RouterRemoved",
    "type": "event"
  },
  {
    "anonymous": false,
    "inputs": [
      {
        "indexed": false,
        "internalType": "address",
        "name": "router",
        "type": "address"
      },
      {
        "indexed": false,
        "internalType": "address",
        "name": "caller",
        "type": "address"
      }
    ],
    "name": "RouterUnapprovedForPortal",
    "type": "event"
  },
  {
    "inputs": [],
    "name": "LIQUIDITY_FEE_DENOMINATOR",
    "outputs": [
      {
        "internalType": "uint256",
        "name": "",
        "type": "uint256"
      }
    ],
    "stateMutability": "view",
    "type": "function"
  },
  {
    "inputs": [],
    "name": "LIQUIDITY_FEE_NUMERATOR",
    "outputs": [
      {
        "internalType": "uint256",
        "name": "",
        "type": "uint256"
      }
    ],
    "stateMutability": "view",
    "type": "function"
  },
  {
    "inputs": [
      {
        "internalType": "address",
        "name": "router",
        "type": "address"
      }
    ],
    "name": "acceptProposedRouterOwner",
    "outputs": [],
    "stateMutability": "nonpayable",
    "type": "function"
  },
  {
    "inputs": [
      {
        "internalType": "uint256",
        "name": "_amount",
        "type": "uint256"
      },
      {
        "internalType": "address",
        "name": "_local",
        "type": "address"
      }
    ],
    "name": "addRouterLiquidity",
    "outputs": [],
    "stateMutability": "payable",
    "type": "function"
  },
  {
    "inputs": [
      {
        "internalType": "uint256",
        "name": "_amount",
        "type": "uint256"
      },
      {
        "internalType": "address",
        "name": "_local",
        "type": "address"
      },
      {
        "internalType": "address",
        "name": "_router",
        "type": "address"
      }
    ],
    "name": "addRouterLiquidityFor",
    "outputs": [],
    "stateMutability": "payable",
    "type": "function"
  },
  {
    "inputs": [
      {
        "internalType": "address",
        "name": "_router",
        "type": "address"
      }
    ],
    "name": "approveRouterForPortal",
    "outputs": [],
    "stateMutability": "nonpayable",
    "type": "function"
  },
  {
    "inputs": [
      {
        "internalType": "address",
        "name": "_router",
        "type": "address"
      }
    ],
    "name": "getProposedRouterOwner",
    "outputs": [
      {
        "internalType": "address",
        "name": "",
        "type": "address"
      }
    ],
    "stateMutability": "view",
    "type": "function"
  },
  {
    "inputs": [
      {
        "internalType": "address",
        "name": "_router",
        "type": "address"
      }
    ],
    "name": "getProposedRouterOwnerTimestamp",
    "outputs": [
      {
        "internalType": "uint256",
        "name": "",
        "type": "uint256"
      }
    ],
    "stateMutability": "view",
    "type": "function"
  },
  {
    "inputs": [
      {
        "internalType": "address",
        "name": "_router",
        "type": "address"
      }
    ],
    "name": "getRouterApproval",
    "outputs": [
      {
        "internalType": "bool",
        "name": "",
        "type": "bool"
      }
    ],
    "stateMutability": "view",
    "type": "function"
  },
  {
    "inputs": [
      {
        "internalType": "address",
        "name": "_router",
        "type": "address"
      }
    ],
    "name": "getRouterApprovalForPortal",
    "outputs": [
      {
        "internalType": "bool",
        "name": "",
        "type": "bool"
      }
    ],
    "stateMutability": "view",
    "type": "function"
  },
  {
    "inputs": [
      {
        "internalType": "address",
        "name": "_router",
        "type": "address"
      }
    ],
    "name": "getRouterOwner",
    "outputs": [
      {
        "internalType": "address",
        "name": "",
        "type": "address"
      }
    ],
    "stateMutability": "view",
    "type": "function"
  },
  {
    "inputs": [
      {
        "internalType": "address",
        "name": "_router",
        "type": "address"
      }
    ],
    "name": "getRouterRecipient",
    "outputs": [
      {
        "internalType": "address",
        "name": "",
        "type": "address"
      }
    ],
    "stateMutability": "view",
    "type": "function"
  },
  {
    "inputs": [],
    "name": "maxRoutersPerTransfer",
    "outputs": [
      {
        "internalType": "uint256",
        "name": "",
        "type": "uint256"
      }
    ],
    "stateMutability": "view",
    "type": "function"
  },
  {
    "inputs": [
      {
        "internalType": "address",
        "name": "router",
        "type": "address"
      },
      {
        "internalType": "address",
        "name": "proposed",
        "type": "address"
      }
    ],
    "name": "proposeRouterOwner",
    "outputs": [],
    "stateMutability": "nonpayable",
    "type": "function"
  },
  {
    "inputs": [
      {
        "internalType": "address",
        "name": "router",
        "type": "address"
      }
    ],
    "name": "removeRouter",
    "outputs": [],
    "stateMutability": "nonpayable",
    "type": "function"
  },
  {
    "inputs": [
      {
        "internalType": "uint256",
        "name": "_amount",
        "type": "uint256"
      },
      {
        "internalType": "address",
        "name": "_local",
        "type": "address"
      },
      {
        "internalType": "address payable",
        "name": "_to",
        "type": "address"
      }
    ],
    "name": "removeRouterLiquidity",
    "outputs": [],
    "stateMutability": "nonpayable",
    "type": "function"
  },
  {
    "inputs": [
      {
        "internalType": "uint256",
        "name": "_amount",
        "type": "uint256"
      },
      {
        "internalType": "address",
        "name": "_local",
        "type": "address"
      },
      {
        "internalType": "address payable",
        "name": "_to",
        "type": "address"
      },
      {
        "internalType": "address",
        "name": "_router",
        "type": "address"
      }
    ],
    "name": "removeRouterLiquidityFor",
    "outputs": [],
    "stateMutability": "nonpayable",
    "type": "function"
  },
  {
    "inputs": [
      {
        "internalType": "address",
        "name": "_router",
        "type": "address"
      },
      {
        "internalType": "address",
        "name": "_asset",
        "type": "address"
      }
    ],
    "name": "routerBalances",
    "outputs": [
      {
        "internalType": "uint256",
        "name": "",
        "type": "uint256"
      }
    ],
    "stateMutability": "view",
    "type": "function"
  },
  {
    "inputs": [
      {
        "internalType": "uint256",
        "name": "_numerator",
        "type": "uint256"
      }
    ],
    "name": "setLiquidityFeeNumerator",
    "outputs": [],
    "stateMutability": "nonpayable",
    "type": "function"
  },
  {
    "inputs": [
      {
        "internalType": "uint256",
        "name": "_newMaxRouters",
        "type": "uint256"
      }
    ],
    "name": "setMaxRoutersPerTransfer",
    "outputs": [],
    "stateMutability": "nonpayable",
    "type": "function"
  },
  {
    "inputs": [
      {
        "internalType": "address",
        "name": "router",
        "type": "address"
      },
      {
        "internalType": "address",
        "name": "recipient",
        "type": "address"
      }
    ],
    "name": "setRouterRecipient",
    "outputs": [],
    "stateMutability": "nonpayable",
    "type": "function"
  },
  {
    "inputs": [
      {
        "internalType": "address",
        "name": "router",
        "type": "address"
      },
      {
        "internalType": "address",
        "name": "owner",
        "type": "address"
      },
      {
        "internalType": "address",
        "name": "recipient",
        "type": "address"
      }
    ],
    "name": "setupRouter",
    "outputs": [],
    "stateMutability": "nonpayable",
    "type": "function"
  },
  {
    "inputs": [
      {
        "internalType": "address",
        "name": "_router",
        "type": "address"
      }
    ],
    "name": "unapproveRouterForPortal",
    "outputs": [],
    "stateMutability": "nonpayable",
    "type": "function"
  },

  {
    "inputs": [],
    "name": "AssetLogic__getTokenIndexFromStableSwapPool_notExist",
    "type": "error"
  },
  {
    "inputs": [],
    "name": "AssetLogic__handleIncomingAsset_nativeAssetNotSupported",
    "type": "error"
  },
  {
    "inputs": [],
    "name": "AssetLogic__handleOutgoingAsset_notNative",
    "type": "error"
  },
  {
    "inputs": [],
    "name": "AssetLogic__swapFromLocalAssetIfNeeded_swapPaused",
    "type": "error"
  },
  {
    "inputs": [],
    "name": "AssetLogic__swapToLocalAssetIfNeeded_swapPaused",
    "type": "error"
  },
  {
    "inputs": [],
    "name": "AssetLogic__transferAssetToContract_feeOnTransferNotSupported",
    "type": "error"
  },

  {
    "inputs": [],
    "name": "BaseConnextFacet__nonReentrant_reentrantCall",
    "type": "error"
  },
  {
    "inputs": [],
    "name": "BaseConnextFacet__onlyBridgeRouter_notBridgeRouter",
    "type": "error"
  },
  {
    "inputs": [],
    "name": "BaseConnextFacet__onlyOwner_notOwner",
    "type": "error"
  },
  {
    "inputs": [],
    "name": "BaseConnextFacet__onlyProposed_notProposedOwner",
    "type": "error"
  },
  {
    "inputs": [],
    "name": "BaseConnextFacet__whenNotPaused_paused",
    "type": "error"
  },
  {
    "inputs": [],
    "name": "StableSwapFacet__deadlineCheck_deadlineNotMet",
    "type": "error"
  },
  {
    "inputs": [],
    "name": "StableSwapFacet__getSwapTokenBalance_indexOutOfRange",
    "type": "error"
  },
  {
    "inputs": [],
    "name": "StableSwapFacet__getSwapTokenIndex_notExist",
    "type": "error"
  },
  {
    "inputs": [],
    "name": "StableSwapFacet__getSwapToken_outOfRange",
    "type": "error"
  },
  {
    "inputs": [
      {
        "internalType": "bytes32",
        "name": "key",
        "type": "bytes32"
      },
      {
        "internalType": "uint256[]",
        "name": "amounts",
        "type": "uint256[]"
      },
      {
        "internalType": "uint256",
        "name": "minToMint",
        "type": "uint256"
      },
      {
        "internalType": "uint256",
        "name": "deadline",
        "type": "uint256"
      }
    ],
    "name": "addSwapLiquidity",
    "outputs": [
      {
        "internalType": "uint256",
        "name": "",
        "type": "uint256"
      }
    ],
    "stateMutability": "nonpayable",
    "type": "function"
  },
  {
    "inputs": [
      {
        "internalType": "bytes32",
        "name": "key",
        "type": "bytes32"
      },
      {
        "internalType": "uint256",
        "name": "amount",
        "type": "uint256"
      }
    ],
    "name": "calculateRemoveSwapLiquidity",
    "outputs": [
      {
        "internalType": "uint256[]",
        "name": "",
        "type": "uint256[]"
      }
    ],
    "stateMutability": "view",
    "type": "function"
  },
  {
    "inputs": [
      {
        "internalType": "bytes32",
        "name": "key",
        "type": "bytes32"
      },
      {
        "internalType": "uint256",
        "name": "tokenAmount",
        "type": "uint256"
      },
      {
        "internalType": "uint8",
        "name": "tokenIndex",
        "type": "uint8"
      }
    ],
    "name": "calculateRemoveSwapLiquidityOneToken",
    "outputs": [
      {
        "internalType": "uint256",
        "name": "availableTokenAmount",
        "type": "uint256"
      }
    ],
    "stateMutability": "view",
    "type": "function"
  },
  {
    "inputs": [
      {
        "internalType": "bytes32",
        "name": "key",
        "type": "bytes32"
      },
      {
        "internalType": "uint8",
        "name": "tokenIndexFrom",
        "type": "uint8"
      },
      {
        "internalType": "uint8",
        "name": "tokenIndexTo",
        "type": "uint8"
      },
      {
        "internalType": "uint256",
        "name": "dx",
        "type": "uint256"
      }
    ],
    "name": "calculateSwap",
    "outputs": [
      {
        "internalType": "uint256",
        "name": "",
        "type": "uint256"
      }
    ],
    "stateMutability": "view",
    "type": "function"
  },
  {
    "inputs": [
      {
        "internalType": "bytes32",
        "name": "key",
        "type": "bytes32"
      },
      {
        "internalType": "uint256[]",
        "name": "amounts",
        "type": "uint256[]"
      },
      {
        "internalType": "bool",
        "name": "deposit",
        "type": "bool"
      }
    ],
    "name": "calculateSwapTokenAmount",
    "outputs": [
      {
        "internalType": "uint256",
        "name": "",
        "type": "uint256"
      }
    ],
    "stateMutability": "view",
    "type": "function"
  },
  {
    "inputs": [
      {
        "internalType": "bytes32",
        "name": "key",
        "type": "bytes32"
      }
    ],
    "name": "getSwapA",
    "outputs": [
      {
        "internalType": "uint256",
        "name": "",
        "type": "uint256"
      }
    ],
    "stateMutability": "view",
    "type": "function"
  },
  {
    "inputs": [
      {
        "internalType": "bytes32",
        "name": "key",
        "type": "bytes32"
      }
    ],
    "name": "getSwapAPrecise",
    "outputs": [
      {
        "internalType": "uint256",
        "name": "",
        "type": "uint256"
      }
    ],
    "stateMutability": "view",
    "type": "function"
  },
  {
    "inputs": [
      {
        "internalType": "bytes32",
        "name": "key",
        "type": "bytes32"
      },
      {
        "internalType": "uint256",
        "name": "index",
        "type": "uint256"
      }
    ],
    "name": "getSwapAdminBalance",
    "outputs": [
      {
        "internalType": "uint256",
        "name": "",
        "type": "uint256"
      }
    ],
    "stateMutability": "view",
    "type": "function"
  },
  {
    "inputs": [
      {
        "internalType": "bytes32",
        "name": "key",
        "type": "bytes32"
      }
    ],
    "name": "getSwapLPToken",
    "outputs": [
      {
        "internalType": "address",
        "name": "",
        "type": "address"
      }
    ],
    "stateMutability": "view",
    "type": "function"
  },
  {
    "inputs": [
      {
        "internalType": "bytes32",
        "name": "key",
        "type": "bytes32"
      }
    ],
    "name": "getSwapStorage",
    "outputs": [
      {
        "components": [
          {
            "internalType": "uint256",
            "name": "initialA",
            "type": "uint256"
          },
          {
            "internalType": "uint256",
            "name": "futureA",
            "type": "uint256"
          },
          {
            "internalType": "uint256",
            "name": "initialATime",
            "type": "uint256"
          },
          {
            "internalType": "uint256",
            "name": "futureATime",
            "type": "uint256"
          },
          {
            "internalType": "uint256",
            "name": "swapFee",
            "type": "uint256"
          },
          {
            "internalType": "uint256",
            "name": "adminFee",
            "type": "uint256"
          },
          {
            "internalType": "contract LPToken",
            "name": "lpToken",
            "type": "address"
          },
          {
            "internalType": "contract IERC20[]",
            "name": "pooledTokens",
            "type": "address[]"
          },
          {
            "internalType": "uint256[]",
            "name": "tokenPrecisionMultipliers",
            "type": "uint256[]"
          },
          {
            "internalType": "uint256[]",
            "name": "balances",
            "type": "uint256[]"
          },
          {
            "internalType": "uint256[]",
            "name": "adminFees",
            "type": "uint256[]"
          }
        ],
        "internalType": "struct SwapUtils.Swap",
        "name": "",
        "type": "tuple"
      }
    ],
    "stateMutability": "view",
    "type": "function"
  },
  {
    "inputs": [
      {
        "internalType": "bytes32",
        "name": "key",
        "type": "bytes32"
      },
      {
        "internalType": "uint8",
        "name": "index",
        "type": "uint8"
      }
    ],
    "name": "getSwapToken",
    "outputs": [
      {
        "internalType": "contract IERC20",
        "name": "",
        "type": "address"
      }
    ],
    "stateMutability": "view",
    "type": "function"
  },
  {
    "inputs": [
      {
        "internalType": "bytes32",
        "name": "key",
        "type": "bytes32"
      },
      {
        "internalType": "uint8",
        "name": "index",
        "type": "uint8"
      }
    ],
    "name": "getSwapTokenBalance",
    "outputs": [
      {
        "internalType": "uint256",
        "name": "",
        "type": "uint256"
      }
    ],
    "stateMutability": "view",
    "type": "function"
  },
  {
    "inputs": [
      {
        "internalType": "bytes32",
        "name": "key",
        "type": "bytes32"
      },
      {
        "internalType": "address",
        "name": "tokenAddress",
        "type": "address"
      }
    ],
    "name": "getSwapTokenIndex",
    "outputs": [
      {
        "internalType": "uint8",
        "name": "",
        "type": "uint8"
      }
    ],
    "stateMutability": "view",
    "type": "function"
  },
  {
    "inputs": [
      {
        "internalType": "bytes32",
        "name": "key",
        "type": "bytes32"
      }
    ],
    "name": "getSwapVirtualPrice",
    "outputs": [
      {
        "internalType": "uint256",
        "name": "",
        "type": "uint256"
      }
    ],
    "stateMutability": "view",
    "type": "function"
  },
  {
    "inputs": [
      {
        "internalType": "bytes32",
        "name": "key",
        "type": "bytes32"
      },
      {
        "internalType": "uint256",
        "name": "amount",
        "type": "uint256"
      },
      {
        "internalType": "uint256[]",
        "name": "minAmounts",
        "type": "uint256[]"
      },
      {
        "internalType": "uint256",
        "name": "deadline",
        "type": "uint256"
      }
    ],
    "name": "removeSwapLiquidity",
    "outputs": [
      {
        "internalType": "uint256[]",
        "name": "",
        "type": "uint256[]"
      }
    ],
    "stateMutability": "nonpayable",
    "type": "function"
  },
  {
    "inputs": [
      {
        "internalType": "bytes32",
        "name": "key",
        "type": "bytes32"
      },
      {
        "internalType": "uint256[]",
        "name": "amounts",
        "type": "uint256[]"
      },
      {
        "internalType": "uint256",
        "name": "maxBurnAmount",
        "type": "uint256"
      },
      {
        "internalType": "uint256",
        "name": "deadline",
        "type": "uint256"
      }
    ],
    "name": "removeSwapLiquidityImbalance",
    "outputs": [
      {
        "internalType": "uint256",
        "name": "",
        "type": "uint256"
      }
    ],
    "stateMutability": "nonpayable",
    "type": "function"
  },
  {
    "inputs": [
      {
        "internalType": "bytes32",
        "name": "key",
        "type": "bytes32"
      },
      {
        "internalType": "uint256",
        "name": "tokenAmount",
        "type": "uint256"
      },
      {
        "internalType": "uint8",
        "name": "tokenIndex",
        "type": "uint8"
      },
      {
        "internalType": "uint256",
        "name": "minAmount",
        "type": "uint256"
      },
      {
        "internalType": "uint256",
        "name": "deadline",
        "type": "uint256"
      }
    ],
    "name": "removeSwapLiquidityOneToken",
    "outputs": [
      {
        "internalType": "uint256",
        "name": "",
        "type": "uint256"
      }
    ],
    "stateMutability": "nonpayable",
    "type": "function"
  },
  {
    "inputs": [
      {
        "internalType": "bytes32",
        "name": "key",
        "type": "bytes32"
      },
      {
        "internalType": "uint8",
        "name": "tokenIndexFrom",
        "type": "uint8"
      },
      {
        "internalType": "uint8",
        "name": "tokenIndexTo",
        "type": "uint8"
      },
      {
        "internalType": "uint256",
        "name": "dx",
        "type": "uint256"
      },
      {
        "internalType": "uint256",
        "name": "minDy",
        "type": "uint256"
      },
      {
        "internalType": "uint256",
        "name": "deadline",
        "type": "uint256"
      }
    ],
    "name": "swap",
    "outputs": [
      {
        "internalType": "uint256",
        "name": "",
        "type": "uint256"
      }
    ],
    "stateMutability": "nonpayable",
    "type": "function"
  },
  {
    "inputs": [
      {
        "internalType": "bytes32",
        "name": "key",
        "type": "bytes32"
      },
      {
        "internalType": "uint256",
        "name": "amountIn",
        "type": "uint256"
      },
      {
        "internalType": "address",
        "name": "assetIn",
        "type": "address"
      },
      {
        "internalType": "address",
        "name": "assetOut",
        "type": "address"
      },
      {
        "internalType": "uint256",
        "name": "minAmountOut",
        "type": "uint256"
      },
      {
        "internalType": "uint256",
        "name": "deadline",
        "type": "uint256"
      }
    ],
    "name": "swapExact",
    "outputs": [
      {
        "internalType": "uint256",
        "name": "",
        "type": "uint256"
      }
    ],
    "stateMutability": "nonpayable",
    "type": "function"
  },
  {
    "inputs": [
      {
        "internalType": "bytes32",
        "name": "key",
        "type": "bytes32"
      },
      {
        "internalType": "uint256",
        "name": "amountOut",
        "type": "uint256"
      },
      {
        "internalType": "address",
        "name": "assetIn",
        "type": "address"
      },
      {
        "internalType": "address",
        "name": "assetOut",
        "type": "address"
      },
      {
        "internalType": "uint256",
        "name": "maxAmountIn",
        "type": "uint256"
      },
      {
        "internalType": "uint256",
        "name": "deadline",
        "type": "uint256"
      }
    ],
    "name": "swapExactOut",
    "outputs": [
      {
        "internalType": "uint256",
        "name": "",
        "type": "uint256"
      }
    ],
    "stateMutability": "nonpayable",
    "type": "function"
  },

  {
    "inputs": [],
    "name": "BaseConnextFacet__nonReentrant_reentrantCall",
    "type": "error"
  },
  {
    "inputs": [],
    "name": "BaseConnextFacet__onlyBridgeRouter_notBridgeRouter",
    "type": "error"
  },
  {
    "inputs": [],
    "name": "BaseConnextFacet__onlyOwner_notOwner",
    "type": "error"
  },
  {
    "inputs": [],
    "name": "BaseConnextFacet__onlyProposed_notProposedOwner",
    "type": "error"
  },
  {
    "inputs": [],
    "name": "BaseConnextFacet__whenNotPaused_paused",
    "type": "error"
  },
  {
    "inputs": [],
    "name": "RelayerFacet__addRelayer_alreadyApproved",
    "type": "error"
  },
  {
    "inputs": [],
    "name": "RelayerFacet__initiateClaim_emptyClaim",
    "type": "error"
  },
  {
    "inputs": [
      {
        "internalType": "bytes32",
        "name": "transferId",
        "type": "bytes32"
      }
    ],
    "name": "RelayerFacet__initiateClaim_notRelayer",
    "type": "error"
  },
  {
    "inputs": [],
    "name": "RelayerFacet__onlyRelayerFeeRouter_notRelayerFeeRouter",
    "type": "error"
  },
  {
    "inputs": [],
    "name": "RelayerFacet__removeRelayer_notApproved",
    "type": "error"
  },
  {
    "inputs": [],
    "name": "RelayerFacet__setRelayerFeeRouter_invalidRelayerFeeRouter",
    "type": "error"
  },
  {
    "anonymous": false,
    "inputs": [
      {
        "indexed": true,
        "internalType": "address",
        "name": "recipient",
        "type": "address"
      },
      {
        "indexed": false,
        "internalType": "uint256",
        "name": "total",
        "type": "uint256"
      },
      {
        "indexed": false,
        "internalType": "bytes32[]",
        "name": "transferIds",
        "type": "bytes32[]"
      }
    ],
    "name": "Claimed",
    "type": "event"
  },
  {
    "anonymous": false,
    "inputs": [
      {
        "indexed": true,
        "internalType": "uint32",
        "name": "domain",
        "type": "uint32"
      },
      {
        "indexed": true,
        "internalType": "address",
        "name": "recipient",
        "type": "address"
      },
      {
        "indexed": false,
        "internalType": "address",
        "name": "caller",
        "type": "address"
      },
      {
        "indexed": false,
        "internalType": "bytes32[]",
        "name": "transferIds",
        "type": "bytes32[]"
      }
    ],
    "name": "InitiatedClaim",
    "type": "event"
  },
  {
    "anonymous": false,
    "inputs": [
      {
        "indexed": false,
        "internalType": "address",
        "name": "relayer",
        "type": "address"
      },
      {
        "indexed": false,
        "internalType": "address",
        "name": "caller",
        "type": "address"
      }
    ],
    "name": "RelayerAdded",
    "type": "event"
  },
  {
    "anonymous": false,
    "inputs": [
      {
        "indexed": false,
        "internalType": "address",
        "name": "oldRouter",
        "type": "address"
      },
      {
        "indexed": false,
        "internalType": "address",
        "name": "newRouter",
        "type": "address"
      },
      {
        "indexed": false,
        "internalType": "address",
        "name": "caller",
        "type": "address"
      }
    ],
    "name": "RelayerFeeRouterUpdated",
    "type": "event"
  },
  {
    "anonymous": false,
    "inputs": [
      {
        "indexed": false,
        "internalType": "address",
        "name": "relayer",
        "type": "address"
      },
      {
        "indexed": false,
        "internalType": "address",
        "name": "caller",
        "type": "address"
      }
    ],
    "name": "RelayerRemoved",
    "type": "event"
  },
  {
    "inputs": [
      {
        "internalType": "address",
        "name": "_relayer",
        "type": "address"
      }
    ],
    "name": "addRelayer",
    "outputs": [],
    "stateMutability": "nonpayable",
    "type": "function"
  },
  {
    "inputs": [
      {
        "internalType": "address",
        "name": "_relayer",
        "type": "address"
      }
    ],
    "name": "approvedRelayers",
    "outputs": [
      {
        "internalType": "bool",
        "name": "",
        "type": "bool"
      }
    ],
    "stateMutability": "view",
    "type": "function"
  },
  {
    "inputs": [
      {
        "internalType": "address",
        "name": "_recipient",
        "type": "address"
      },
      {
        "internalType": "bytes32[]",
        "name": "_transferIds",
        "type": "bytes32[]"
      }
    ],
    "name": "claim",
    "outputs": [],
    "stateMutability": "nonpayable",
    "type": "function"
  },
  {
    "inputs": [
      {
        "internalType": "uint32",
        "name": "_domain",
        "type": "uint32"
      },
      {
        "internalType": "address",
        "name": "_recipient",
        "type": "address"
      },
      {
        "internalType": "bytes32[]",
        "name": "_transferIds",
        "type": "bytes32[]"
      }
    ],
    "name": "initiateClaim",
    "outputs": [],
    "stateMutability": "nonpayable",
    "type": "function"
  },
  {
    "inputs": [],
    "name": "relayerFeeRouter",
    "outputs": [
      {
        "internalType": "contract RelayerFeeRouter",
        "name": "",
        "type": "address"
      }
    ],
    "stateMutability": "view",
    "type": "function"
  },
  {
    "inputs": [
      {
        "internalType": "address",
        "name": "_relayer",
        "type": "address"
      }
    ],
    "name": "removeRelayer",
    "outputs": [],
    "stateMutability": "nonpayable",
    "type": "function"
  },
  {
    "inputs": [
      {
        "internalType": "address",
        "name": "_relayerFeeRouter",
        "type": "address"
      }
    ],
    "name": "setRelayerFeeRouter",
    "outputs": [],
    "stateMutability": "nonpayable",
    "type": "function"
  },
  {
    "inputs": [
      {
        "internalType": "bytes32",
        "name": "_transferId",
        "type": "bytes32"
      }
    ],
    "name": "transferRelayer",
    "outputs": [
      {
        "internalType": "address",
        "name": "",
        "type": "address"
      }
    ],
    "stateMutability": "view",
    "type": "function"
  },

  {
    "anonymous": false,
    "inputs": [
      {
        "indexed": true,
        "internalType": "bytes32",
        "name": "key",
        "type": "bytes32"
      },
      {
        "indexed": true,
        "internalType": "address",
        "name": "provider",
        "type": "address"
      },
      {
        "indexed": false,
        "internalType": "uint256[]",
        "name": "tokenAmounts",
        "type": "uint256[]"
      },
      {
        "indexed": false,
        "internalType": "uint256[]",
        "name": "fees",
        "type": "uint256[]"
      },
      {
        "indexed": false,
        "internalType": "uint256",
        "name": "invariant",
        "type": "uint256"
      },
      {
        "indexed": false,
        "internalType": "uint256",
        "name": "lpTokenSupply",
        "type": "uint256"
      }
    ],
    "name": "AddLiquidity",
    "type": "event"
  },
  {
    "anonymous": false,
    "inputs": [
      {
        "indexed": true,
        "internalType": "bytes32",
        "name": "key",
        "type": "bytes32"
      },
      {
        "indexed": false,
        "internalType": "uint256",
        "name": "newAdminFee",
        "type": "uint256"
      }
    ],
    "name": "NewAdminFee",
    "type": "event"
  },
  {
    "anonymous": false,
    "inputs": [
      {
        "indexed": true,
        "internalType": "bytes32",
        "name": "key",
        "type": "bytes32"
      },
      {
        "indexed": false,
        "internalType": "uint256",
        "name": "newSwapFee",
        "type": "uint256"
      }
    ],
    "name": "NewSwapFee",
    "type": "event"
  },
  {
    "anonymous": false,
    "inputs": [
      {
        "indexed": true,
        "internalType": "bytes32",
        "name": "key",
        "type": "bytes32"
      },
      {
        "indexed": true,
        "internalType": "address",
        "name": "provider",
        "type": "address"
      },
      {
        "indexed": false,
        "internalType": "uint256[]",
        "name": "tokenAmounts",
        "type": "uint256[]"
      },
      {
        "indexed": false,
        "internalType": "uint256",
        "name": "lpTokenSupply",
        "type": "uint256"
      }
    ],
    "name": "RemoveLiquidity",
    "type": "event"
  },
  {
    "anonymous": false,
    "inputs": [
      {
        "indexed": true,
        "internalType": "bytes32",
        "name": "key",
        "type": "bytes32"
      },
      {
        "indexed": true,
        "internalType": "address",
        "name": "provider",
        "type": "address"
      },
      {
        "indexed": false,
        "internalType": "uint256[]",
        "name": "tokenAmounts",
        "type": "uint256[]"
      },
      {
        "indexed": false,
        "internalType": "uint256[]",
        "name": "fees",
        "type": "uint256[]"
      },
      {
        "indexed": false,
        "internalType": "uint256",
        "name": "invariant",
        "type": "uint256"
      },
      {
        "indexed": false,
        "internalType": "uint256",
        "name": "lpTokenSupply",
        "type": "uint256"
      }
    ],
    "name": "RemoveLiquidityImbalance",
    "type": "event"
  },
  {
    "anonymous": false,
    "inputs": [
      {
        "indexed": true,
        "internalType": "bytes32",
        "name": "key",
        "type": "bytes32"
      },
      {
        "indexed": true,
        "internalType": "address",
        "name": "provider",
        "type": "address"
      },
      {
        "indexed": false,
        "internalType": "uint256",
        "name": "lpTokenAmount",
        "type": "uint256"
      },
      {
        "indexed": false,
        "internalType": "uint256",
        "name": "lpTokenSupply",
        "type": "uint256"
      },
      {
        "indexed": false,
        "internalType": "uint256",
        "name": "boughtId",
        "type": "uint256"
      },
      {
        "indexed": false,
        "internalType": "uint256",
        "name": "tokensBought",
        "type": "uint256"
      }
    ],
    "name": "RemoveLiquidityOne",
    "type": "event"
  },
  {
    "anonymous": false,
    "inputs": [
      {
        "indexed": true,
        "internalType": "bytes32",
        "name": "key",
        "type": "bytes32"
      },
      {
        "indexed": true,
        "internalType": "address",
        "name": "buyer",
        "type": "address"
      },
      {
        "indexed": false,
        "internalType": "uint256",
        "name": "tokensSold",
        "type": "uint256"
      },
      {
        "indexed": false,
        "internalType": "uint256",
        "name": "tokensBought",
        "type": "uint256"
      },
      {
        "indexed": false,
        "internalType": "uint128",
        "name": "soldId",
        "type": "uint128"
      },
      {
        "indexed": false,
        "internalType": "uint128",
        "name": "boughtId",
        "type": "uint128"
      }
    ],
    "name": "TokenSwap",
    "type": "event"
  }
]<|MERGE_RESOLUTION|>--- conflicted
+++ resolved
@@ -74,21 +74,12 @@
       {
         "indexed": false,
         "internalType": "address",
-<<<<<<< HEAD
-=======
-        "name": "supportedAsset",
-        "type": "address"
-      },
-      {
-        "indexed": false,
-        "internalType": "address",
         "name": "localAsset",
         "type": "address"
       },
       {
         "indexed": false,
         "internalType": "address",
->>>>>>> 64dc7c9c
         "name": "caller",
         "type": "address"
       }
