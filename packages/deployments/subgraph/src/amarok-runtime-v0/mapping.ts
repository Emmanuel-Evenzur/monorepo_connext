/* eslint-disable prefer-const */
import { Address, BigInt, Bytes, dataSource } from "@graphprotocol/graph-ts";

import {
  RouterLiquidityAdded,
  RouterLiquidityRemoved,
  RelayerAdded,
  RelayerRemoved,
  StableSwapAdded,
  SponsorVaultUpdated,
  XCalled,
  Executed,
  Reconciled,
  AssetAdded,
  RouterRemoved,
  RouterAdded,
  RouterOwnerAccepted,
  RouterOwnerProposed,
  RouterRecipientSet,
  MaxRoutersPerTransferUpdated,
} from "../../generated/Connext/ConnextHandler";
import {
  Asset,
  AssetBalance,
  Router,
  Relayer,
  StableSwap,
  SponsorVault,
  OriginTransfer,
  DestinationTransfer,
  Setting,
} from "../../generated/schema";

const DEFAULT_MAX_ROUTERS_PER_TRANSFER = 5;
export function handleRelayerAdded(event: RelayerAdded): void {
  let relayerId = event.params.relayer.toHex();
  let relayer = Relayer.load(relayerId);

  if (relayer == null) {
    relayer = new Relayer(relayerId);
    relayer.isActive = true;
    relayer.relayer = event.params.relayer;
    relayer.save();
  }
}

export function handleStableSwapAdded(event: StableSwapAdded): void {
  // StableSwapAdded: bytes32 canonicalId, uint32 domain, address swapPool, address caller
  let stableSwapId = `${event.params.canonicalId.toHex()}-${event.params.domain.toHex()}-${event.params.swapPool.toHex()}`;
  let stableSwap = StableSwap.load(stableSwapId);

  if (stableSwap == null) {
    stableSwap = new StableSwap(stableSwapId);
    stableSwap.canonicalId = event.params.canonicalId;
    stableSwap.domain = event.params.domain;
    stableSwap.swapPool = event.params.swapPool;
    stableSwap.save();
  }
}

export function handleSponsorVaultUpdated(event: SponsorVaultUpdated): void {
  // SponsorVaultUpdated: address oldSponsorVault, address newSponsorVault, address caller
  let sponsorVaultId = event.params.newSponsorVault.toHex();
  let sponsorVault = SponsorVault.load(sponsorVaultId);

  if (sponsorVault == null) {
    sponsorVault = new SponsorVault(sponsorVaultId);
    sponsorVault.sponsorVault = event.params.newSponsorVault;
    sponsorVault.save();
  }
}

export function handleRelayerRemoved(event: RelayerRemoved): void {
  let relayerId = event.params.relayer.toHex();
  let relayer = Relayer.load(relayerId);

  if (relayer == null) {
    relayer = new Relayer(event.params.relayer.toHex());
    relayer.isActive = false;
    relayer.save();
  }
}

export function handleRouterAdded(event: RouterAdded): void {
  let routerId = event.params.router.toHex();
  let router = Router.load(routerId);

  if (router == null) {
    router = new Router(event.params.router.toHex());
    router.isActive = true;
    router.save();
  }

  let settingEntity = Setting.load("1");
  if (settingEntity == null) {
    settingEntity = new Setting("1");
    settingEntity.maxRoutersPerTransfer = BigInt.fromI32(DEFAULT_MAX_ROUTERS_PER_TRANSFER);
    settingEntity.caller = Address.zero();
    settingEntity.save();
  }
}

export function handleRouterRemoved(event: RouterRemoved): void {
  let routerId = event.params.router.toHex();
  let router = Router.load(routerId);
  if (!router) {
    router = new Router(routerId);
  }
  router.isActive = false;
  router.save();
}

export function handleRouterRecipientSet(event: RouterRecipientSet): void {
  let routerId = event.params.router.toHex();
  let router = Router.load(routerId);
  if (!router) {
    router = new Router(routerId);
    router.isActive = true;
  }
  router.recipient = event.params.newRecipient;
  router.save();
}

export function handleRouterOwnerProposed(event: RouterOwnerProposed): void {
  let routerId = event.params.router.toHex();
  let router = Router.load(routerId);
  if (!router) {
    router = new Router(routerId);
    router.isActive = true;
  }
  router.proposedOwner = event.params.newProposed;
  router.proposedTimestamp = event.block.timestamp;
  router.save();
}

export function handleRouterOwnerAccepted(event: RouterOwnerAccepted): void {
  let routerId = event.params.router.toHex();
  let router = Router.load(routerId);
  if (!router) {
    router = new Router(routerId);
    router.isActive = true;
  }
  router.owner = event.params.newOwner;
  router.proposedOwner = null;
  router.proposedTimestamp = null;
  router.save();
}

export function handleAssetAdded(event: AssetAdded): void {
  let assetId = event.params.key.toHex();
  let asset = Asset.load(assetId);
  if (asset == null) {
    asset = new Asset(assetId);
  }
<<<<<<< HEAD
  asset.local = event.params.key;
=======
  asset.local = event.params.localAsset;
>>>>>>> 50a1f9c2
  asset.adoptedAsset = event.params.adoptedAsset;
  asset.canonicalId = event.params.canonicalId;
  asset.canonicalDomain = event.params.domain;
  asset.blockNumber = event.block.number;
  asset.save();
}

/**
 * Updates the subgraph records when LiquidityAdded events are emitted. Will create a Router record if it does not exist
 *
 * @param event - The contract event to update the subgraph record with
 */
export function handleRouterLiquidityAdded(event: RouterLiquidityAdded): void {
  const assetBalance = getOrCreateAssetBalance(event.params.local, event.params.router);

  // add new amount
  assetBalance.amount = assetBalance.amount.plus(event.params.amount);

  // save
  assetBalance.save();
}

/**
 * Updates the subgraph records when LiquidityRemoved events are emitted.
 *
 * @param event - The contract event to update the subgraph record with
 */
export function handleRouterLiquidityRemoved(event: RouterLiquidityRemoved): void {
  // ID is of the format ROUTER_ADDRESS-ASSET_ID
  const assetBalance = getOrCreateAssetBalance(event.params.local, event.params.router);

  // update amount
  assetBalance.amount = assetBalance.amount.minus(event.params.amount);

  // save
  assetBalance.save();
}

/**
 * Updates the max amounts of routers the token can be routed through
 */
export function handleMaxRoutersPerTransferUpdated(event: MaxRoutersPerTransferUpdated): void {
  let settingEntity = Setting.load("1");
  if (settingEntity == null) {
    settingEntity = new Setting("1");
  }

  settingEntity.maxRoutersPerTransfer = event.params.maxRoutersPerTransfer;
  settingEntity.caller = event.params.caller;
  settingEntity.save();
}

/**
 * Creates subgraph records when TransactionPrepared events are emitted.
 *
 * @param event - The contract event used to create the subgraph record
 */
export function handleXCalled(event: XCalled): void {
  // contract checks ensure that this cannot exist at this point, so we can safely create new
  // NOTE: the above case is not always true since malicious users can reuse IDs to try to break the
  // subgraph. we can protect against this by overwriting if we are able to load a Transaction
  let transfer = OriginTransfer.load(event.params.transferId.toHexString());
  if (transfer == null) {
    transfer = new OriginTransfer(event.params.transferId.toHexString());
  }

  // Meta
  transfer.chainId = getChainId();
  transfer.transferId = event.params.transferId;
  transfer.nonce = event.params.nonce;
  transfer.status = "XCalled";
  transfer.originMinOut = event.params.xcallArgs.originMinOut;

  // Call Params
  transfer.to = event.params.xcallArgs.params.to;
  transfer.callData = event.params.xcallArgs.params.callData;
  transfer.originDomain = event.params.xcallArgs.params.originDomain;
  transfer.destinationDomain = event.params.xcallArgs.params.destinationDomain;
  transfer.recovery = event.params.xcallArgs.params.recovery;
  transfer.agent = event.params.xcallArgs.params.agent;
  transfer.forceSlow = event.params.xcallArgs.params.forceSlow;
  transfer.receiveLocal = event.params.xcallArgs.params.receiveLocal;
  transfer.callback = event.params.xcallArgs.params.callback;
  transfer.callbackFee = event.params.xcallArgs.params.callbackFee;
  transfer.relayerFee = event.params.xcallArgs.params.relayerFee;
  transfer.destinationMinOut = event.params.xcallArgs.params.destinationMinOut;

  // Assets
  transfer.transactingAsset = event.params.xcallArgs.transactingAsset;
  transfer.transactingAmount = event.params.xcallArgs.transactingAmount;
  transfer.bridgedAsset = event.params.bridgedAsset;
  transfer.bridgedAmount = event.params.bridgedAmount;

  // XCall Transaction
  transfer.caller = event.params.caller;
  transfer.transactionHash = event.transaction.hash;
  transfer.timestamp = event.block.timestamp;
  transfer.gasPrice = event.transaction.gasPrice;
  transfer.gasLimit = event.transaction.gasLimit;
  transfer.blockNumber = event.block.number;

  transfer.save();
}

/**
 * Updates subgraph records when Fulfilled events are emitted
 *
 * @param event - The contract event used to update the subgraph
 */
export function handleExecuted(event: Executed): void {
  // Load transfer details
  let transfer = DestinationTransfer.load(event.params.transferId.toHexString());
  if (transfer == null) {
    transfer = new DestinationTransfer(event.params.transferId.toHexString());
  }

  const routers: string[] = [];
  if (transfer.status != "Reconciled") {
    // Handle router asset balances if this is fast liquidity path.
    const num = event.params.args.routers.length;
    const amount = event.params.args.amount;
    // TODO: Move from using hardcoded fee calc to using configured liquidity fee numerator.
    const feesTaken = amount.times(BigInt.fromI32(5)).div(BigInt.fromI32(10000));
    const routerAmount = amount.minus(feesTaken).div(BigInt.fromI32(num));
    for (let i = 0; i < num; i++) {
      const param = event.params.args.routers[i].toHex();
      let router = Router.load(param);
      if (router == null) {
        // TODO: Shouldn't we be throwing an error here? How did a transfer get made with a non-existent
        // router?
        router = new Router(param);
        router.isActive = true;
        router.save();
      }

      routers.push(router.id);

      // Update router's liquidity
      const assetBalance = getOrCreateAssetBalance(event.params.args.local, event.params.args.routers[i]);
      assetBalance.amount = assetBalance.amount.minus(routerAmount);
      assetBalance.save();
    }
  } // otherwise no routers used

  // Meta
  transfer.chainId = getChainId();
  transfer.transferId = event.params.transferId;
  transfer.nonce = event.params.args.nonce;

  // Call params
  transfer.to = event.params.args.params.to;
  transfer.callData = event.params.args.params.callData;
  transfer.originDomain = event.params.args.params.originDomain;
  transfer.destinationDomain = event.params.args.params.destinationDomain;
  transfer.forceSlow = event.params.args.params.forceSlow;
  transfer.receiveLocal = event.params.args.params.receiveLocal;
  transfer.recovery = event.params.args.params.recovery;
  transfer.agent = event.params.args.params.agent;
  transfer.callback = event.params.args.params.callback;
  transfer.callbackFee = event.params.args.params.callbackFee;
  transfer.relayerFee = event.params.args.params.relayerFee;
  transfer.destinationMinOut = event.params.args.params.destinationMinOut;

  // Assets
  transfer.transactingAmount = event.params.transactingAmount;
  transfer.transactingAsset = event.params.transactingAsset;
  transfer.localAsset = event.params.args.local;
  transfer.localAmount = event.params.args.amount;

  transfer.sponsorVaultRelayerFee = event.params.args.params.relayerFee;

  // Event Data
  if (transfer.status == "Reconciled") {
    transfer.status = "CompletedSlow";
  } else {
    transfer.status = "Executed";
  }
  transfer.routers = routers;
  transfer.originSender = event.params.args.originSender;

  // Executed Transaction
  transfer.executedCaller = event.params.caller;
  transfer.executedTransactionHash = event.transaction.hash;
  transfer.executedTimestamp = event.block.timestamp;
  transfer.executedGasPrice = event.transaction.gasPrice;
  transfer.executedGasLimit = event.transaction.gasLimit;
  transfer.executedBlockNumber = event.block.number;

  transfer.save();
}

/**
 * Updates subgraph records when Reconciled events are emitted
 *
 * @param event - The contract event used to update the subgraph
 */
export function handleReconciled(event: Reconciled): void {
  let transfer = DestinationTransfer.load(event.params.transferId.toHexString());
  if (transfer == null) {
    transfer = new DestinationTransfer(event.params.transferId.toHexString());
  }

  const amount = event.params.amount;
  // If the routers have already been set by an execute event, don't overwrite them.
  const routers: string[] = [];
  if (transfer.routers !== null) {
    // eslint-disable-next-line @typescript-eslint/no-unnecessary-type-assertion
    const r: string[] = transfer.routers!;
    const n = r.length;
    for (let i = 0; i < n; i++) {
      const router: string = r[i];
      routers.push(router);

      // Update router's liquidity
      const assetBalance = getOrCreateAssetBalance(event.params.asset, Address.fromString(router));
      assetBalance.amount = assetBalance.amount.plus(amount.div(BigInt.fromI32(n)));
      assetBalance.save();
    }
  }

  // Meta
  transfer.chainId = getChainId();
  transfer.transferId = event.params.transferId;

  // Call Params
  // transfer.originDomain = event.params.origin;

  // Assets
  transfer.localAsset = event.params.asset;
  transfer.localAmount = event.params.amount;

  // Event Data
  if (transfer.status == "Executed") {
    transfer.status = "CompletedFast";
  } else {
    transfer.status = "Reconciled";
  }
  transfer.routers = routers;

  // Reconcile Transaction
  transfer.reconciledCaller = event.params.caller;
  transfer.reconciledTransactionHash = event.transaction.hash;
  transfer.reconciledTimestamp = event.block.timestamp;
  transfer.reconciledGasPrice = event.transaction.gasPrice;
  transfer.reconciledGasLimit = event.transaction.gasLimit;
  transfer.reconciledBlockNumber = event.block.number;

  transfer.save();
}

// eslint-disable-next-line @typescript-eslint/ban-types
function getChainId(): BigInt {
  // try to get chainId from the mapping
  let network = dataSource.network();
  // eslint-disable-next-line @typescript-eslint/ban-types
  let chainId: BigInt;
  if (network == "mainnet") {
    chainId = BigInt.fromI32(1);
  } else if (network == "ropsten") {
    chainId = BigInt.fromI32(3);
  } else if (network == "rinkeby") {
    chainId = BigInt.fromI32(4);
  } else if (network == "goerli") {
    chainId = BigInt.fromI32(5);
  } else if (network == "kovan") {
    chainId = BigInt.fromI32(42);
  } else if (network == "bsc") {
    chainId = BigInt.fromI32(56);
  } else if (network == "chapel") {
    chainId = BigInt.fromI32(97);
  } else if (network == "xdai") {
    chainId = BigInt.fromI32(100);
  } else if (network == "matic") {
    chainId = BigInt.fromI32(137);
  } else if (network == "fantom") {
    chainId = BigInt.fromI32(250);
  } else if (network == "mbase") {
    chainId = BigInt.fromI32(1287);
  } else if (network == "arbitrum-one") {
    chainId = BigInt.fromI32(42161);
  } else if (network == "fuji") {
    chainId = BigInt.fromI32(43113);
  } else if (network == "avalanche") {
    chainId = BigInt.fromI32(43114);
  } else if (network == "mumbai") {
    chainId = BigInt.fromI32(80001);
  } else if (network == "arbitrum-rinkeby") {
    chainId = BigInt.fromI32(421611);
  } else {
    throw new Error(`No chainName for network ${network}`);
  }

  return chainId;
}

function getOrCreateAssetBalance(local: Address, routerAddress: Address): AssetBalance {
  let assetBalanceId = local.toHex() + "-" + routerAddress.toHex();
  let assetBalance = AssetBalance.load(assetBalanceId);

  let router = Router.load(routerAddress.toHex());
  if (router == null) {
    router = new Router(routerAddress.toHex());
    router.isActive = true;
    router.save();
  }

  if (assetBalance == null) {
    let asset = Asset.load(local.toHex());
    if (asset == null) {
      asset = new Asset(local.toHex());
      asset.local = local;
      asset.adoptedAsset = new Bytes(20);
      asset.canonicalId = new Bytes(32);
      asset.canonicalDomain = new BigInt(0);
      asset.blockNumber = new BigInt(0);
      asset.save();
    }

    assetBalance = new AssetBalance(assetBalanceId);
    assetBalance.asset = asset.id;
    assetBalance.router = router.id;
    assetBalance.amount = new BigInt(0);
  }
  return assetBalance;
}<|MERGE_RESOLUTION|>--- conflicted
+++ resolved
@@ -147,16 +147,12 @@
 }
 
 export function handleAssetAdded(event: AssetAdded): void {
-  let assetId = event.params.key.toHex();
+  let assetId = event.params.supportedAsset.toHex();
   let asset = Asset.load(assetId);
   if (asset == null) {
     asset = new Asset(assetId);
   }
-<<<<<<< HEAD
-  asset.local = event.params.key;
-=======
   asset.local = event.params.localAsset;
->>>>>>> 50a1f9c2
   asset.adoptedAsset = event.params.adoptedAsset;
   asset.canonicalId = event.params.canonicalId;
   asset.canonicalDomain = event.params.domain;
