[
  {
    "inputs": [],
    "name": "AssetFacet__addAssetId_alreadyAdded",
    "type": "error"
  },
  {
    "inputs": [],
    "name": "AssetFacet__addAssetId_nativeAsset",
    "type": "error"
  },
  {
    "inputs": [],
    "name": "AssetFacet__removeAssetId_notAdded",
    "type": "error"
  },
  {
    "inputs": [],
    "name": "AssetFacet__setTokenRegistry_invalidTokenRegistry",
    "type": "error"
  },
  {
    "anonymous": false,
    "inputs": [
      {
        "indexed": true,
        "internalType": "bytes32",
        "name": "key",
        "type": "bytes32"
      },
      {
        "indexed": true,
        "internalType": "bytes32",
        "name": "canonicalId",
        "type": "bytes32"
      },
      {
        "indexed": true,
        "internalType": "uint32",
        "name": "domain",
        "type": "uint32"
      },
      {
        "indexed": false,
        "internalType": "address",
        "name": "adoptedAsset",
        "type": "address"
      },
      {
        "indexed": false,
        "internalType": "address",
        "name": "localAsset",
        "type": "address"
      },
      {
        "indexed": false,
        "internalType": "address",
        "name": "caller",
        "type": "address"
      }
    ],
    "name": "AssetAdded",
    "type": "event"
  },
  {
    "anonymous": false,
    "inputs": [
      {
        "indexed": true,
        "internalType": "bytes32",
        "name": "key",
        "type": "bytes32"
      },
      {
        "indexed": false,
        "internalType": "address",
        "name": "caller",
        "type": "address"
      }
    ],
    "name": "AssetRemoved",
    "type": "event"
  },
  {
    "anonymous": false,
    "inputs": [
      {
        "indexed": true,
        "internalType": "bytes32",
        "name": "key",
        "type": "bytes32"
      },
      {
        "indexed": true,
        "internalType": "bytes32",
        "name": "canonicalId",
        "type": "bytes32"
      },
      {
        "indexed": true,
        "internalType": "uint32",
        "name": "domain",
        "type": "uint32"
      },
      {
        "indexed": false,
        "internalType": "address",
        "name": "swapPool",
        "type": "address"
      },
      {
        "indexed": false,
        "internalType": "address",
        "name": "caller",
        "type": "address"
      }
    ],
    "name": "StableSwapAdded",
    "type": "event"
  },
  {
    "anonymous": false,
    "inputs": [
      {
        "indexed": false,
        "internalType": "address",
        "name": "oldTokenRegistry",
        "type": "address"
      },
      {
        "indexed": false,
        "internalType": "address",
        "name": "newTokenRegistry",
        "type": "address"
      },
      {
        "indexed": false,
        "internalType": "address",
        "name": "caller",
        "type": "address"
      }
    ],
    "name": "TokenRegistryUpdated",
    "type": "event"
  },
  {
    "inputs": [
      {
        "components": [
          {
            "internalType": "uint32",
            "name": "domain",
            "type": "uint32"
          },
          {
            "internalType": "bytes32",
            "name": "id",
            "type": "bytes32"
          }
        ],
        "internalType": "struct TokenId",
        "name": "_canonical",
        "type": "tuple"
      },
      {
        "internalType": "address",
        "name": "_stableSwapPool",
        "type": "address"
      }
    ],
    "name": "addStableSwapPool",
    "outputs": [],
    "stateMutability": "nonpayable",
    "type": "function"
  },
  {
    "inputs": [
      {
        "internalType": "address",
        "name": "_adopted",
        "type": "address"
      }
    ],
    "name": "adoptedToCanonical",
    "outputs": [
      {
        "components": [
          {
            "internalType": "uint32",
            "name": "domain",
            "type": "uint32"
          },
          {
            "internalType": "bytes32",
            "name": "id",
            "type": "bytes32"
          }
        ],
        "internalType": "struct TokenId",
        "name": "",
        "type": "tuple"
      }
    ],
    "stateMutability": "view",
    "type": "function"
  },
  {
    "inputs": [
      {
        "internalType": "bytes32",
        "name": "_key",
        "type": "bytes32"
      }
    ],
    "name": "adoptedToLocalPools",
    "outputs": [
      {
        "internalType": "contract IStableSwap",
        "name": "",
        "type": "address"
      }
    ],
    "stateMutability": "view",
    "type": "function"
  },
  {
    "inputs": [
      {
        "components": [
          {
            "internalType": "uint32",
            "name": "domain",
            "type": "uint32"
          },
          {
            "internalType": "bytes32",
            "name": "id",
            "type": "bytes32"
          }
        ],
        "internalType": "struct TokenId",
        "name": "_canonical",
        "type": "tuple"
      }
    ],
    "name": "adoptedToLocalPools",
    "outputs": [
      {
        "internalType": "contract IStableSwap",
        "name": "",
        "type": "address"
      }
    ],
    "stateMutability": "view",
    "type": "function"
  },
  {
    "inputs": [
      {
        "internalType": "bytes32",
        "name": "_key",
        "type": "bytes32"
      }
    ],
    "name": "approvedAssets",
    "outputs": [
      {
        "internalType": "bool",
        "name": "",
        "type": "bool"
      }
    ],
    "stateMutability": "view",
    "type": "function"
  },
  {
    "inputs": [
      {
        "components": [
          {
            "internalType": "uint32",
            "name": "domain",
            "type": "uint32"
          },
          {
            "internalType": "bytes32",
            "name": "id",
            "type": "bytes32"
          }
        ],
        "internalType": "struct TokenId",
        "name": "_canonical",
        "type": "tuple"
      }
    ],
    "name": "approvedAssets",
    "outputs": [
      {
        "internalType": "bool",
        "name": "",
        "type": "bool"
      }
    ],
    "stateMutability": "view",
    "type": "function"
  },
  {
    "inputs": [
      {
        "internalType": "bytes32",
        "name": "_key",
        "type": "bytes32"
      }
    ],
    "name": "canonicalToAdopted",
    "outputs": [
      {
        "internalType": "address",
        "name": "",
        "type": "address"
      }
    ],
    "stateMutability": "view",
    "type": "function"
  },
  {
    "inputs": [
      {
        "components": [
          {
            "internalType": "uint32",
            "name": "domain",
            "type": "uint32"
          },
          {
            "internalType": "bytes32",
            "name": "id",
            "type": "bytes32"
          }
        ],
        "internalType": "struct TokenId",
        "name": "_canonical",
        "type": "tuple"
      }
    ],
    "name": "canonicalToAdopted",
    "outputs": [
      {
        "internalType": "address",
        "name": "",
        "type": "address"
      }
    ],
    "stateMutability": "view",
    "type": "function"
  },
  {
    "inputs": [
      {
        "components": [
          {
            "internalType": "uint32",
            "name": "domain",
            "type": "uint32"
          },
          {
            "internalType": "bytes32",
            "name": "id",
            "type": "bytes32"
          }
        ],
        "internalType": "struct TokenId",
        "name": "_canonical",
        "type": "tuple"
      },
      {
        "internalType": "address",
        "name": "_adoptedAssetId",
        "type": "address"
      }
    ],
    "name": "removeAssetId",
    "outputs": [],
    "stateMutability": "nonpayable",
    "type": "function"
  },
  {
    "inputs": [
      {
        "internalType": "bytes32",
        "name": "_key",
        "type": "bytes32"
      },
      {
        "internalType": "address",
        "name": "_adoptedAssetId",
        "type": "address"
      }
    ],
    "name": "removeAssetId",
    "outputs": [],
    "stateMutability": "nonpayable",
    "type": "function"
  },
  {
    "inputs": [
      {
        "internalType": "address",
        "name": "_tokenRegistry",
        "type": "address"
      }
    ],
    "name": "setTokenRegistry",
    "outputs": [],
    "stateMutability": "nonpayable",
    "type": "function"
  },
  {
    "inputs": [
      {
        "components": [
          {
            "internalType": "uint32",
            "name": "domain",
            "type": "uint32"
          },
          {
            "internalType": "bytes32",
            "name": "id",
            "type": "bytes32"
          }
        ],
        "internalType": "struct TokenId",
        "name": "_canonical",
        "type": "tuple"
      },
      {
        "internalType": "address",
        "name": "_adoptedAssetId",
        "type": "address"
      },
      {
        "internalType": "address",
        "name": "_stableSwapPool",
        "type": "address"
      }
    ],
    "name": "setupAsset",
    "outputs": [],
    "stateMutability": "nonpayable",
    "type": "function"
  },
  {
    "inputs": [],
    "name": "tokenRegistry",
    "outputs": [
      {
        "internalType": "contract ITokenRegistry",
        "name": "",
        "type": "address"
      }
    ],
    "stateMutability": "view",
    "type": "function"
  },
  {
    "inputs": [],
    "name": "BaseConnextFacet__getAdoptedAsset_notWhitelisted",
    "type": "error"
  },
  {
    "inputs": [],
    "name": "BaseConnextFacet__nonReentrant_reentrantCall",
    "type": "error"
  },
  {
    "inputs": [],
    "name": "BaseConnextFacet__onlyBridgeRouter_notBridgeRouter",
    "type": "error"
  },
  {
    "inputs": [],
    "name": "BaseConnextFacet__onlyOwner_notOwner",
    "type": "error"
  },
  {
    "inputs": [],
    "name": "BaseConnextFacet__onlyProposed_notProposedOwner",
    "type": "error"
  },
  {
    "inputs": [],
    "name": "BaseConnextFacet__whenNotPaused_paused",
    "type": "error"
  },
  {
    "inputs": [],
    "name": "AssetLogic__getTokenIndexFromStableSwapPool_notExist",
    "type": "error"
  },
  {
    "inputs": [],
    "name": "AssetLogic__handleOutgoingAsset_notNative",
    "type": "error"
  },
  {
    "inputs": [],
    "name": "AssetLogic__transferAssetToContract_feeOnTransferNotSupported",
    "type": "error"
  },
  {
    "inputs": [],
    "name": "BridgeFacet__addRemote_invalidDomain",
    "type": "error"
  },
  {
    "inputs": [],
    "name": "BridgeFacet__addSequencer_alreadyApproved",
    "type": "error"
  },
  {
    "inputs": [],
    "name": "BridgeFacet__bumpTransfer_valueIsZero",
    "type": "error"
  },
  {
    "inputs": [],
    "name": "BridgeFacet__executePortalTransfer_insufficientAmountWithdrawn",
    "type": "error"
  },
  {
    "inputs": [],
    "name": "BridgeFacet__execute_alreadyExecuted",
    "type": "error"
  },
  {
    "inputs": [],
    "name": "BridgeFacet__execute_alreadyReconciled",
    "type": "error"
  },
  {
    "inputs": [],
    "name": "BridgeFacet__execute_invalidRouterSignature",
    "type": "error"
  },
  {
    "inputs": [],
    "name": "BridgeFacet__execute_invalidSequencerSignature",
    "type": "error"
  },
  {
    "inputs": [],
    "name": "BridgeFacet__execute_maxRoutersExceeded",
    "type": "error"
  },
  {
    "inputs": [],
    "name": "BridgeFacet__execute_notApprovedForPortals",
    "type": "error"
  },
  {
    "inputs": [],
    "name": "BridgeFacet__execute_notReconciled",
    "type": "error"
  },
  {
    "inputs": [],
    "name": "BridgeFacet__execute_notSupportedRouter",
    "type": "error"
  },
  {
    "inputs": [],
    "name": "BridgeFacet__execute_notSupportedSequencer",
    "type": "error"
  },
  {
    "inputs": [],
    "name": "BridgeFacet__execute_unapprovedSender",
    "type": "error"
  },
  {
    "inputs": [],
    "name": "BridgeFacet__execute_wrongDomain",
    "type": "error"
  },
  {
    "inputs": [],
    "name": "BridgeFacet__forceUpdateSlippage_invalidSlippage",
    "type": "error"
  },
  {
    "inputs": [],
    "name": "BridgeFacet__forceUpdateSlippage_notDestination",
    "type": "error"
  },
  {
    "inputs": [],
    "name": "BridgeFacet__mustHaveRemote_destinationNotSupported",
    "type": "error"
  },
  {
    "inputs": [],
    "name": "BridgeFacet__onlyDelegate_notDelegate",
    "type": "error"
  },
  {
    "inputs": [],
    "name": "BridgeFacet__removeSequencer_notApproved",
    "type": "error"
  },
  {
    "inputs": [],
    "name": "BridgeFacet__xcall_emptyTo",
    "type": "error"
  },
  {
    "inputs": [],
    "name": "BridgeFacet__xcall_invalidSlippage",
    "type": "error"
  },
  {
    "inputs": [],
    "name": "BridgeFacet__xcall_nativeAssetNotSupported",
    "type": "error"
  },
  {
    "inputs": [],
    "name": "BridgeFacet__xcall_notSupportedAsset",
    "type": "error"
  },
  {
    "anonymous": false,
    "inputs": [
      {
        "indexed": true,
        "internalType": "bytes32",
        "name": "transferId",
        "type": "bytes32"
      },
      {
        "indexed": true,
        "internalType": "address",
        "name": "router",
        "type": "address"
      },
      {
        "indexed": false,
        "internalType": "address",
        "name": "asset",
        "type": "address"
      },
      {
        "indexed": false,
        "internalType": "uint256",
        "name": "amount",
        "type": "uint256"
      }
    ],
    "name": "AavePortalMintUnbacked",
    "type": "event"
  },
  {
    "anonymous": false,
    "inputs": [
      {
        "indexed": true,
        "internalType": "bytes32",
        "name": "transferId",
        "type": "bytes32"
      },
      {
        "indexed": true,
        "internalType": "address",
        "name": "to",
        "type": "address"
      },
      {
        "indexed": true,
        "internalType": "address",
        "name": "asset",
        "type": "address"
      },
      {
        "components": [
          {
            "components": [
              {
                "internalType": "uint32",
                "name": "originDomain",
                "type": "uint32"
              },
              {
                "internalType": "uint32",
                "name": "destinationDomain",
                "type": "uint32"
              },
              {
                "internalType": "uint32",
                "name": "canonicalDomain",
                "type": "uint32"
              },
              {
                "internalType": "address",
                "name": "to",
                "type": "address"
              },
              {
                "internalType": "address",
                "name": "delegate",
                "type": "address"
              },
              {
                "internalType": "bool",
                "name": "receiveLocal",
                "type": "bool"
              },
              {
                "internalType": "bytes",
                "name": "callData",
                "type": "bytes"
              },
              {
                "internalType": "uint256",
                "name": "slippage",
                "type": "uint256"
              },
              {
                "internalType": "address",
                "name": "originSender",
                "type": "address"
              },
              {
                "internalType": "uint256",
                "name": "bridgedAmt",
                "type": "uint256"
              },
              {
                "internalType": "uint256",
                "name": "normalizedIn",
                "type": "uint256"
              },
              {
                "internalType": "uint256",
                "name": "nonce",
                "type": "uint256"
              },
              {
                "internalType": "bytes32",
                "name": "canonicalId",
                "type": "bytes32"
              }
            ],
            "internalType": "struct CallParams",
            "name": "params",
            "type": "tuple"
          },
          {
            "internalType": "address[]",
            "name": "routers",
            "type": "address[]"
          },
          {
            "internalType": "bytes[]",
            "name": "routerSignatures",
            "type": "bytes[]"
          },
          {
            "internalType": "address",
            "name": "sequencer",
            "type": "address"
          },
          {
            "internalType": "bytes",
            "name": "sequencerSignature",
            "type": "bytes"
          }
        ],
        "indexed": false,
        "internalType": "struct ExecuteArgs",
        "name": "args",
        "type": "tuple"
      },
      {
        "indexed": false,
        "internalType": "address",
<<<<<<< HEAD
        "name": "asset",
=======
        "name": "local",
>>>>>>> 4bc556c3
        "type": "address"
      },
      {
        "indexed": false,
        "internalType": "uint256",
        "name": "amount",
        "type": "uint256"
      },
      {
        "indexed": false,
        "internalType": "address",
        "name": "caller",
        "type": "address"
      }
    ],
    "name": "Executed",
    "type": "event"
  },
  {
    "anonymous": false,
    "inputs": [
      {
        "indexed": false,
        "internalType": "address",
        "name": "oldExecutor",
        "type": "address"
      },
      {
        "indexed": false,
        "internalType": "address",
        "name": "newExecutor",
        "type": "address"
      },
      {
        "indexed": false,
        "internalType": "address",
        "name": "caller",
        "type": "address"
      }
    ],
    "name": "ExecutorUpdated",
    "type": "event"
  },
  {
    "anonymous": false,
    "inputs": [
      {
        "indexed": true,
        "internalType": "bytes32",
        "name": "transferId",
        "type": "bytes32"
      },
      {
        "indexed": false,
        "internalType": "bool",
        "name": "success",
        "type": "bool"
      },
      {
        "indexed": false,
        "internalType": "bytes",
        "name": "returnData",
        "type": "bytes"
      }
    ],
    "name": "ExternalCalldataExecuted",
    "type": "event"
  },
  {
    "anonymous": false,
    "inputs": [
      {
        "indexed": false,
        "internalType": "uint32",
        "name": "domain",
        "type": "uint32"
      },
      {
        "indexed": false,
        "internalType": "address",
        "name": "remote",
        "type": "address"
      },
      {
        "indexed": false,
        "internalType": "address",
        "name": "caller",
        "type": "address"
      }
    ],
    "name": "RemoteAdded",
    "type": "event"
  },
  {
    "anonymous": false,
    "inputs": [
      {
        "indexed": true,
        "internalType": "address",
        "name": "token",
        "type": "address"
      },
      {
        "indexed": true,
        "internalType": "address",
        "name": "from",
        "type": "address"
      },
      {
        "indexed": true,
        "internalType": "uint32",
        "name": "toDomain",
        "type": "uint32"
      },
      {
        "indexed": false,
        "internalType": "bytes32",
        "name": "toId",
        "type": "bytes32"
      },
      {
        "indexed": false,
        "internalType": "uint256",
        "name": "amount",
        "type": "uint256"
      },
      {
        "indexed": false,
        "internalType": "bool",
        "name": "toHook",
        "type": "bool"
      }
    ],
    "name": "Send",
    "type": "event"
  },
  {
    "anonymous": false,
    "inputs": [
      {
        "indexed": false,
        "internalType": "address",
        "name": "sequencer",
        "type": "address"
      },
      {
        "indexed": false,
        "internalType": "address",
        "name": "caller",
        "type": "address"
      }
    ],
    "name": "SequencerAdded",
    "type": "event"
  },
  {
    "anonymous": false,
    "inputs": [
      {
        "indexed": false,
        "internalType": "address",
        "name": "sequencer",
        "type": "address"
      },
      {
        "indexed": false,
        "internalType": "address",
        "name": "caller",
        "type": "address"
      }
    ],
    "name": "SequencerRemoved",
    "type": "event"
  },
  {
    "anonymous": false,
    "inputs": [
      {
        "indexed": true,
        "internalType": "bytes32",
        "name": "transferId",
        "type": "bytes32"
      },
      {
        "indexed": false,
        "internalType": "uint256",
        "name": "slippage",
        "type": "uint256"
      }
    ],
    "name": "SlippageUpdated",
    "type": "event"
  },
  {
    "anonymous": false,
    "inputs": [
      {
        "indexed": false,
        "internalType": "address",
        "name": "oldSponsorVault",
        "type": "address"
      },
      {
        "indexed": false,
        "internalType": "address",
        "name": "newSponsorVault",
        "type": "address"
      },
      {
        "indexed": false,
        "internalType": "address",
        "name": "caller",
        "type": "address"
      }
    ],
    "name": "SponsorVaultUpdated",
    "type": "event"
  },
  {
    "anonymous": false,
    "inputs": [
      {
        "indexed": true,
        "internalType": "bytes32",
        "name": "transferId",
        "type": "bytes32"
      },
      {
        "indexed": false,
        "internalType": "uint256",
        "name": "relayerFee",
        "type": "uint256"
      },
      {
        "indexed": false,
        "internalType": "address",
        "name": "caller",
        "type": "address"
      }
    ],
    "name": "TransferRelayerFeesUpdated",
    "type": "event"
  },
  {
    "anonymous": false,
    "inputs": [
      {
        "indexed": true,
        "internalType": "bytes32",
        "name": "transferId",
        "type": "bytes32"
      },
      {
        "indexed": true,
        "internalType": "uint256",
        "name": "nonce",
        "type": "uint256"
      },
      {
        "indexed": true,
        "internalType": "bytes32",
        "name": "messageHash",
        "type": "bytes32"
      },
      {
        "components": [
          {
            "internalType": "uint32",
            "name": "originDomain",
            "type": "uint32"
          },
          {
<<<<<<< HEAD
            "internalType": "address",
            "name": "asset",
            "type": "address"
          },
          {
            "internalType": "uint256",
            "name": "amount",
            "type": "uint256"
=======
            "internalType": "uint32",
            "name": "destinationDomain",
            "type": "uint32"
          },
          {
            "internalType": "uint32",
            "name": "canonicalDomain",
            "type": "uint32"
>>>>>>> 4bc556c3
          },
          {
            "internalType": "address",
            "name": "to",
            "type": "address"
          },
          {
            "internalType": "address",
            "name": "delegate",
            "type": "address"
          },
          {
            "internalType": "bool",
            "name": "receiveLocal",
            "type": "bool"
          },
          {
            "internalType": "bytes",
            "name": "callData",
            "type": "bytes"
          },
          {
            "internalType": "uint256",
            "name": "slippage",
            "type": "uint256"
          },
          {
            "internalType": "address",
            "name": "originSender",
            "type": "address"
          },
          {
            "internalType": "uint256",
            "name": "bridgedAmt",
            "type": "uint256"
          },
          {
            "internalType": "uint256",
            "name": "normalizedIn",
            "type": "uint256"
          },
          {
            "internalType": "uint256",
            "name": "nonce",
            "type": "uint256"
          },
          {
            "internalType": "bytes32",
            "name": "canonicalId",
            "type": "bytes32"
          }
        ],
        "indexed": false,
        "internalType": "struct CallParams",
        "name": "params",
        "type": "tuple"
      },
      {
        "indexed": false,
        "internalType": "address",
        "name": "local",
        "type": "address"
      }
    ],
    "name": "XCalled",
    "type": "event"
  },
  {
    "inputs": [],
    "name": "AAVE_REFERRAL_CODE",
    "outputs": [
      {
        "internalType": "uint16",
        "name": "",
        "type": "uint16"
      }
    ],
    "stateMutability": "view",
    "type": "function"
  },
  {
    "inputs": [],
    "name": "DUST_AMOUNT",
    "outputs": [
      {
        "internalType": "uint256",
        "name": "",
        "type": "uint256"
      }
    ],
    "stateMutability": "view",
    "type": "function"
  },
  {
    "inputs": [
      {
        "internalType": "address",
        "name": "_sequencer",
        "type": "address"
      }
    ],
    "name": "addSequencer",
    "outputs": [],
    "stateMutability": "nonpayable",
    "type": "function"
  },
  {
    "inputs": [
      {
        "internalType": "address",
        "name": "_sequencer",
        "type": "address"
      }
    ],
    "name": "approvedSequencers",
    "outputs": [
      {
        "internalType": "bool",
        "name": "",
        "type": "bool"
      }
    ],
    "stateMutability": "view",
    "type": "function"
  },
  {
    "inputs": [
      {
        "internalType": "bytes32",
        "name": "_transferId",
        "type": "bytes32"
      }
    ],
    "name": "bumpTransfer",
    "outputs": [],
    "stateMutability": "payable",
    "type": "function"
  },
  {
    "inputs": [],
    "name": "domain",
    "outputs": [
      {
        "internalType": "uint32",
        "name": "",
        "type": "uint32"
      }
    ],
    "stateMutability": "view",
    "type": "function"
  },
  {
    "inputs": [
      {
        "internalType": "uint32",
        "name": "_domain",
        "type": "uint32"
      },
      {
        "internalType": "bytes32",
        "name": "_id",
        "type": "bytes32"
      },
      {
        "internalType": "address",
        "name": "_custom",
        "type": "address"
      }
    ],
    "name": "enrollCustom",
    "outputs": [],
    "stateMutability": "nonpayable",
    "type": "function"
  },
  {
    "inputs": [
      {
        "internalType": "uint32",
        "name": "_domain",
        "type": "uint32"
      },
      {
        "internalType": "bytes32",
        "name": "_router",
        "type": "bytes32"
      }
    ],
    "name": "enrollRemoteRouter",
    "outputs": [],
    "stateMutability": "nonpayable",
    "type": "function"
  },
  {
    "inputs": [
      {
        "components": [
          {
            "components": [
              {
                "internalType": "uint32",
                "name": "originDomain",
                "type": "uint32"
              },
              {
                "internalType": "uint32",
                "name": "destinationDomain",
                "type": "uint32"
              },
              {
                "internalType": "uint32",
                "name": "canonicalDomain",
                "type": "uint32"
              },
              {
                "internalType": "address",
                "name": "to",
                "type": "address"
              },
              {
                "internalType": "address",
                "name": "delegate",
                "type": "address"
              },
              {
                "internalType": "bool",
                "name": "receiveLocal",
                "type": "bool"
              },
              {
                "internalType": "bytes",
                "name": "callData",
                "type": "bytes"
              },
              {
                "internalType": "uint256",
                "name": "slippage",
                "type": "uint256"
              },
              {
                "internalType": "address",
                "name": "originSender",
                "type": "address"
              },
              {
                "internalType": "uint256",
                "name": "bridgedAmt",
                "type": "uint256"
              },
              {
                "internalType": "uint256",
                "name": "normalizedIn",
                "type": "uint256"
              },
              {
                "internalType": "uint256",
                "name": "nonce",
                "type": "uint256"
              },
              {
                "internalType": "bytes32",
                "name": "canonicalId",
                "type": "bytes32"
              }
            ],
            "internalType": "struct CallParams",
            "name": "params",
            "type": "tuple"
          },
          {
            "internalType": "address[]",
            "name": "routers",
            "type": "address[]"
          },
          {
            "internalType": "bytes[]",
            "name": "routerSignatures",
            "type": "bytes[]"
          },
          {
            "internalType": "address",
            "name": "sequencer",
            "type": "address"
          },
          {
            "internalType": "bytes",
            "name": "sequencerSignature",
            "type": "bytes"
          }
        ],
        "internalType": "struct ExecuteArgs",
        "name": "_args",
        "type": "tuple"
      }
    ],
    "name": "execute",
    "outputs": [
      {
        "internalType": "bytes32",
        "name": "",
        "type": "bytes32"
      }
    ],
    "stateMutability": "nonpayable",
    "type": "function"
  },
  {
    "inputs": [
      {
        "components": [
          {
            "internalType": "uint32",
            "name": "originDomain",
            "type": "uint32"
          },
          {
            "internalType": "uint32",
            "name": "destinationDomain",
            "type": "uint32"
          },
          {
            "internalType": "uint32",
            "name": "canonicalDomain",
            "type": "uint32"
          },
          {
            "internalType": "address",
            "name": "to",
            "type": "address"
          },
          {
            "internalType": "address",
            "name": "delegate",
            "type": "address"
          },
          {
            "internalType": "bool",
            "name": "receiveLocal",
            "type": "bool"
          },
          {
            "internalType": "bytes",
            "name": "callData",
            "type": "bytes"
          },
          {
            "internalType": "uint256",
            "name": "slippage",
            "type": "uint256"
          },
          {
            "internalType": "address",
            "name": "originSender",
            "type": "address"
          },
          {
            "internalType": "uint256",
            "name": "bridgedAmt",
            "type": "uint256"
          },
          {
            "internalType": "uint256",
            "name": "normalizedIn",
            "type": "uint256"
          },
          {
            "internalType": "uint256",
            "name": "nonce",
            "type": "uint256"
          },
          {
            "internalType": "bytes32",
            "name": "canonicalId",
            "type": "bytes32"
          }
        ],
        "internalType": "struct CallParams",
        "name": "_params",
        "type": "tuple"
      },
      {
        "internalType": "uint256",
        "name": "_slippage",
        "type": "uint256"
      }
    ],
    "name": "forceUpdateSlippage",
    "outputs": [],
    "stateMutability": "nonpayable",
    "type": "function"
  },
  {
    "inputs": [],
    "name": "nonce",
    "outputs": [
      {
        "internalType": "uint256",
        "name": "",
        "type": "uint256"
      }
    ],
    "stateMutability": "view",
    "type": "function"
  },
  {
    "inputs": [
      {
        "internalType": "bytes32",
        "name": "_transferId",
        "type": "bytes32"
      }
    ],
    "name": "reconciledTransfers",
    "outputs": [
      {
        "internalType": "bool",
        "name": "",
        "type": "bool"
      }
    ],
    "stateMutability": "view",
    "type": "function"
  },
  {
    "inputs": [
      {
        "internalType": "bytes32",
        "name": "_transferId",
        "type": "bytes32"
      }
    ],
    "name": "relayerFees",
    "outputs": [
      {
        "internalType": "uint256",
        "name": "",
        "type": "uint256"
      }
    ],
    "stateMutability": "view",
    "type": "function"
  },
  {
    "inputs": [
      {
        "internalType": "uint32",
        "name": "_domain",
        "type": "uint32"
      }
    ],
    "name": "remote",
    "outputs": [
      {
        "internalType": "address",
        "name": "",
        "type": "address"
      }
    ],
    "stateMutability": "view",
    "type": "function"
  },
  {
    "inputs": [
      {
        "internalType": "address",
        "name": "_sequencer",
        "type": "address"
      }
    ],
    "name": "removeSequencer",
    "outputs": [],
    "stateMutability": "nonpayable",
    "type": "function"
  },
  {
    "inputs": [
      {
        "internalType": "bytes32",
        "name": "_transferId",
        "type": "bytes32"
      }
    ],
    "name": "routedTransfers",
    "outputs": [
      {
        "internalType": "address[]",
        "name": "",
        "type": "address[]"
      }
    ],
    "stateMutability": "view",
    "type": "function"
  },
  {
    "inputs": [
      {
        "internalType": "address",
        "name": "_xAppConnectionManager",
        "type": "address"
      }
    ],
    "name": "setXAppConnectionManager",
    "outputs": [],
    "stateMutability": "nonpayable",
    "type": "function"
  },
  {
    "inputs": [
      {
        "internalType": "uint32",
        "name": "_destination",
        "type": "uint32"
      },
      {
        "internalType": "address",
        "name": "_to",
        "type": "address"
      },
      {
        "internalType": "address",
        "name": "_asset",
        "type": "address"
      },
      {
        "internalType": "address",
        "name": "_delegate",
        "type": "address"
      },
      {
        "internalType": "uint256",
        "name": "_amount",
        "type": "uint256"
      },
      {
        "internalType": "uint256",
        "name": "_slippage",
        "type": "uint256"
      },
      {
        "internalType": "bytes",
        "name": "_callData",
        "type": "bytes"
      }
    ],
    "name": "xcall",
    "outputs": [
      {
        "internalType": "bytes32",
        "name": "",
        "type": "bytes32"
      }
    ],
    "stateMutability": "payable",
    "type": "function"
  },
  {
    "inputs": [
      {
<<<<<<< HEAD
        "components": [
          {
            "components": [
              {
                "internalType": "address",
                "name": "to",
                "type": "address"
              },
              {
                "internalType": "bytes",
                "name": "callData",
                "type": "bytes"
              },
              {
                "internalType": "uint32",
                "name": "originDomain",
                "type": "uint32"
              },
              {
                "internalType": "uint32",
                "name": "destinationDomain",
                "type": "uint32"
              },
              {
                "internalType": "address",
                "name": "agent",
                "type": "address"
              },
              {
                "internalType": "address",
                "name": "recovery",
                "type": "address"
              },
              {
                "internalType": "bool",
                "name": "forceSlow",
                "type": "bool"
              },
              {
                "internalType": "bool",
                "name": "receiveLocal",
                "type": "bool"
              },
              {
                "internalType": "address",
                "name": "callback",
                "type": "address"
              },
              {
                "internalType": "uint256",
                "name": "callbackFee",
                "type": "uint256"
              },
              {
                "internalType": "uint256",
                "name": "relayerFee",
                "type": "uint256"
              },
              {
                "internalType": "uint256",
                "name": "destinationMinOut",
                "type": "uint256"
              }
            ],
            "internalType": "struct CallParams",
            "name": "params",
            "type": "tuple"
          },
          {
            "internalType": "address",
            "name": "asset",
            "type": "address"
          },
          {
            "internalType": "uint256",
            "name": "amount",
            "type": "uint256"
          },
          {
            "internalType": "uint256",
            "name": "originMinOut",
            "type": "uint256"
          }
        ],
        "internalType": "struct XCallArgs",
        "name": "_args",
        "type": "tuple"
=======
        "internalType": "uint32",
        "name": "_destination",
        "type": "uint32"
      },
      {
        "internalType": "address",
        "name": "_to",
        "type": "address"
      },
      {
        "internalType": "address",
        "name": "_asset",
        "type": "address"
      },
      {
        "internalType": "address",
        "name": "_delegate",
        "type": "address"
      },
      {
        "internalType": "uint256",
        "name": "_amount",
        "type": "uint256"
      },
      {
        "internalType": "uint256",
        "name": "_slippage",
        "type": "uint256"
      },
      {
        "internalType": "bytes",
        "name": "_callData",
        "type": "bytes"
>>>>>>> 4bc556c3
      }
    ],
    "name": "xcallIntoLocal",
    "outputs": [
      {
        "internalType": "bytes32",
        "name": "",
        "type": "bytes32"
      }
    ],
    "stateMutability": "payable",
    "type": "function"
  },
  {
    "anonymous": false,
    "inputs": [
      {
        "components": [
          {
            "internalType": "address",
            "name": "facetAddress",
            "type": "address"
          },
          {
            "internalType": "enum IDiamondCut.FacetCutAction",
            "name": "action",
            "type": "uint8"
          },
          {
            "internalType": "bytes4[]",
            "name": "functionSelectors",
            "type": "bytes4[]"
          }
        ],
        "indexed": false,
        "internalType": "struct IDiamondCut.FacetCut[]",
        "name": "_diamondCut",
        "type": "tuple[]"
      },
      {
        "indexed": false,
        "internalType": "address",
        "name": "_init",
        "type": "address"
      },
      {
        "indexed": false,
        "internalType": "bytes",
        "name": "_calldata",
        "type": "bytes"
      }
    ],
    "name": "DiamondCut",
    "type": "event"
  },
  {
    "anonymous": false,
    "inputs": [
      {
        "components": [
          {
            "internalType": "address",
            "name": "facetAddress",
            "type": "address"
          },
          {
            "internalType": "enum IDiamondCut.FacetCutAction",
            "name": "action",
            "type": "uint8"
          },
          {
            "internalType": "bytes4[]",
            "name": "functionSelectors",
            "type": "bytes4[]"
          }
        ],
        "indexed": false,
        "internalType": "struct IDiamondCut.FacetCut[]",
        "name": "_diamondCut",
        "type": "tuple[]"
      },
      {
        "indexed": false,
        "internalType": "address",
        "name": "_init",
        "type": "address"
      },
      {
        "indexed": false,
        "internalType": "bytes",
        "name": "_calldata",
        "type": "bytes"
      },
      {
        "indexed": false,
        "internalType": "uint256",
        "name": "deadline",
        "type": "uint256"
      }
    ],
    "name": "DiamondCutProposed",
    "type": "event"
  },
  {
    "anonymous": false,
    "inputs": [
      {
        "components": [
          {
            "internalType": "address",
            "name": "facetAddress",
            "type": "address"
          },
          {
            "internalType": "enum IDiamondCut.FacetCutAction",
            "name": "action",
            "type": "uint8"
          },
          {
            "internalType": "bytes4[]",
            "name": "functionSelectors",
            "type": "bytes4[]"
          }
        ],
        "indexed": false,
        "internalType": "struct IDiamondCut.FacetCut[]",
        "name": "_diamondCut",
        "type": "tuple[]"
      },
      {
        "indexed": false,
        "internalType": "address",
        "name": "_init",
        "type": "address"
      },
      {
        "indexed": false,
        "internalType": "bytes",
        "name": "_calldata",
        "type": "bytes"
      }
    ],
    "name": "DiamondCutRescinded",
    "type": "event"
  },
  {
    "inputs": [
      {
        "components": [
          {
            "internalType": "address",
            "name": "facetAddress",
            "type": "address"
          },
          {
            "internalType": "enum IDiamondCut.FacetCutAction",
            "name": "action",
            "type": "uint8"
          },
          {
            "internalType": "bytes4[]",
            "name": "functionSelectors",
            "type": "bytes4[]"
          }
        ],
        "internalType": "struct IDiamondCut.FacetCut[]",
        "name": "_diamondCut",
        "type": "tuple[]"
      },
      {
        "internalType": "address",
        "name": "_init",
        "type": "address"
      },
      {
        "internalType": "bytes",
        "name": "_calldata",
        "type": "bytes"
      }
    ],
    "name": "diamondCut",
    "outputs": [],
    "stateMutability": "nonpayable",
    "type": "function"
  },
  {
    "inputs": [
      {
        "components": [
          {
            "internalType": "address",
            "name": "facetAddress",
            "type": "address"
          },
          {
            "internalType": "enum IDiamondCut.FacetCutAction",
            "name": "action",
            "type": "uint8"
          },
          {
            "internalType": "bytes4[]",
            "name": "functionSelectors",
            "type": "bytes4[]"
          }
        ],
        "internalType": "struct IDiamondCut.FacetCut[]",
        "name": "_diamondCut",
        "type": "tuple[]"
      },
      {
        "internalType": "address",
        "name": "_init",
        "type": "address"
      },
      {
        "internalType": "bytes",
        "name": "_calldata",
        "type": "bytes"
      }
    ],
    "name": "getAcceptanceTime",
    "outputs": [
      {
        "internalType": "uint256",
        "name": "",
        "type": "uint256"
      }
    ],
    "stateMutability": "view",
    "type": "function"
  },
  {
    "inputs": [
      {
        "components": [
          {
            "internalType": "address",
            "name": "facetAddress",
            "type": "address"
          },
          {
            "internalType": "enum IDiamondCut.FacetCutAction",
            "name": "action",
            "type": "uint8"
          },
          {
            "internalType": "bytes4[]",
            "name": "functionSelectors",
            "type": "bytes4[]"
          }
        ],
        "internalType": "struct IDiamondCut.FacetCut[]",
        "name": "_diamondCut",
        "type": "tuple[]"
      },
      {
        "internalType": "address",
        "name": "_init",
        "type": "address"
      },
      {
        "internalType": "bytes",
        "name": "_calldata",
        "type": "bytes"
      }
    ],
    "name": "proposeDiamondCut",
    "outputs": [],
    "stateMutability": "nonpayable",
    "type": "function"
  },
  {
    "inputs": [
      {
        "components": [
          {
            "internalType": "address",
            "name": "facetAddress",
            "type": "address"
          },
          {
            "internalType": "enum IDiamondCut.FacetCutAction",
            "name": "action",
            "type": "uint8"
          },
          {
            "internalType": "bytes4[]",
            "name": "functionSelectors",
            "type": "bytes4[]"
          }
        ],
        "internalType": "struct IDiamondCut.FacetCut[]",
        "name": "_diamondCut",
        "type": "tuple[]"
      },
      {
        "internalType": "address",
        "name": "_init",
        "type": "address"
      },
      {
        "internalType": "bytes",
        "name": "_calldata",
        "type": "bytes"
      }
    ],
    "name": "rescindDiamondCut",
    "outputs": [],
    "stateMutability": "nonpayable",
    "type": "function"
  },
  {
    "inputs": [
      {
        "internalType": "bytes4",
        "name": "_functionSelector",
        "type": "bytes4"
      }
    ],
    "name": "facetAddress",
    "outputs": [
      {
        "internalType": "address",
        "name": "facetAddress_",
        "type": "address"
      }
    ],
    "stateMutability": "view",
    "type": "function"
  },
  {
    "inputs": [],
    "name": "facetAddresses",
    "outputs": [
      {
        "internalType": "address[]",
        "name": "facetAddresses_",
        "type": "address[]"
      }
    ],
    "stateMutability": "view",
    "type": "function"
  },
  {
    "inputs": [
      {
        "internalType": "address",
        "name": "_facet",
        "type": "address"
      }
    ],
    "name": "facetFunctionSelectors",
    "outputs": [
      {
        "internalType": "bytes4[]",
        "name": "facetFunctionSelectors_",
        "type": "bytes4[]"
      }
    ],
    "stateMutability": "view",
    "type": "function"
  },
  {
    "inputs": [],
    "name": "facets",
    "outputs": [
      {
        "components": [
          {
            "internalType": "address",
            "name": "facetAddress",
            "type": "address"
          },
          {
            "internalType": "bytes4[]",
            "name": "functionSelectors",
            "type": "bytes4[]"
          }
        ],
        "internalType": "struct IDiamondLoupe.Facet[]",
        "name": "facets_",
        "type": "tuple[]"
      }
    ],
    "stateMutability": "view",
    "type": "function"
  },
  {
    "inputs": [
      {
        "internalType": "bytes4",
        "name": "_interfaceId",
        "type": "bytes4"
      }
    ],
    "name": "supportsInterface",
    "outputs": [
      {
        "internalType": "bool",
        "name": "",
        "type": "bool"
      }
    ],
    "stateMutability": "view",
    "type": "function"
  },
  {
    "inputs": [],
    "name": "NomadFacet__reconcile_alreadyReconciled",
    "type": "error"
  },
  {
    "inputs": [],
    "name": "NomadFacet__reconcile_noPortalRouter",
    "type": "error"
  },
  {
    "inputs": [],
    "name": "NomadFacet__reconcile_notConnext",
    "type": "error"
  },
  {
    "inputs": [],
    "name": "NomadFacet__setBridgeRouter_invalidBridge",
    "type": "error"
  },
  {
    "anonymous": false,
    "inputs": [
      {
        "indexed": false,
        "internalType": "address",
        "name": "oldBridgeRouter",
        "type": "address"
      },
      {
        "indexed": false,
        "internalType": "address",
        "name": "newBridgeRouter",
        "type": "address"
      },
      {
        "indexed": false,
        "internalType": "address",
        "name": "caller",
        "type": "address"
      }
    ],
    "name": "BridgeRouterUpdated",
    "type": "event"
  },
  {
    "anonymous": false,
    "inputs": [
      {
        "indexed": true,
        "internalType": "bytes32",
        "name": "transferId",
        "type": "bytes32"
      },
      {
        "indexed": false,
        "internalType": "uint32",
        "name": "originDomain",
        "type": "uint32"
      },
      {
        "indexed": false,
        "internalType": "address[]",
        "name": "routers",
        "type": "address[]"
      },
      {
        "indexed": false,
        "internalType": "address",
        "name": "asset",
        "type": "address"
      },
      {
        "indexed": false,
        "internalType": "uint256",
        "name": "amount",
        "type": "uint256"
      },
      {
        "indexed": false,
        "internalType": "address",
        "name": "caller",
        "type": "address"
      }
    ],
    "name": "Reconciled",
    "type": "event"
  },
  {
    "inputs": [
      {
        "internalType": "uint32",
        "name": "_origin",
        "type": "uint32"
      },
      {
        "internalType": "bytes32",
        "name": "_sender",
        "type": "bytes32"
      },
      {
        "internalType": "uint32",
        "name": "",
        "type": "uint32"
      },
      {
        "internalType": "bytes32",
        "name": "",
        "type": "bytes32"
      },
      {
        "internalType": "address",
        "name": "_localToken",
        "type": "address"
      },
      {
        "internalType": "uint256",
        "name": "_amount",
        "type": "uint256"
      },
      {
        "internalType": "bytes",
        "name": "_extraData",
        "type": "bytes"
      }
    ],
    "name": "onReceive",
    "outputs": [],
    "stateMutability": "nonpayable",
    "type": "function"
  },
  {
    "inputs": [],
    "name": "AssetLogic__getTokenIndexFromStableSwapPool_notExist",
    "type": "error"
  },
  {
    "inputs": [],
    "name": "AssetLogic__handleIncomingAsset_nativeAssetNotSupported",
    "type": "error"
  },
  {
    "inputs": [],
    "name": "AssetLogic__transferAssetToContract_feeOnTransferNotSupported",
    "type": "error"
  },
  {
    "inputs": [],
    "name": "PortalFacet__repayAavePortalFor_zeroAmount",
    "type": "error"
  },
  {
    "inputs": [],
    "name": "PortalFacet__repayAavePortal_insufficientFunds",
    "type": "error"
  },
  {
    "inputs": [],
    "name": "PortalFacet__repayAavePortal_swapFailed",
    "type": "error"
  },
  {
    "inputs": [],
    "name": "PortalFacet__setAavePortalFee_invalidFee",
    "type": "error"
  },
  {
    "anonymous": false,
    "inputs": [
      {
        "indexed": true,
        "internalType": "bytes32",
        "name": "transferId",
        "type": "bytes32"
      },
      {
        "indexed": false,
        "internalType": "address",
        "name": "asset",
        "type": "address"
      },
      {
        "indexed": false,
        "internalType": "uint256",
        "name": "amount",
        "type": "uint256"
      },
      {
        "indexed": false,
        "internalType": "uint256",
        "name": "fee",
        "type": "uint256"
      },
      {
        "indexed": false,
        "internalType": "address",
        "name": "caller",
        "type": "address"
      }
    ],
    "name": "AavePortalRepayment",
    "type": "event"
  },
  {
    "inputs": [],
    "name": "aavePool",
    "outputs": [
      {
        "internalType": "address",
        "name": "",
        "type": "address"
      }
    ],
    "stateMutability": "view",
    "type": "function"
  },
  {
    "inputs": [],
    "name": "aavePortalFee",
    "outputs": [
      {
        "internalType": "uint256",
        "name": "",
        "type": "uint256"
      }
    ],
    "stateMutability": "view",
    "type": "function"
  },
  {
    "inputs": [
      {
        "internalType": "bytes32",
        "name": "_transferId",
        "type": "bytes32"
      }
    ],
    "name": "getAavePortalDebt",
    "outputs": [
      {
        "internalType": "uint256",
        "name": "",
        "type": "uint256"
      }
    ],
    "stateMutability": "view",
    "type": "function"
  },
  {
    "inputs": [
      {
        "internalType": "bytes32",
        "name": "_transferId",
        "type": "bytes32"
      }
    ],
    "name": "getAavePortalFeeDebt",
    "outputs": [
      {
        "internalType": "uint256",
        "name": "",
        "type": "uint256"
      }
    ],
    "stateMutability": "view",
    "type": "function"
  },
  {
    "inputs": [
      {
        "components": [
          {
            "internalType": "uint32",
            "name": "originDomain",
            "type": "uint32"
          },
          {
            "internalType": "uint32",
            "name": "destinationDomain",
            "type": "uint32"
          },
          {
            "internalType": "uint32",
            "name": "canonicalDomain",
            "type": "uint32"
          },
          {
            "internalType": "address",
            "name": "to",
            "type": "address"
          },
          {
            "internalType": "address",
            "name": "delegate",
            "type": "address"
          },
          {
            "internalType": "bool",
            "name": "receiveLocal",
            "type": "bool"
          },
          {
            "internalType": "bytes",
            "name": "callData",
            "type": "bytes"
          },
          {
            "internalType": "uint256",
            "name": "slippage",
            "type": "uint256"
          },
          {
            "internalType": "address",
            "name": "originSender",
            "type": "address"
          },
          {
            "internalType": "uint256",
            "name": "bridgedAmt",
            "type": "uint256"
          },
          {
            "internalType": "uint256",
            "name": "normalizedIn",
            "type": "uint256"
          },
          {
            "internalType": "uint256",
            "name": "nonce",
            "type": "uint256"
          },
          {
            "internalType": "bytes32",
            "name": "canonicalId",
            "type": "bytes32"
          }
        ],
        "internalType": "struct CallParams",
        "name": "_params",
        "type": "tuple"
      },
      {
        "internalType": "uint256",
        "name": "_backingAmount",
        "type": "uint256"
      },
      {
        "internalType": "uint256",
        "name": "_feeAmount",
        "type": "uint256"
      },
      {
        "internalType": "uint256",
        "name": "_maxIn",
        "type": "uint256"
      }
    ],
    "name": "repayAavePortal",
    "outputs": [],
    "stateMutability": "nonpayable",
    "type": "function"
  },
  {
    "inputs": [
      {
        "components": [
          {
            "internalType": "uint32",
            "name": "originDomain",
            "type": "uint32"
          },
          {
            "internalType": "uint32",
            "name": "destinationDomain",
            "type": "uint32"
          },
          {
            "internalType": "uint32",
            "name": "canonicalDomain",
            "type": "uint32"
          },
          {
            "internalType": "address",
            "name": "to",
            "type": "address"
          },
          {
            "internalType": "address",
            "name": "delegate",
            "type": "address"
          },
          {
            "internalType": "bool",
            "name": "receiveLocal",
            "type": "bool"
          },
          {
            "internalType": "bytes",
            "name": "callData",
            "type": "bytes"
          },
          {
            "internalType": "uint256",
            "name": "slippage",
            "type": "uint256"
          },
          {
            "internalType": "address",
            "name": "originSender",
            "type": "address"
          },
          {
            "internalType": "uint256",
            "name": "bridgedAmt",
            "type": "uint256"
          },
          {
            "internalType": "uint256",
            "name": "normalizedIn",
            "type": "uint256"
          },
          {
            "internalType": "uint256",
            "name": "nonce",
            "type": "uint256"
          },
          {
            "internalType": "bytes32",
            "name": "canonicalId",
            "type": "bytes32"
          }
        ],
        "internalType": "struct CallParams",
        "name": "_params",
        "type": "tuple"
      },
      {
        "internalType": "uint256",
        "name": "_backingAmount",
        "type": "uint256"
      },
      {
        "internalType": "uint256",
        "name": "_feeAmount",
        "type": "uint256"
      }
    ],
    "name": "repayAavePortalFor",
    "outputs": [],
    "stateMutability": "payable",
    "type": "function"
  },
  {
    "inputs": [
      {
        "internalType": "address",
        "name": "_aavePool",
        "type": "address"
      }
    ],
    "name": "setAavePool",
    "outputs": [],
    "stateMutability": "nonpayable",
    "type": "function"
  },
  {
    "inputs": [
      {
        "internalType": "uint256",
        "name": "_aavePortalFeeNumerator",
        "type": "uint256"
      }
    ],
    "name": "setAavePortalFee",
    "outputs": [],
    "stateMutability": "nonpayable",
    "type": "function"
  },
  {
    "inputs": [],
    "name": "ProposedOwnableFacet__acceptProposedOwner_delayNotElapsed",
    "type": "error"
  },
  {
    "inputs": [],
    "name": "ProposedOwnableFacet__acceptProposedOwner_noOwnershipChange",
    "type": "error"
  },
  {
    "inputs": [],
    "name": "ProposedOwnableFacet__proposeAssetWhitelistRemoval_noOwnershipChange",
    "type": "error"
  },
  {
    "inputs": [],
    "name": "ProposedOwnableFacet__proposeNewOwner_invalidProposal",
    "type": "error"
  },
  {
    "inputs": [],
    "name": "ProposedOwnableFacet__proposeNewOwner_noOwnershipChange",
    "type": "error"
  },
  {
    "inputs": [],
    "name": "ProposedOwnableFacet__proposeRouterWhitelistRemoval_noOwnershipChange",
    "type": "error"
  },
  {
    "inputs": [],
    "name": "ProposedOwnableFacet__removeAssetWhitelist_delayNotElapsed",
    "type": "error"
  },
  {
    "inputs": [],
    "name": "ProposedOwnableFacet__removeAssetWhitelist_noOwnershipChange",
    "type": "error"
  },
  {
    "inputs": [],
    "name": "ProposedOwnableFacet__removeAssetWhitelist_noProposal",
    "type": "error"
  },
  {
    "inputs": [],
    "name": "ProposedOwnableFacet__removeRouterWhitelist_delayNotElapsed",
    "type": "error"
  },
  {
    "inputs": [],
    "name": "ProposedOwnableFacet__removeRouterWhitelist_noOwnershipChange",
    "type": "error"
  },
  {
    "inputs": [],
    "name": "ProposedOwnableFacet__removeRouterWhitelist_noProposal",
    "type": "error"
  },
  {
    "inputs": [],
    "name": "ProposedOwnableFacet__renounceOwnership_delayNotElapsed",
    "type": "error"
  },
  {
    "inputs": [],
    "name": "ProposedOwnableFacet__renounceOwnership_invalidProposal",
    "type": "error"
  },
  {
    "inputs": [],
    "name": "ProposedOwnableFacet__renounceOwnership_noProposal",
    "type": "error"
  },
  {
    "anonymous": false,
    "inputs": [
      {
        "indexed": false,
        "internalType": "uint256",
        "name": "timestamp",
        "type": "uint256"
      }
    ],
    "name": "AssetWhitelistRemovalProposed",
    "type": "event"
  },
  {
    "anonymous": false,
    "inputs": [
      {
        "indexed": false,
        "internalType": "bool",
        "name": "renounced",
        "type": "bool"
      }
    ],
    "name": "AssetWhitelistRemoved",
    "type": "event"
  },
  {
    "anonymous": false,
    "inputs": [
      {
        "indexed": true,
        "internalType": "address",
        "name": "proposedOwner",
        "type": "address"
      }
    ],
    "name": "OwnershipProposed",
    "type": "event"
  },
  {
    "anonymous": false,
    "inputs": [
      {
        "indexed": true,
        "internalType": "address",
        "name": "previousOwner",
        "type": "address"
      },
      {
        "indexed": true,
        "internalType": "address",
        "name": "newOwner",
        "type": "address"
      }
    ],
    "name": "OwnershipTransferred",
    "type": "event"
  },
  {
    "anonymous": false,
    "inputs": [],
    "name": "Paused",
    "type": "event"
  },
  {
    "anonymous": false,
    "inputs": [
      {
        "indexed": false,
        "internalType": "uint256",
        "name": "timestamp",
        "type": "uint256"
      }
    ],
    "name": "RouterWhitelistRemovalProposed",
    "type": "event"
  },
  {
    "anonymous": false,
    "inputs": [
      {
        "indexed": false,
        "internalType": "bool",
        "name": "renounced",
        "type": "bool"
      }
    ],
    "name": "RouterWhitelistRemoved",
    "type": "event"
  },
  {
    "anonymous": false,
    "inputs": [],
    "name": "Unpaused",
    "type": "event"
  },
  {
    "inputs": [],
    "name": "acceptProposedOwner",
    "outputs": [],
    "stateMutability": "nonpayable",
    "type": "function"
  },
  {
    "inputs": [],
    "name": "assetWhitelistRemoved",
    "outputs": [
      {
        "internalType": "bool",
        "name": "",
        "type": "bool"
      }
    ],
    "stateMutability": "view",
    "type": "function"
  },
  {
    "inputs": [],
    "name": "assetWhitelistTimestamp",
    "outputs": [
      {
        "internalType": "uint256",
        "name": "",
        "type": "uint256"
      }
    ],
    "stateMutability": "view",
    "type": "function"
  },
  {
    "inputs": [],
    "name": "delay",
    "outputs": [
      {
        "internalType": "uint256",
        "name": "",
        "type": "uint256"
      }
    ],
    "stateMutability": "view",
    "type": "function"
  },
  {
    "inputs": [],
    "name": "owner",
    "outputs": [
      {
        "internalType": "address",
        "name": "",
        "type": "address"
      }
    ],
    "stateMutability": "view",
    "type": "function"
  },
  {
    "inputs": [],
    "name": "pause",
    "outputs": [],
    "stateMutability": "nonpayable",
    "type": "function"
  },
  {
    "inputs": [],
    "name": "proposeAssetWhitelistRemoval",
    "outputs": [],
    "stateMutability": "nonpayable",
    "type": "function"
  },
  {
    "inputs": [
      {
        "internalType": "address",
        "name": "newlyProposed",
        "type": "address"
      }
    ],
    "name": "proposeNewOwner",
    "outputs": [],
    "stateMutability": "nonpayable",
    "type": "function"
  },
  {
    "inputs": [],
    "name": "proposeRouterWhitelistRemoval",
    "outputs": [],
    "stateMutability": "nonpayable",
    "type": "function"
  },
  {
    "inputs": [],
    "name": "proposed",
    "outputs": [
      {
        "internalType": "address",
        "name": "",
        "type": "address"
      }
    ],
    "stateMutability": "view",
    "type": "function"
  },
  {
    "inputs": [],
    "name": "proposedTimestamp",
    "outputs": [
      {
        "internalType": "uint256",
        "name": "",
        "type": "uint256"
      }
    ],
    "stateMutability": "view",
    "type": "function"
  },
  {
    "inputs": [],
    "name": "removeAssetWhitelist",
    "outputs": [],
    "stateMutability": "nonpayable",
    "type": "function"
  },
  {
    "inputs": [],
    "name": "removeRouterWhitelist",
    "outputs": [],
    "stateMutability": "nonpayable",
    "type": "function"
  },
  {
    "inputs": [],
    "name": "renounceOwnership",
    "outputs": [],
    "stateMutability": "nonpayable",
    "type": "function"
  },
  {
    "inputs": [],
    "name": "renounced",
    "outputs": [
      {
        "internalType": "bool",
        "name": "",
        "type": "bool"
      }
    ],
    "stateMutability": "view",
    "type": "function"
  },
  {
    "inputs": [],
    "name": "routerWhitelistRemoved",
    "outputs": [
      {
        "internalType": "bool",
        "name": "",
        "type": "bool"
      }
    ],
    "stateMutability": "view",
    "type": "function"
  },
  {
    "inputs": [],
    "name": "routerWhitelistTimestamp",
    "outputs": [
      {
        "internalType": "uint256",
        "name": "",
        "type": "uint256"
      }
    ],
    "stateMutability": "view",
    "type": "function"
  },
  {
    "inputs": [],
    "name": "unpause",
    "outputs": [],
    "stateMutability": "nonpayable",
    "type": "function"
  },
  {
    "inputs": [],
    "name": "RelayerFacet__addRelayer_alreadyApproved",
    "type": "error"
  },
  {
    "inputs": [],
    "name": "RelayerFacet__initiateClaim_emptyClaim",
    "type": "error"
  },
  {
    "inputs": [
      {
        "internalType": "bytes32",
        "name": "transferId",
        "type": "bytes32"
      }
    ],
    "name": "RelayerFacet__initiateClaim_notRelayer",
    "type": "error"
  },
  {
    "inputs": [],
    "name": "RelayerFacet__onlyRelayerFeeRouter_notRelayerFeeRouter",
    "type": "error"
  },
  {
    "inputs": [],
    "name": "RelayerFacet__removeRelayer_notApproved",
    "type": "error"
  },
  {
    "inputs": [],
    "name": "RelayerFacet__setRelayerFeeRouter_invalidRelayerFeeRouter",
    "type": "error"
  },
  {
    "anonymous": false,
    "inputs": [
      {
        "indexed": true,
        "internalType": "address",
        "name": "recipient",
        "type": "address"
      },
      {
        "indexed": false,
        "internalType": "uint256",
        "name": "total",
        "type": "uint256"
      },
      {
        "indexed": false,
        "internalType": "bytes32[]",
        "name": "transferIds",
        "type": "bytes32[]"
      }
    ],
    "name": "Claimed",
    "type": "event"
  },
  {
    "anonymous": false,
    "inputs": [
      {
        "indexed": true,
        "internalType": "uint32",
        "name": "domain",
        "type": "uint32"
      },
      {
        "indexed": true,
        "internalType": "address",
        "name": "recipient",
        "type": "address"
      },
      {
        "indexed": false,
        "internalType": "address",
        "name": "caller",
        "type": "address"
      },
      {
        "indexed": false,
        "internalType": "bytes32[]",
        "name": "transferIds",
        "type": "bytes32[]"
      }
    ],
    "name": "InitiatedClaim",
    "type": "event"
  },
  {
    "anonymous": false,
    "inputs": [
      {
        "indexed": false,
        "internalType": "address",
        "name": "relayer",
        "type": "address"
      },
      {
        "indexed": false,
        "internalType": "address",
        "name": "caller",
        "type": "address"
      }
    ],
    "name": "RelayerAdded",
    "type": "event"
  },
  {
    "anonymous": false,
    "inputs": [
      {
        "indexed": false,
        "internalType": "address",
        "name": "oldRouter",
        "type": "address"
      },
      {
        "indexed": false,
        "internalType": "address",
        "name": "newRouter",
        "type": "address"
      },
      {
        "indexed": false,
        "internalType": "address",
        "name": "caller",
        "type": "address"
      }
    ],
    "name": "RelayerFeeRouterUpdated",
    "type": "event"
  },
  {
    "anonymous": false,
    "inputs": [
      {
        "indexed": false,
        "internalType": "address",
        "name": "relayer",
        "type": "address"
      },
      {
        "indexed": false,
        "internalType": "address",
        "name": "caller",
        "type": "address"
      }
    ],
    "name": "RelayerRemoved",
    "type": "event"
  },
  {
    "inputs": [
      {
        "internalType": "address",
        "name": "_relayer",
        "type": "address"
      }
    ],
    "name": "addRelayer",
    "outputs": [],
    "stateMutability": "nonpayable",
    "type": "function"
  },
  {
    "inputs": [
      {
        "internalType": "address",
        "name": "_relayer",
        "type": "address"
      }
    ],
    "name": "approvedRelayers",
    "outputs": [
      {
        "internalType": "bool",
        "name": "",
        "type": "bool"
      }
    ],
    "stateMutability": "view",
    "type": "function"
  },
  {
    "inputs": [
      {
        "internalType": "address",
        "name": "_recipient",
        "type": "address"
      },
      {
        "internalType": "bytes32[]",
        "name": "_transferIds",
        "type": "bytes32[]"
      }
    ],
    "name": "claim",
    "outputs": [],
    "stateMutability": "nonpayable",
    "type": "function"
  },
  {
    "inputs": [
      {
        "internalType": "uint32",
        "name": "_domain",
        "type": "uint32"
      },
      {
        "internalType": "address",
        "name": "_recipient",
        "type": "address"
      },
      {
        "internalType": "bytes32[]",
        "name": "_transferIds",
        "type": "bytes32[]"
      }
    ],
    "name": "initiateClaim",
    "outputs": [],
    "stateMutability": "nonpayable",
    "type": "function"
  },
  {
    "inputs": [],
    "name": "relayerFeeRouter",
    "outputs": [
      {
        "internalType": "contract RelayerFeeRouter",
        "name": "",
        "type": "address"
      }
    ],
    "stateMutability": "view",
    "type": "function"
  },
  {
    "inputs": [
      {
        "internalType": "address",
        "name": "_relayer",
        "type": "address"
      }
    ],
    "name": "removeRelayer",
    "outputs": [],
    "stateMutability": "nonpayable",
    "type": "function"
  },
  {
    "inputs": [
      {
        "internalType": "address",
        "name": "_relayerFeeRouter",
        "type": "address"
      }
    ],
    "name": "setRelayerFeeRouter",
    "outputs": [],
    "stateMutability": "nonpayable",
    "type": "function"
  },
  {
    "inputs": [
      {
        "internalType": "bytes32",
        "name": "_transferId",
        "type": "bytes32"
      }
    ],
    "name": "transferRelayer",
    "outputs": [
      {
        "internalType": "address",
        "name": "",
        "type": "address"
      }
    ],
    "stateMutability": "view",
    "type": "function"
  },
  {
    "inputs": [],
    "name": "AssetLogic__handleIncomingAsset_nativeAssetNotSupported",
    "type": "error"
  },
  {
    "inputs": [],
    "name": "AssetLogic__handleOutgoingAsset_notNative",
    "type": "error"
  },
  {
    "inputs": [],
    "name": "AssetLogic__transferAssetToContract_feeOnTransferNotSupported",
    "type": "error"
  },
  {
    "inputs": [],
    "name": "RoutersFacet__acceptProposedRouterOwner_notElapsed",
    "type": "error"
  },
  {
    "inputs": [],
    "name": "RoutersFacet__addLiquidityForRouter_amountIsZero",
    "type": "error"
  },
  {
    "inputs": [],
    "name": "RoutersFacet__addLiquidityForRouter_badAsset",
    "type": "error"
  },
  {
    "inputs": [],
    "name": "RoutersFacet__addLiquidityForRouter_badRouter",
    "type": "error"
  },
  {
    "inputs": [],
    "name": "RoutersFacet__addLiquidityForRouter_routerEmpty",
    "type": "error"
  },
  {
    "inputs": [],
    "name": "RoutersFacet__approveRouterForPortal_alreadyApproved",
    "type": "error"
  },
  {
    "inputs": [],
    "name": "RoutersFacet__approveRouterForPortal_notAdded",
    "type": "error"
  },
  {
    "inputs": [],
    "name": "RoutersFacet__onlyProposedRouterOwner_notProposedRouterOwner",
    "type": "error"
  },
  {
    "inputs": [],
    "name": "RoutersFacet__onlyProposedRouterOwner_notRouterOwner",
    "type": "error"
  },
  {
    "inputs": [],
    "name": "RoutersFacet__onlyRouterOwner_notRouterOwner",
    "type": "error"
  },
  {
    "inputs": [],
    "name": "RoutersFacet__proposeRouterOwner_badRouter",
    "type": "error"
  },
  {
    "inputs": [],
    "name": "RoutersFacet__proposeRouterOwner_notNewOwner",
    "type": "error"
  },
  {
    "inputs": [],
    "name": "RoutersFacet__removeRouterLiquidityFor_notOwner",
    "type": "error"
  },
  {
    "inputs": [],
    "name": "RoutersFacet__removeRouterLiquidity_amountIsZero",
    "type": "error"
  },
  {
    "inputs": [],
    "name": "RoutersFacet__removeRouterLiquidity_insufficientFunds",
    "type": "error"
  },
  {
    "inputs": [],
    "name": "RoutersFacet__removeRouterLiquidity_recipientEmpty",
    "type": "error"
  },
  {
    "inputs": [],
    "name": "RoutersFacet__removeRouter_notAdded",
    "type": "error"
  },
  {
    "inputs": [],
    "name": "RoutersFacet__removeRouter_routerEmpty",
    "type": "error"
  },
  {
    "inputs": [],
    "name": "RoutersFacet__setLiquidityFeeNumerator_tooLarge",
    "type": "error"
  },
  {
    "inputs": [],
    "name": "RoutersFacet__setLiquidityFeeNumerator_tooSmall",
    "type": "error"
  },
  {
    "inputs": [],
    "name": "RoutersFacet__setMaxRoutersPerTransfer_invalidMaxRoutersPerTransfer",
    "type": "error"
  },
  {
    "inputs": [],
    "name": "RoutersFacet__setRouterRecipient_notNewRecipient",
    "type": "error"
  },
  {
    "inputs": [],
    "name": "RoutersFacet__setupRouter_alreadyAdded",
    "type": "error"
  },
  {
    "inputs": [],
    "name": "RoutersFacet__setupRouter_routerEmpty",
    "type": "error"
  },
  {
    "inputs": [],
    "name": "RoutersFacet__unapproveRouterForPortal_notApproved",
    "type": "error"
  },
  {
    "anonymous": false,
    "inputs": [
      {
        "indexed": false,
        "internalType": "uint256",
        "name": "liquidityFeeNumerator",
        "type": "uint256"
      },
      {
        "indexed": false,
        "internalType": "address",
        "name": "caller",
        "type": "address"
      }
    ],
    "name": "LiquidityFeeNumeratorUpdated",
    "type": "event"
  },
  {
    "anonymous": false,
    "inputs": [
      {
        "indexed": false,
        "internalType": "uint256",
        "name": "maxRoutersPerTransfer",
        "type": "uint256"
      },
      {
        "indexed": false,
        "internalType": "address",
        "name": "caller",
        "type": "address"
      }
    ],
    "name": "MaxRoutersPerTransferUpdated",
    "type": "event"
  },
  {
    "anonymous": false,
    "inputs": [
      {
        "indexed": true,
        "internalType": "address",
        "name": "router",
        "type": "address"
      },
      {
        "indexed": false,
        "internalType": "address",
        "name": "caller",
        "type": "address"
      }
    ],
    "name": "RouterAdded",
    "type": "event"
  },
  {
    "anonymous": false,
    "inputs": [
      {
        "indexed": false,
        "internalType": "address",
        "name": "router",
        "type": "address"
      },
      {
        "indexed": false,
        "internalType": "address",
        "name": "caller",
        "type": "address"
      }
    ],
    "name": "RouterApprovedForPortal",
    "type": "event"
  },
  {
    "anonymous": false,
    "inputs": [
      {
        "indexed": true,
        "internalType": "address",
        "name": "router",
        "type": "address"
      },
      {
        "indexed": false,
        "internalType": "address",
        "name": "local",
        "type": "address"
      },
      {
        "indexed": false,
        "internalType": "bytes32",
        "name": "key",
        "type": "bytes32"
      },
      {
        "indexed": false,
        "internalType": "uint256",
        "name": "amount",
        "type": "uint256"
      },
      {
        "indexed": false,
        "internalType": "address",
        "name": "caller",
        "type": "address"
      }
    ],
    "name": "RouterLiquidityAdded",
    "type": "event"
  },
  {
    "anonymous": false,
    "inputs": [
      {
        "indexed": true,
        "internalType": "address",
        "name": "router",
        "type": "address"
      },
      {
        "indexed": false,
        "internalType": "address",
        "name": "to",
        "type": "address"
      },
      {
        "indexed": false,
        "internalType": "address",
        "name": "local",
        "type": "address"
      },
      {
        "indexed": false,
        "internalType": "bytes32",
        "name": "key",
        "type": "bytes32"
      },
      {
        "indexed": false,
        "internalType": "uint256",
        "name": "amount",
        "type": "uint256"
      },
      {
        "indexed": false,
        "internalType": "address",
        "name": "caller",
        "type": "address"
      }
    ],
    "name": "RouterLiquidityRemoved",
    "type": "event"
  },
  {
    "anonymous": false,
    "inputs": [
      {
        "indexed": true,
        "internalType": "address",
        "name": "router",
        "type": "address"
      },
      {
        "indexed": true,
        "internalType": "address",
        "name": "prevOwner",
        "type": "address"
      },
      {
        "indexed": true,
        "internalType": "address",
        "name": "newOwner",
        "type": "address"
      }
    ],
    "name": "RouterOwnerAccepted",
    "type": "event"
  },
  {
    "anonymous": false,
    "inputs": [
      {
        "indexed": true,
        "internalType": "address",
        "name": "router",
        "type": "address"
      },
      {
        "indexed": true,
        "internalType": "address",
        "name": "prevProposed",
        "type": "address"
      },
      {
        "indexed": true,
        "internalType": "address",
        "name": "newProposed",
        "type": "address"
      }
    ],
    "name": "RouterOwnerProposed",
    "type": "event"
  },
  {
    "anonymous": false,
    "inputs": [
      {
        "indexed": true,
        "internalType": "address",
        "name": "router",
        "type": "address"
      },
      {
        "indexed": true,
        "internalType": "address",
        "name": "prevRecipient",
        "type": "address"
      },
      {
        "indexed": true,
        "internalType": "address",
        "name": "newRecipient",
        "type": "address"
      }
    ],
    "name": "RouterRecipientSet",
    "type": "event"
  },
  {
    "anonymous": false,
    "inputs": [
      {
        "indexed": true,
        "internalType": "address",
        "name": "router",
        "type": "address"
      },
      {
        "indexed": false,
        "internalType": "address",
        "name": "caller",
        "type": "address"
      }
    ],
    "name": "RouterRemoved",
    "type": "event"
  },
  {
    "anonymous": false,
    "inputs": [
      {
        "indexed": false,
        "internalType": "address",
        "name": "router",
        "type": "address"
      },
      {
        "indexed": false,
        "internalType": "address",
        "name": "caller",
        "type": "address"
      }
    ],
    "name": "RouterUnapprovedForPortal",
    "type": "event"
  },
  {
    "inputs": [],
    "name": "LIQUIDITY_FEE_DENOMINATOR",
    "outputs": [
      {
        "internalType": "uint256",
        "name": "",
        "type": "uint256"
      }
    ],
    "stateMutability": "pure",
    "type": "function"
  },
  {
    "inputs": [],
    "name": "LIQUIDITY_FEE_NUMERATOR",
    "outputs": [
      {
        "internalType": "uint256",
        "name": "",
        "type": "uint256"
      }
    ],
    "stateMutability": "view",
    "type": "function"
  },
  {
    "inputs": [
      {
        "internalType": "address",
        "name": "router",
        "type": "address"
      }
    ],
    "name": "acceptProposedRouterOwner",
    "outputs": [],
    "stateMutability": "nonpayable",
    "type": "function"
  },
  {
    "inputs": [
      {
        "internalType": "uint256",
        "name": "_amount",
        "type": "uint256"
      },
      {
        "internalType": "address",
        "name": "_local",
        "type": "address"
      }
    ],
    "name": "addRouterLiquidity",
    "outputs": [],
    "stateMutability": "payable",
    "type": "function"
  },
  {
    "inputs": [
      {
        "internalType": "uint256",
        "name": "_amount",
        "type": "uint256"
      },
      {
        "internalType": "address",
        "name": "_local",
        "type": "address"
      },
      {
        "internalType": "address",
        "name": "_router",
        "type": "address"
      }
    ],
    "name": "addRouterLiquidityFor",
    "outputs": [],
    "stateMutability": "payable",
    "type": "function"
  },
  {
    "inputs": [
      {
        "internalType": "address",
        "name": "_router",
        "type": "address"
      }
    ],
    "name": "approveRouterForPortal",
    "outputs": [],
    "stateMutability": "nonpayable",
    "type": "function"
  },
  {
    "inputs": [
      {
        "internalType": "address",
        "name": "_router",
        "type": "address"
      }
    ],
    "name": "getProposedRouterOwner",
    "outputs": [
      {
        "internalType": "address",
        "name": "",
        "type": "address"
      }
    ],
    "stateMutability": "view",
    "type": "function"
  },
  {
    "inputs": [
      {
        "internalType": "address",
        "name": "_router",
        "type": "address"
      }
    ],
    "name": "getProposedRouterOwnerTimestamp",
    "outputs": [
      {
        "internalType": "uint256",
        "name": "",
        "type": "uint256"
      }
    ],
    "stateMutability": "view",
    "type": "function"
  },
  {
    "inputs": [
      {
        "internalType": "address",
        "name": "_router",
        "type": "address"
      }
    ],
    "name": "getRouterApproval",
    "outputs": [
      {
        "internalType": "bool",
        "name": "",
        "type": "bool"
      }
    ],
    "stateMutability": "view",
    "type": "function"
  },
  {
    "inputs": [
      {
        "internalType": "address",
        "name": "_router",
        "type": "address"
      }
    ],
    "name": "getRouterApprovalForPortal",
    "outputs": [
      {
        "internalType": "bool",
        "name": "",
        "type": "bool"
      }
    ],
    "stateMutability": "view",
    "type": "function"
  },
  {
    "inputs": [
      {
        "internalType": "address",
        "name": "_router",
        "type": "address"
      }
    ],
    "name": "getRouterOwner",
    "outputs": [
      {
        "internalType": "address",
        "name": "",
        "type": "address"
      }
    ],
    "stateMutability": "view",
    "type": "function"
  },
  {
    "inputs": [
      {
        "internalType": "address",
        "name": "_router",
        "type": "address"
      }
    ],
    "name": "getRouterRecipient",
    "outputs": [
      {
        "internalType": "address",
        "name": "",
        "type": "address"
      }
    ],
    "stateMutability": "view",
    "type": "function"
  },
  {
    "inputs": [],
    "name": "maxRoutersPerTransfer",
    "outputs": [
      {
        "internalType": "uint256",
        "name": "",
        "type": "uint256"
      }
    ],
    "stateMutability": "view",
    "type": "function"
  },
  {
    "inputs": [
      {
        "internalType": "address",
        "name": "router",
        "type": "address"
      },
      {
        "internalType": "address",
        "name": "proposed",
        "type": "address"
      }
    ],
    "name": "proposeRouterOwner",
    "outputs": [],
    "stateMutability": "nonpayable",
    "type": "function"
  },
  {
    "inputs": [
      {
        "internalType": "address",
        "name": "router",
        "type": "address"
      }
    ],
    "name": "removeRouter",
    "outputs": [],
    "stateMutability": "nonpayable",
    "type": "function"
  },
  {
    "inputs": [
      {
        "internalType": "uint256",
        "name": "_amount",
        "type": "uint256"
      },
      {
        "internalType": "address",
        "name": "_local",
        "type": "address"
      },
      {
        "internalType": "address payable",
        "name": "_to",
        "type": "address"
      }
    ],
    "name": "removeRouterLiquidity",
    "outputs": [],
    "stateMutability": "nonpayable",
    "type": "function"
  },
  {
    "inputs": [
      {
        "internalType": "uint256",
        "name": "_amount",
        "type": "uint256"
      },
      {
        "internalType": "address",
        "name": "_local",
        "type": "address"
      },
      {
        "internalType": "address payable",
        "name": "_to",
        "type": "address"
      },
      {
        "internalType": "address",
        "name": "_router",
        "type": "address"
      }
    ],
    "name": "removeRouterLiquidityFor",
    "outputs": [],
    "stateMutability": "nonpayable",
    "type": "function"
  },
  {
    "inputs": [
      {
        "internalType": "address",
        "name": "_router",
        "type": "address"
      },
      {
        "internalType": "address",
        "name": "_asset",
        "type": "address"
      }
    ],
    "name": "routerBalances",
    "outputs": [
      {
        "internalType": "uint256",
        "name": "",
        "type": "uint256"
      }
    ],
    "stateMutability": "view",
    "type": "function"
  },
  {
    "inputs": [
      {
        "internalType": "uint256",
        "name": "_numerator",
        "type": "uint256"
      }
    ],
    "name": "setLiquidityFeeNumerator",
    "outputs": [],
    "stateMutability": "nonpayable",
    "type": "function"
  },
  {
    "inputs": [
      {
        "internalType": "uint256",
        "name": "_newMaxRouters",
        "type": "uint256"
      }
    ],
    "name": "setMaxRoutersPerTransfer",
    "outputs": [],
    "stateMutability": "nonpayable",
    "type": "function"
  },
  {
    "inputs": [
      {
        "internalType": "address",
        "name": "router",
        "type": "address"
      },
      {
        "internalType": "address",
        "name": "recipient",
        "type": "address"
      }
    ],
    "name": "setRouterRecipient",
    "outputs": [],
    "stateMutability": "nonpayable",
    "type": "function"
  },
  {
    "inputs": [
      {
        "internalType": "address",
        "name": "router",
        "type": "address"
      },
      {
        "internalType": "address",
        "name": "owner",
        "type": "address"
      },
      {
        "internalType": "address",
        "name": "recipient",
        "type": "address"
      }
    ],
    "name": "setupRouter",
    "outputs": [],
    "stateMutability": "nonpayable",
    "type": "function"
  },
  {
    "inputs": [
      {
        "internalType": "address",
        "name": "_router",
        "type": "address"
      }
    ],
    "name": "unapproveRouterForPortal",
    "outputs": [],
    "stateMutability": "nonpayable",
    "type": "function"
  },
  {
    "inputs": [],
    "name": "StableSwapFacet__deadlineCheck_deadlineNotMet",
    "type": "error"
  },
  {
    "inputs": [],
    "name": "StableSwapFacet__getSwapTokenBalance_indexOutOfRange",
    "type": "error"
  },
  {
    "inputs": [],
    "name": "StableSwapFacet__getSwapTokenIndex_notExist",
    "type": "error"
  },
  {
    "inputs": [],
    "name": "StableSwapFacet__getSwapToken_outOfRange",
    "type": "error"
  },
  {
    "inputs": [
      {
        "internalType": "bytes32",
        "name": "key",
        "type": "bytes32"
      },
      {
        "internalType": "uint256[]",
        "name": "amounts",
        "type": "uint256[]"
      },
      {
        "internalType": "uint256",
        "name": "minToMint",
        "type": "uint256"
      },
      {
        "internalType": "uint256",
        "name": "deadline",
        "type": "uint256"
      }
    ],
    "name": "addSwapLiquidity",
    "outputs": [
      {
        "internalType": "uint256",
        "name": "",
        "type": "uint256"
      }
    ],
    "stateMutability": "nonpayable",
    "type": "function"
  },
  {
    "inputs": [
      {
        "internalType": "bytes32",
        "name": "key",
        "type": "bytes32"
      },
      {
        "internalType": "uint256",
        "name": "amount",
        "type": "uint256"
      }
    ],
    "name": "calculateRemoveSwapLiquidity",
    "outputs": [
      {
        "internalType": "uint256[]",
        "name": "",
        "type": "uint256[]"
      }
    ],
    "stateMutability": "view",
    "type": "function"
  },
  {
    "inputs": [
      {
        "internalType": "bytes32",
        "name": "key",
        "type": "bytes32"
      },
      {
        "internalType": "uint256",
        "name": "tokenAmount",
        "type": "uint256"
      },
      {
        "internalType": "uint8",
        "name": "tokenIndex",
        "type": "uint8"
      }
    ],
    "name": "calculateRemoveSwapLiquidityOneToken",
    "outputs": [
      {
        "internalType": "uint256",
        "name": "availableTokenAmount",
        "type": "uint256"
      }
    ],
    "stateMutability": "view",
    "type": "function"
  },
  {
    "inputs": [
      {
        "internalType": "bytes32",
        "name": "key",
        "type": "bytes32"
      },
      {
        "internalType": "uint8",
        "name": "tokenIndexFrom",
        "type": "uint8"
      },
      {
        "internalType": "uint8",
        "name": "tokenIndexTo",
        "type": "uint8"
      },
      {
        "internalType": "uint256",
        "name": "dx",
        "type": "uint256"
      }
    ],
    "name": "calculateSwap",
    "outputs": [
      {
        "internalType": "uint256",
        "name": "",
        "type": "uint256"
      }
    ],
    "stateMutability": "view",
    "type": "function"
  },
  {
    "inputs": [
      {
        "internalType": "bytes32",
        "name": "key",
        "type": "bytes32"
      },
      {
        "internalType": "uint256[]",
        "name": "amounts",
        "type": "uint256[]"
      },
      {
        "internalType": "bool",
        "name": "deposit",
        "type": "bool"
      }
    ],
    "name": "calculateSwapTokenAmount",
    "outputs": [
      {
        "internalType": "uint256",
        "name": "",
        "type": "uint256"
      }
    ],
    "stateMutability": "view",
    "type": "function"
  },
  {
    "inputs": [
      {
        "internalType": "bytes32",
        "name": "key",
        "type": "bytes32"
      }
    ],
    "name": "getSwapA",
    "outputs": [
      {
        "internalType": "uint256",
        "name": "",
        "type": "uint256"
      }
    ],
    "stateMutability": "view",
    "type": "function"
  },
  {
    "inputs": [
      {
        "internalType": "bytes32",
        "name": "key",
        "type": "bytes32"
      }
    ],
    "name": "getSwapAPrecise",
    "outputs": [
      {
        "internalType": "uint256",
        "name": "",
        "type": "uint256"
      }
    ],
    "stateMutability": "view",
    "type": "function"
  },
  {
    "inputs": [
      {
        "internalType": "bytes32",
        "name": "key",
        "type": "bytes32"
      },
      {
        "internalType": "uint256",
        "name": "index",
        "type": "uint256"
      }
    ],
    "name": "getSwapAdminBalance",
    "outputs": [
      {
        "internalType": "uint256",
        "name": "",
        "type": "uint256"
      }
    ],
    "stateMutability": "view",
    "type": "function"
  },
  {
    "inputs": [
      {
        "internalType": "bytes32",
        "name": "key",
        "type": "bytes32"
      }
    ],
    "name": "getSwapLPToken",
    "outputs": [
      {
        "internalType": "address",
        "name": "",
        "type": "address"
      }
    ],
    "stateMutability": "view",
    "type": "function"
  },
  {
    "inputs": [
      {
        "internalType": "bytes32",
        "name": "key",
        "type": "bytes32"
      }
    ],
    "name": "getSwapStorage",
    "outputs": [
      {
        "components": [
          {
            "internalType": "bytes32",
            "name": "key",
            "type": "bytes32"
          },
          {
            "internalType": "uint256",
            "name": "initialA",
            "type": "uint256"
          },
          {
            "internalType": "uint256",
            "name": "futureA",
            "type": "uint256"
          },
          {
            "internalType": "uint256",
            "name": "initialATime",
            "type": "uint256"
          },
          {
            "internalType": "uint256",
            "name": "futureATime",
            "type": "uint256"
          },
          {
            "internalType": "uint256",
            "name": "swapFee",
            "type": "uint256"
          },
          {
            "internalType": "uint256",
            "name": "adminFee",
            "type": "uint256"
          },
          {
            "internalType": "contract LPToken",
            "name": "lpToken",
            "type": "address"
          },
          {
            "internalType": "contract IERC20[]",
            "name": "pooledTokens",
            "type": "address[]"
          },
          {
            "internalType": "uint256[]",
            "name": "tokenPrecisionMultipliers",
            "type": "uint256[]"
          },
          {
            "internalType": "uint256[]",
            "name": "balances",
            "type": "uint256[]"
          },
          {
            "internalType": "uint256[]",
            "name": "adminFees",
            "type": "uint256[]"
          }
        ],
        "internalType": "struct SwapUtils.Swap",
        "name": "",
        "type": "tuple"
      }
    ],
    "stateMutability": "view",
    "type": "function"
  },
  {
    "inputs": [
      {
        "internalType": "bytes32",
        "name": "key",
        "type": "bytes32"
      },
      {
        "internalType": "uint8",
        "name": "index",
        "type": "uint8"
      }
    ],
    "name": "getSwapToken",
    "outputs": [
      {
        "internalType": "contract IERC20",
        "name": "",
        "type": "address"
      }
    ],
    "stateMutability": "view",
    "type": "function"
  },
  {
    "inputs": [
      {
        "internalType": "bytes32",
        "name": "key",
        "type": "bytes32"
      },
      {
        "internalType": "uint8",
        "name": "index",
        "type": "uint8"
      }
    ],
    "name": "getSwapTokenBalance",
    "outputs": [
      {
        "internalType": "uint256",
        "name": "",
        "type": "uint256"
      }
    ],
    "stateMutability": "view",
    "type": "function"
  },
  {
    "inputs": [
      {
        "internalType": "bytes32",
        "name": "key",
        "type": "bytes32"
      },
      {
        "internalType": "address",
        "name": "tokenAddress",
        "type": "address"
      }
    ],
    "name": "getSwapTokenIndex",
    "outputs": [
      {
        "internalType": "uint8",
        "name": "",
        "type": "uint8"
      }
    ],
    "stateMutability": "view",
    "type": "function"
  },
  {
    "inputs": [
      {
        "internalType": "bytes32",
        "name": "key",
        "type": "bytes32"
      }
    ],
    "name": "getSwapVirtualPrice",
    "outputs": [
      {
        "internalType": "uint256",
        "name": "",
        "type": "uint256"
      }
    ],
    "stateMutability": "view",
    "type": "function"
  },
  {
    "inputs": [
      {
        "internalType": "bytes32",
        "name": "key",
        "type": "bytes32"
      },
      {
        "internalType": "uint256",
        "name": "amount",
        "type": "uint256"
      },
      {
        "internalType": "uint256[]",
        "name": "minAmounts",
        "type": "uint256[]"
      },
      {
        "internalType": "uint256",
        "name": "deadline",
        "type": "uint256"
      }
    ],
    "name": "removeSwapLiquidity",
    "outputs": [
      {
        "internalType": "uint256[]",
        "name": "",
        "type": "uint256[]"
      }
    ],
    "stateMutability": "nonpayable",
    "type": "function"
  },
  {
    "inputs": [
      {
        "internalType": "bytes32",
        "name": "key",
        "type": "bytes32"
      },
      {
        "internalType": "uint256[]",
        "name": "amounts",
        "type": "uint256[]"
      },
      {
        "internalType": "uint256",
        "name": "maxBurnAmount",
        "type": "uint256"
      },
      {
        "internalType": "uint256",
        "name": "deadline",
        "type": "uint256"
      }
    ],
    "name": "removeSwapLiquidityImbalance",
    "outputs": [
      {
        "internalType": "uint256",
        "name": "",
        "type": "uint256"
      }
    ],
    "stateMutability": "nonpayable",
    "type": "function"
  },
  {
    "inputs": [
      {
        "internalType": "bytes32",
        "name": "key",
        "type": "bytes32"
      },
      {
        "internalType": "uint256",
        "name": "tokenAmount",
        "type": "uint256"
      },
      {
        "internalType": "uint8",
        "name": "tokenIndex",
        "type": "uint8"
      },
      {
        "internalType": "uint256",
        "name": "minAmount",
        "type": "uint256"
      },
      {
        "internalType": "uint256",
        "name": "deadline",
        "type": "uint256"
      }
    ],
    "name": "removeSwapLiquidityOneToken",
    "outputs": [
      {
        "internalType": "uint256",
        "name": "",
        "type": "uint256"
      }
    ],
    "stateMutability": "nonpayable",
    "type": "function"
  },
  {
    "inputs": [
      {
        "internalType": "bytes32",
        "name": "key",
        "type": "bytes32"
      },
      {
        "internalType": "uint8",
        "name": "tokenIndexFrom",
        "type": "uint8"
      },
      {
        "internalType": "uint8",
        "name": "tokenIndexTo",
        "type": "uint8"
      },
      {
        "internalType": "uint256",
        "name": "dx",
        "type": "uint256"
      },
      {
        "internalType": "uint256",
        "name": "minDy",
        "type": "uint256"
      },
      {
        "internalType": "uint256",
        "name": "deadline",
        "type": "uint256"
      }
    ],
    "name": "swap",
    "outputs": [
      {
        "internalType": "uint256",
        "name": "",
        "type": "uint256"
      }
    ],
    "stateMutability": "nonpayable",
    "type": "function"
  },
  {
    "inputs": [
      {
        "internalType": "bytes32",
        "name": "key",
        "type": "bytes32"
      },
      {
        "internalType": "uint256",
        "name": "amountIn",
        "type": "uint256"
      },
      {
        "internalType": "address",
        "name": "assetIn",
        "type": "address"
      },
      {
        "internalType": "address",
        "name": "assetOut",
        "type": "address"
      },
      {
        "internalType": "uint256",
        "name": "minAmountOut",
        "type": "uint256"
      },
      {
        "internalType": "uint256",
        "name": "deadline",
        "type": "uint256"
      }
    ],
    "name": "swapExact",
    "outputs": [
      {
        "internalType": "uint256",
        "name": "",
        "type": "uint256"
      }
    ],
    "stateMutability": "nonpayable",
    "type": "function"
  },
  {
    "inputs": [
      {
        "internalType": "bytes32",
        "name": "key",
        "type": "bytes32"
      },
      {
        "internalType": "uint256",
        "name": "amountOut",
        "type": "uint256"
      },
      {
        "internalType": "address",
        "name": "assetIn",
        "type": "address"
      },
      {
        "internalType": "address",
        "name": "assetOut",
        "type": "address"
      },
      {
        "internalType": "uint256",
        "name": "maxAmountIn",
        "type": "uint256"
      },
      {
        "internalType": "uint256",
        "name": "deadline",
        "type": "uint256"
      }
    ],
    "name": "swapExactOut",
    "outputs": [
      {
        "internalType": "uint256",
        "name": "",
        "type": "uint256"
      }
    ],
    "stateMutability": "nonpayable",
    "type": "function"
  }
]<|MERGE_RESOLUTION|>--- conflicted
+++ resolved
@@ -783,11 +783,7 @@
       {
         "indexed": false,
         "internalType": "address",
-<<<<<<< HEAD
-        "name": "asset",
-=======
         "name": "local",
->>>>>>> 4bc556c3
         "type": "address"
       },
       {
@@ -1060,16 +1056,6 @@
             "type": "uint32"
           },
           {
-<<<<<<< HEAD
-            "internalType": "address",
-            "name": "asset",
-            "type": "address"
-          },
-          {
-            "internalType": "uint256",
-            "name": "amount",
-            "type": "uint256"
-=======
             "internalType": "uint32",
             "name": "destinationDomain",
             "type": "uint32"
@@ -1078,7 +1064,6 @@
             "internalType": "uint32",
             "name": "canonicalDomain",
             "type": "uint32"
->>>>>>> 4bc556c3
           },
           {
             "internalType": "address",
@@ -1636,95 +1621,6 @@
   {
     "inputs": [
       {
-<<<<<<< HEAD
-        "components": [
-          {
-            "components": [
-              {
-                "internalType": "address",
-                "name": "to",
-                "type": "address"
-              },
-              {
-                "internalType": "bytes",
-                "name": "callData",
-                "type": "bytes"
-              },
-              {
-                "internalType": "uint32",
-                "name": "originDomain",
-                "type": "uint32"
-              },
-              {
-                "internalType": "uint32",
-                "name": "destinationDomain",
-                "type": "uint32"
-              },
-              {
-                "internalType": "address",
-                "name": "agent",
-                "type": "address"
-              },
-              {
-                "internalType": "address",
-                "name": "recovery",
-                "type": "address"
-              },
-              {
-                "internalType": "bool",
-                "name": "forceSlow",
-                "type": "bool"
-              },
-              {
-                "internalType": "bool",
-                "name": "receiveLocal",
-                "type": "bool"
-              },
-              {
-                "internalType": "address",
-                "name": "callback",
-                "type": "address"
-              },
-              {
-                "internalType": "uint256",
-                "name": "callbackFee",
-                "type": "uint256"
-              },
-              {
-                "internalType": "uint256",
-                "name": "relayerFee",
-                "type": "uint256"
-              },
-              {
-                "internalType": "uint256",
-                "name": "destinationMinOut",
-                "type": "uint256"
-              }
-            ],
-            "internalType": "struct CallParams",
-            "name": "params",
-            "type": "tuple"
-          },
-          {
-            "internalType": "address",
-            "name": "asset",
-            "type": "address"
-          },
-          {
-            "internalType": "uint256",
-            "name": "amount",
-            "type": "uint256"
-          },
-          {
-            "internalType": "uint256",
-            "name": "originMinOut",
-            "type": "uint256"
-          }
-        ],
-        "internalType": "struct XCallArgs",
-        "name": "_args",
-        "type": "tuple"
-=======
         "internalType": "uint32",
         "name": "_destination",
         "type": "uint32"
@@ -1758,7 +1654,6 @@
         "internalType": "bytes",
         "name": "_callData",
         "type": "bytes"
->>>>>>> 4bc556c3
       }
     ],
     "name": "xcallIntoLocal",
