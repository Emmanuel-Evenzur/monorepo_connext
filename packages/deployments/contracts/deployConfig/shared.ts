--- conflicted
+++ resolved
@@ -379,10 +379,6 @@
         delayBlocks: DEFAULT_DELAY_BLOCKS,
         processGas: DEFAULT_PROCESS_GAS,
         reserveGas: DEFAULT_RESERVE_GAS,
-<<<<<<< HEAD
-=======
-
->>>>>>> 39c19e82
         custom: {
           hub: {
             gasCap: BigNumber.from("200000"),
