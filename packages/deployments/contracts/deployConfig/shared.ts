import { BigNumber, constants, utils } from "ethers";
import { getDeploymentName } from "../src";

export type AMBInfo = {
  hub: string;
  spoke: string;
};

/**
 * Configuration scheme for Messaging contract deployments.
 */

// Contract prefixes for Connector contracts.
export const HUB_PREFIX = "Hub";
export const SPOKE_PREFIX = "Spoke";

const DEFAULT_PROCESS_GAS = BigNumber.from("850000");
const DEFAULT_RESERVE_GAS = BigNumber.from("15000");

// mapping of chainId => rough blocks per minute
const BLOCKS_PER_MINUTE: Record<number, number> = {
  // mainnets
  1: 4, // mainnet
  10: 30, // optimism
  56: 30, // bsc
  100: 30, // gnosis
  137: 30, // polygon
  42161: 4, // arbitrum one
  59144: 30, // linea
  8453: 30, // base
<<<<<<< HEAD
  1088: 30, // metis
=======
  43114: 20, //avalanche
  1101: 8, //polygon-zkevm
>>>>>>> 81d5d192

  // testnets
  5: 4, // goerli
  420: 30, // optimism-goerli
  80001: 30, // mumbai
  59140: 30, // linea-goerli
  84531: 30, // base-goerli
  195: 60, // x1-testnet
};

const THIRTY_MINUTES_IN_BLOCKS = Object.fromEntries(
  Object.entries(BLOCKS_PER_MINUTE).map(([key, value]) => {
    return [key, value * 30];
  }),
);

export type MessagingProtocolConfig = {
  // The chain ID of the hub. For production environment, should be Ethereum Mainnet (1).
  hub: {
    chain: number;
    minDisputeBlocks: number;
    disputeBlocks: number;
  };
  configs: {
    // Map of chain ID => configs.
    [chain: number]: {
      prefix: string; // The chain's name and the Connector name prefix.
      // Official AMB contract addresses.
      networkName?: string;
      ambs: {
        hub: string;
        spoke: string;
      };
      processGas: BigNumber;
      reserveGas: BigNumber;
      delayBlocks: number;
      disputeBlocks: number;
      minDisputeBlocks: number;
      custom?: {
        hub?: { [key: string]: string | BigNumber };
        spoke?: { [key: string]: string | BigNumber };
      };
    };
  };
};

export const getFacetsToDeploy = (zksync: boolean) => [
  {
    // always include the loupe facet
    name: "_DefaultDiamondLoupeFacet",
    contract: "DiamondLoupeFacet",
    args: [],
    deterministic: !zksync,
  },
  { name: getDeploymentName("TokenFacet"), contract: "TokenFacet", args: [], deterministic: !zksync },
  { name: getDeploymentName("BridgeFacet"), contract: "BridgeFacet", args: [], deterministic: !zksync },
  { name: getDeploymentName("InboxFacet"), contract: "InboxFacet", args: [], deterministic: !zksync },
  {
    name: getDeploymentName("ProposedOwnableFacet"),
    contract: "ProposedOwnableFacet",
    args: [],
    deterministic: !zksync,
  },
  { name: getDeploymentName("PortalFacet"), contract: "PortalFacet", args: [], deterministic: !zksync },
  { name: getDeploymentName("RelayerFacet"), contract: "RelayerFacet", args: [], deterministic: !zksync },
  { name: getDeploymentName("RoutersFacet"), contract: "RoutersFacet", args: [], deterministic: !zksync },
  { name: getDeploymentName("StableSwapFacet"), contract: "StableSwapFacet", args: [], deterministic: !zksync },
  { name: getDeploymentName("SwapAdminFacet"), contract: "SwapAdminFacet", args: [], deterministic: !zksync },
  { name: getDeploymentName("DiamondCutFacet"), contract: "DiamondCutFacet", args: [], deterministic: !zksync },
  { name: getDeploymentName("DiamondInit"), contract: "DiamondInit", args: [], deterministic: !zksync },
];

export const MESSAGING_PROTOCOL_CONFIGS: Record<string, MessagingProtocolConfig> = {
  local: {
    hub: {
      chain: 1337,
      disputeBlocks: THIRTY_MINUTES_IN_BLOCKS[1337],
      minDisputeBlocks: 0,
    },
    configs: {
      31337: {
        prefix: "AdminMainnet",
        networkName: "Mainnet",
        ambs: {
          hub: constants.AddressZero,
          spoke: constants.AddressZero,
        },
        processGas: DEFAULT_PROCESS_GAS,
        reserveGas: DEFAULT_RESERVE_GAS,
        delayBlocks: THIRTY_MINUTES_IN_BLOCKS[1337],
        disputeBlocks: THIRTY_MINUTES_IN_BLOCKS[1337],
        minDisputeBlocks: THIRTY_MINUTES_IN_BLOCKS[1337] / 2,
      },
      31338: {
        prefix: "Admin",
        networkName: "Optimism",
        ambs: {
          hub: "0x5086d1eEF304eb5284A0f6720f79403b4e9bE294",
          spoke: "0x4200000000000000000000000000000000000007",
        },
        processGas: DEFAULT_PROCESS_GAS,
        reserveGas: DEFAULT_RESERVE_GAS,
        delayBlocks: THIRTY_MINUTES_IN_BLOCKS[1338],
        disputeBlocks: THIRTY_MINUTES_IN_BLOCKS[1338],
        minDisputeBlocks: THIRTY_MINUTES_IN_BLOCKS[1338] / 2,
        custom: {
          hub: {
            // https://goerli.etherscan.io/address/0x5b47E1A08Ea6d985D6649300584e6722Ec4B1383#code
            optimismPortal: "0x5b47E1A08Ea6d985D6649300584e6722Ec4B1383",
          },
        },
      },
    },
  },
  devnet: {
    hub: {
      chain: 1,
      disputeBlocks: THIRTY_MINUTES_IN_BLOCKS[1],
      minDisputeBlocks: 0,
    },
    configs: {
      1: {
        prefix: "Admin",
        networkName: "Mainnet",
        ambs: {
          hub: constants.AddressZero,
          spoke: constants.AddressZero,
        },
        processGas: DEFAULT_PROCESS_GAS,
        reserveGas: DEFAULT_RESERVE_GAS,
        delayBlocks: 1,
        disputeBlocks: THIRTY_MINUTES_IN_BLOCKS[1],
        minDisputeBlocks: THIRTY_MINUTES_IN_BLOCKS[1] / 2,
      },
      10: {
        prefix: "Admin",
        networkName: "Optimism",
        ambs: {
          hub: constants.AddressZero,
          spoke: constants.AddressZero,
        },
        processGas: DEFAULT_PROCESS_GAS,
        reserveGas: DEFAULT_RESERVE_GAS,
        delayBlocks: 1,
        disputeBlocks: THIRTY_MINUTES_IN_BLOCKS[10],
        minDisputeBlocks: THIRTY_MINUTES_IN_BLOCKS[10] / 2,
      },
      100: {
        prefix: "Admin",
        networkName: "Gnosis",
        ambs: {
          hub: constants.AddressZero,
          spoke: constants.AddressZero,
        },
        processGas: DEFAULT_PROCESS_GAS,
        reserveGas: DEFAULT_RESERVE_GAS,
        delayBlocks: 1,
        disputeBlocks: THIRTY_MINUTES_IN_BLOCKS[100],
        minDisputeBlocks: THIRTY_MINUTES_IN_BLOCKS[100] / 2,
      },
    },
  },
  testnet: {
    hub: {
      chain: 5,
      minDisputeBlocks: THIRTY_MINUTES_IN_BLOCKS[5] / 2, // for root manager
      disputeBlocks: THIRTY_MINUTES_IN_BLOCKS[5], // for root manager
    }, // Goerli hub.
    configs: {
      // Optimism goerli:
      // https://community.optimism.io/docs/useful-tools/networks/#op-goerli
      420: {
        prefix: "Optimism",
        ambs: {
          // L1CrossDomainMessenger
          // https://goerli.etherscan.io/address/0x5086d1eEF304eb5284A0f6720f79403b4e9bE294
          hub: "0x5086d1eEF304eb5284A0f6720f79403b4e9bE294", // L1 cross domain messenger
          spoke: "0x4200000000000000000000000000000000000007",
        },
        processGas: DEFAULT_PROCESS_GAS,
        reserveGas: DEFAULT_RESERVE_GAS,
        delayBlocks: THIRTY_MINUTES_IN_BLOCKS[420],
        disputeBlocks: THIRTY_MINUTES_IN_BLOCKS[420],
        minDisputeBlocks: THIRTY_MINUTES_IN_BLOCKS[420] / 2,
        custom: {
          hub: {
            // https://goerli.etherscan.io/address/0x5b47E1A08Ea6d985D6649300584e6722Ec4B1383#code
            optimismPortal: "0x5b47E1A08Ea6d985D6649300584e6722Ec4B1383",
            gasCap: DEFAULT_PROCESS_GAS,
          },
          spoke: {
            gasCap: DEFAULT_PROCESS_GAS,
          },
        },
      },
      80001: {
        prefix: "Polygon",
        ambs: {
          // FxRoot on goerli
          // https://goerli.etherscan.io/address/0x3d1d3E34f7fB6D26245E6640E1c50710eFFf15bA
          hub: "0x3d1d3E34f7fB6D26245E6640E1c50710eFFf15bA",
          // FxChild on mumbai
          // https://mumbai.polygonscan.com/address/0xCf73231F28B7331BBe3124B907840A94851f9f11
          spoke: "0xCf73231F28B7331BBe3124B907840A94851f9f11",
        },
        processGas: DEFAULT_PROCESS_GAS,
        reserveGas: DEFAULT_RESERVE_GAS,
        delayBlocks: THIRTY_MINUTES_IN_BLOCKS[80001],
        disputeBlocks: THIRTY_MINUTES_IN_BLOCKS[80001],
        minDisputeBlocks: THIRTY_MINUTES_IN_BLOCKS[80001] / 2,
        custom: {
          hub: {
            // https://goerli.etherscan.io/address/0x2890ba17efe978480615e330ecb65333b880928e
            checkpointManager: "0x2890bA17EfE978480615e330ecB65333b880928e",
          },
        },
      },
      // FIXME: not added in op-roots, sepolia?
      // 280: {
      //   prefix: "ZkSync",
      //   ambs: {
      //     // zkSync Diamond on goerli
      //     // https://goerli.etherscan.io/address/0x1908e2bf4a88f91e4ef0dc72f02b8ea36bea2319
      //     hub: "0x1908e2BF4a88F91E4eF0DC72f02b8Ea36BEa2319",
      //     // zkSync on testnet
      //     // https://goerli.explorer.zksync.io/address/0x0000000000000000000000000000000000008008
      //     // https://github.com/matter-labs/era-system-contracts/blob/5a6c728576de5db68ad577a09f34e7b85c374192/contracts/Constants.sol#L40
      //     spoke: "0x0000000000000000000000000000000000008008",
      //   },
      //   processGas: DEFAULT_PROCESS_GAS,
      //   reserveGas: DEFAULT_RESERVE_GAS,
      //   delayBlocks: THIRTY_MINUTES_IN_BLOCKS[280],
      //   disputeBlocks: THIRTY_MINUTES_IN_BLOCKS[280],
      //   minDisputeBlocks: THIRTY_MINUTES_IN_BLOCKS[280] / 2,
      //   custom: {
      //     hub: {
      //       gasCap: DEFAULT_PROCESS_GAS,
      //     },
      //   },
      // },
      59140: {
        prefix: "Linea",
        ambs: {
          // ZkEvmV202 on goerli
          // https://goerli.etherscan.io/address/0x70BaD09280FD342D02fe64119779BC1f0791BAC2
          hub: "0x70BaD09280FD342D02fe64119779BC1f0791BAC2",
          // L2Bridge on zkEvm
          // https://explorer.goerli.linea.build/address/0xC499a572640B64eA1C8c194c43Bc3E19940719dC/transactions#address-tabs
          spoke: "0xC499a572640B64eA1C8c194c43Bc3E19940719dC",
        },
        processGas: DEFAULT_PROCESS_GAS,
        reserveGas: DEFAULT_RESERVE_GAS,
        delayBlocks: THIRTY_MINUTES_IN_BLOCKS[59140],
        disputeBlocks: THIRTY_MINUTES_IN_BLOCKS[59140],
        minDisputeBlocks: THIRTY_MINUTES_IN_BLOCKS[59140] / 2,
      },
      // Base goerli:
      // https://community.optimism.io/docs/useful-tools/networks/#op-goerli
      84531: {
        prefix: "Optimism",
        networkName: "Base",
        ambs: {
          // L1CrossDomainMessenger
          // https://goerli.etherscan.io/address/0x8e5693140eA606bcEB98761d9beB1BC87383706D
          hub: "0x8e5693140eA606bcEB98761d9beB1BC87383706D", // L1 cross domain messenger
          spoke: "0x4200000000000000000000000000000000000007",
        },
        processGas: DEFAULT_PROCESS_GAS,
        reserveGas: DEFAULT_RESERVE_GAS,
        delayBlocks: THIRTY_MINUTES_IN_BLOCKS[84531],
        disputeBlocks: THIRTY_MINUTES_IN_BLOCKS[84531],
        minDisputeBlocks: THIRTY_MINUTES_IN_BLOCKS[84531] / 2,
        custom: {
          hub: {
            // https://goerli.etherscan.io/address/0xe93c8cD0D409341205A592f8c4Ac1A5fe5585cfA#code
            optimismPortal: "0xe93c8cD0D409341205A592f8c4Ac1A5fe5585cfA",
            gasCap: DEFAULT_PROCESS_GAS,
          },
          spoke: {
            gasCap: DEFAULT_PROCESS_GAS,
          },
        },
      },
      195: {
        prefix: "Admin",
        networkName: "X1",
        ambs: {
          hub: constants.AddressZero,
          spoke: constants.AddressZero,
        },
        processGas: DEFAULT_PROCESS_GAS,
        reserveGas: DEFAULT_RESERVE_GAS,
        delayBlocks: THIRTY_MINUTES_IN_BLOCKS[195],
        disputeBlocks: THIRTY_MINUTES_IN_BLOCKS[195],
        minDisputeBlocks: THIRTY_MINUTES_IN_BLOCKS[195] / 2,
      },
      // // FIXME: wormhole relayer deployment not listed in docs for goerli
      // // address used is core bridge; different from mainnet so this testnet is skipped
      // 97: {
      //   prefix: "Wormhole",
      //   networkName: "Chapel",
      //   ambs: {
      //     // Wormhole Core bridge
      //     hub: "0x706abc4E45D419950511e474C7B9Ed348A4a716c",
      //     // Wormhole Relayer on BNB Chapel Chain
      //     spoke: "0x80aC94316391752A193C1c47E27D382b507c93F3",
      //   },
      //   delayBlocks: DEFAULT_DELAY_BLOCKS,
      // disputeBlocks: DEFAULT_DISPUTE_BLOCKS,
      // minDisputeBlocks: DEFAULT_DISPUTE_BLOCKS / 2,
      //   processGas: DEFAULT_PROCESS_GAS,
      //   reserveGas: DEFAULT_RESERVE_GAS,
      //   custom: {
      //     hub: {
      //       gasCap: "300000", // gas limit for receiveWormholeMessages on bnb
      //       mirrorChainId: "4", // bsc wormhole chainId: 4
      //     },
      //     spoke: {
      //       gasCap: "400000", // gas limit for receiveWormholeMessages on mainnet
      //       mirrorChainId: "2", // mainnet wormhole chainid: 2
      //     },
      //   },
      // },
      // FIXME: not added in op-roots, sepolia?
      // 1442: {
      //   prefix: "PolygonZk",
      //   ambs: {
      //     // PolygonZkEVMBridge on goerli
      //     // https://goerli.etherscan.io/address/0xF6BEEeBB578e214CA9E23B0e9683454Ff88Ed2A7
      //     hub: "0xF6BEEeBB578e214CA9E23B0e9683454Ff88Ed2A7",
      //     // PolygonZkEVMBridge on polygon-zkevm
      //     // https://testnet-zkevm.polygonscan.com/address/0xf6beeebb578e214ca9e23b0e9683454ff88ed2a7
      //     spoke: "0xF6BEEeBB578e214CA9E23B0e9683454Ff88Ed2A7",
      //   },
      //   processGas: DEFAULT_PROCESS_GAS,
      //   reserveGas: DEFAULT_RESERVE_GAS,
      //   delayBlocks: THIRTY_MINUTES_IN_BLOCKS[1442],
      //   disputeBlocks: THIRTY_MINUTES_IN_BLOCKS[1442],
      //   minDisputeBlocks: THIRTY_MINUTES_IN_BLOCKS[1442] / 2,
      //   custom: {
      //     hub: {
      //       mirrorNetworkId: "1",
      //     },
      //     spoke: {
      //       mirrorNetworkId: "0",
      //     },
      //   },
      // },
      5: {
        prefix: "Mainnet",
        ambs: {
          hub: constants.AddressZero,
          spoke: constants.AddressZero,
        },
        processGas: DEFAULT_PROCESS_GAS,
        reserveGas: DEFAULT_RESERVE_GAS,
        delayBlocks: THIRTY_MINUTES_IN_BLOCKS[5],
        disputeBlocks: THIRTY_MINUTES_IN_BLOCKS[5],
        minDisputeBlocks: THIRTY_MINUTES_IN_BLOCKS[5] / 2,
      },
    },
  },
  mainnet: {
    hub: { chain: 1, minDisputeBlocks: THIRTY_MINUTES_IN_BLOCKS[1] / 2, disputeBlocks: THIRTY_MINUTES_IN_BLOCKS[1] },
    configs: {
      1: {
        prefix: "Mainnet",
        ambs: {
          hub: constants.AddressZero,
          spoke: constants.AddressZero,
        },
        processGas: DEFAULT_PROCESS_GAS,
        reserveGas: DEFAULT_RESERVE_GAS,
        delayBlocks: THIRTY_MINUTES_IN_BLOCKS[1],
        disputeBlocks: THIRTY_MINUTES_IN_BLOCKS[1],
        minDisputeBlocks: THIRTY_MINUTES_IN_BLOCKS[1] / 2,
      },
      10: {
        prefix: "Optimism",
        ambs: {
          // L1CrossDomainMessenger
          // https://github.com/ethereum-optimism/optimism/blob/develop/packages/contracts/deployments/mainnet/Proxy__OVM_L1CrossDomainMessenger.json#L2
          hub: "0x25ace71c97B33Cc4729CF772ae268934F7ab5fA1",
          // L2CrossDomainMessenger
          // see: https://github.com/ethereum-optimism/optimism-tutorial/tree/main/cross-dom-comm
          spoke: "0x4200000000000000000000000000000000000007",
        },
        // TODO: 2mil gas for opti (going L1 => L2)? Is that correct?
        processGas: BigNumber.from("2000000"),
        reserveGas: DEFAULT_RESERVE_GAS,
        delayBlocks: THIRTY_MINUTES_IN_BLOCKS[10],
        disputeBlocks: THIRTY_MINUTES_IN_BLOCKS[10],
        minDisputeBlocks: THIRTY_MINUTES_IN_BLOCKS[10] / 2,
        custom: {
          hub: {
            // https://etherscan.io/address/0xbEb5Fc579115071764c7423A4f12eDde41f106Ed#code
            optimismPortal: "0xbEb5Fc579115071764c7423A4f12eDde41f106Ed",
            gasCap: DEFAULT_PROCESS_GAS,
          },
          spoke: {
            gasCap: DEFAULT_PROCESS_GAS,
          },
        },
      },
      100: {
        prefix: "Gnosis",
        ambs: {
          // https://etherscan.io/address/0x4C36d2919e407f0Cc2Ee3c993ccF8ac26d9CE64e
          hub: "0x4C36d2919e407f0Cc2Ee3c993ccF8ac26d9CE64e",
          // https://blockscout.com/xdai/mainnet/address/0x75Df5AF045d91108662D8080fD1FEFAd6aA0bb59
          spoke: "0x75Df5AF045d91108662D8080fD1FEFAd6aA0bb59",
        },
        processGas: DEFAULT_PROCESS_GAS,
        reserveGas: DEFAULT_RESERVE_GAS,
        delayBlocks: THIRTY_MINUTES_IN_BLOCKS[100],
        disputeBlocks: THIRTY_MINUTES_IN_BLOCKS[100],
        minDisputeBlocks: THIRTY_MINUTES_IN_BLOCKS[100] / 2,
        custom: {
          hub: {
            gasCap: "4000000", // maxGasPerTx
            mirrorChainId: "100",
          },
          spoke: {
            gasCap: "2000000", // maxGasPerTx
            mirrorChainId: "1",
          },
        },
      },
      // Polygon
      137: {
        prefix: "Polygon",
        ambs: {
          // FxRoot on mainnet
          // https://static.matic.network/network/mainnet/v1/index.json
          hub: "0xfe5e5D361b2ad62c541bAb87C45a0B9B018389a2",
          spoke: "0x8397259c983751DAf40400790063935a11afa28a",
        },
        delayBlocks: THIRTY_MINUTES_IN_BLOCKS[137],
        disputeBlocks: THIRTY_MINUTES_IN_BLOCKS[137],
        minDisputeBlocks: THIRTY_MINUTES_IN_BLOCKS[137] / 2,
        processGas: DEFAULT_PROCESS_GAS,
        reserveGas: DEFAULT_RESERVE_GAS,
        custom: {
          hub: {
            // https://static.matic.network/network/mainnet/v1/index.json
            // RootChainProxy
            checkpointManager: "0x86E4Dc95c7FBdBf52e33D563BbDB00823894C287",
          },
        },
      },
      // Arbitrum one
      // https://developer.offchainlabs.com/docs/Useful_Addresses
      42161: {
        prefix: "Arbitrum",
        ambs: {
          // https://etherscan.io/address/0x4Dbd4fc535Ac27206064B68FfCf827b0A60BAB3f
          hub: "0x4Dbd4fc535Ac27206064B68FfCf827b0A60BAB3f",
          // https://arbiscan.io/address/0x0000000000000000000000000000000000000064
          spoke: "0x0000000000000000000000000000000000000064",
        },
        processGas: DEFAULT_PROCESS_GAS,
        reserveGas: DEFAULT_RESERVE_GAS,
        delayBlocks: THIRTY_MINUTES_IN_BLOCKS[42161],
        disputeBlocks: THIRTY_MINUTES_IN_BLOCKS[42161],
        minDisputeBlocks: THIRTY_MINUTES_IN_BLOCKS[42161] / 2,
        custom: {
          hub: {
            // https://etherscan.io/address/0x0B9857ae2D4A3DBe74ffE1d7DF045bb7F96E4840
            outbox: "0x0B9857ae2D4A3DBe74ffE1d7DF045bb7F96E4840",
            maxSubmissionCostCap: utils.parseUnits("100000", "gwei"),
            maxGasCap: DEFAULT_PROCESS_GAS,
            gasPriceCap: utils.parseUnits("20", "gwei"), // minimum on arbitrum is 0.01 gwei
          },
        },
      },
      // BNB Chain
      56: {
        prefix: "Wormhole",
        networkName: "Bnb",
        ambs: {
          // Wormhole Relayer address on Mainnet
          // https://etherscan.io/address/0x27428DD2d3DD32A4D7f7C497eAaa23130d894911
          hub: "0x27428DD2d3DD32A4D7f7C497eAaa23130d894911",
          // Wormhole Relayer on BNB Chain
          // https://bscscan.com/address/0x27428DD2d3DD32A4D7f7C497eAaa23130d894911
          spoke: "0x27428DD2d3DD32A4D7f7C497eAaa23130d894911",
        },
        delayBlocks: THIRTY_MINUTES_IN_BLOCKS[56],
        disputeBlocks: THIRTY_MINUTES_IN_BLOCKS[56],
        minDisputeBlocks: THIRTY_MINUTES_IN_BLOCKS[56] / 2,
        processGas: DEFAULT_PROCESS_GAS,
        reserveGas: DEFAULT_RESERVE_GAS,
        custom: {
          hub: {
            gasCap: "300000", // gas limit for receiveWormholeMessages on bnb
            mirrorChainId: "4", // bsc wormhole chainId: 4
          },
          spoke: {
            gasCap: "400000", // gas limit for receiveWormholeMessages on mainnet
            mirrorChainId: "2", // mainnet wormhole chainid: 2
          },
        },
      },
      // Linea chain
      59144: {
        prefix: "Linea",
        ambs: {
          // https://etherscan.io/address/0xd19d4B5d358258f05D7B411E21A1460D11B0876F
          hub: "0xd19d4B5d358258f05D7B411E21A1460D11B0876F",
          // https://lineascan.build/address/0x508Ca82Df566dCD1B0DE8296e70a96332cD644ec
          spoke: "0x508Ca82Df566dCD1B0DE8296e70a96332cD644ec",
        },
        processGas: DEFAULT_PROCESS_GAS,
        reserveGas: DEFAULT_RESERVE_GAS,
        delayBlocks: THIRTY_MINUTES_IN_BLOCKS[59144],
        disputeBlocks: THIRTY_MINUTES_IN_BLOCKS[59144],
        minDisputeBlocks: THIRTY_MINUTES_IN_BLOCKS[59144] / 2,
      },
<<<<<<< HEAD
      1088: {
        prefix: "Metis",
        ambs: {
          // L1CrossDomainMessenger
          // https://github.com/MetisProtocol/mvm/blob/develop/packages/contracts/deployments/andromeda/Proxy__OVM_L1CrossDomainMessenger.json
          hub: "0x081D1101855bD523bA69A9794e0217F0DB6323ff",
          // L2CrossDomainMessenger
          // https://github.com/MetisProtocol/mvm/blob/cd9a23984c49d54945a9b9b7bad032d3e53ee105/packages/contracts/src/predeploys.ts#L14
          spoke: "0x4200000000000000000000000000000000000007",
        },
        processGas: DEFAULT_PROCESS_GAS,
        reserveGas: DEFAULT_RESERVE_GAS,
        delayBlocks: THIRTY_MINUTES_IN_BLOCKS[1088],
        disputeBlocks: THIRTY_MINUTES_IN_BLOCKS[1088],
        minDisputeBlocks: THIRTY_MINUTES_IN_BLOCKS[1088] / 2,
        custom: {
          hub: {
            // https://immunefi.com/bounty/metis/
            // https://etherscan.io/address/0xf209815E595Cdf3ed0aAF9665b1772e608AB9380
            stateCommitmentChain: "0xf209815E595Cdf3ed0aAF9665b1772e608AB9380",
=======
      // Base chain
      8453: {
        prefix: "Optimism",
        networkName: "Base",
        ambs: {
          // L1CrossDomainMessenger
          // https://docs.base.org/base-contracts/#ethereum-mainnet
          hub: "0x866E82a600A1414e583f7F13623F1aC5d58b0Afa",
          // L2CrossDomainMessenger
          // https://docs.base.org/base-contracts/#base-mainnet
          spoke: "0x4200000000000000000000000000000000000007",
        },
        processGas: BigNumber.from("2000000"),
        reserveGas: DEFAULT_RESERVE_GAS,
        delayBlocks: THIRTY_MINUTES_IN_BLOCKS[8453],
        disputeBlocks: THIRTY_MINUTES_IN_BLOCKS[8453],
        minDisputeBlocks: THIRTY_MINUTES_IN_BLOCKS[8453] / 2,
        custom: {
          hub: {
            // BasePortal
            // https://docs.base.org/base-contracts/#ethereum-mainnet
            // https://etherscan.io/address/0x49048044D57e1C92A77f79988d21Fa8fAF74E97e#code
            optimismPortal: "0x49048044D57e1C92A77f79988d21Fa8fAF74E97e",
            gasCap: DEFAULT_PROCESS_GAS,
          },
          spoke: {
            gasCap: DEFAULT_PROCESS_GAS,
          },
        },
      },
      // Avalanche C Chain
      43114: {
        prefix: "Wormhole",
        networkName: "Avalanche",
        ambs: {
          // Wormhole Relayer address on Mainnet
          // https://etherscan.io/address/0x27428DD2d3DD32A4D7f7C497eAaa23130d894911
          hub: "0x27428DD2d3DD32A4D7f7C497eAaa23130d894911",
          // Wormhole Relayer on Avalanche Chain
          // https://43114.snowtrace.io/address/0x27428DD2d3DD32A4D7f7C497eAaa23130d894911
          spoke: "0x27428DD2d3DD32A4D7f7C497eAaa23130d894911",
        },
        delayBlocks: THIRTY_MINUTES_IN_BLOCKS[43114],
        disputeBlocks: THIRTY_MINUTES_IN_BLOCKS[43114],
        minDisputeBlocks: THIRTY_MINUTES_IN_BLOCKS[43114] / 2,
        processGas: DEFAULT_PROCESS_GAS,
        reserveGas: DEFAULT_RESERVE_GAS,
        custom: {
          hub: {
            gasCap: "300000", // gas limit for receiveWormholeMessages on avalanche
            mirrorChainId: "6", // avalanche wormhole chainId: 6
          },
          spoke: {
            gasCap: "400000", // gas limit for receiveWormholeMessages on mainnet
            mirrorChainId: "2", // mainnet wormhole chainid: 2
          },
        },
      },
      1101: {
        prefix: "PolygonZk",
        ambs: {
          // PolygonZkEVMBridge on mainnet
          // https://etherscan.io/address/0x2a3DD3EB832aF982ec71669E178424b10Dca2EDe
          hub: "0x2a3DD3EB832aF982ec71669E178424b10Dca2EDe",
          // PolygonZkEVMBridge on polygon-zkevm
          // https://zkevm.polygonscan.com/address/0x2a3dd3eb832af982ec71669e178424b10dca2ede
          spoke: "0x2a3DD3EB832aF982ec71669E178424b10Dca2EDe",
        },
        processGas: DEFAULT_PROCESS_GAS,
        reserveGas: DEFAULT_RESERVE_GAS,
        delayBlocks: THIRTY_MINUTES_IN_BLOCKS[1101],
        disputeBlocks: THIRTY_MINUTES_IN_BLOCKS[1101],
        minDisputeBlocks: THIRTY_MINUTES_IN_BLOCKS[1101] / 2,
        custom: {
          hub: {
            mirrorNetworkId: "1",
          },
          spoke: {
            mirrorNetworkId: "0",
>>>>>>> 81d5d192
          },
        },
      },
    },
  },
};<|MERGE_RESOLUTION|>--- conflicted
+++ resolved
@@ -28,12 +28,9 @@
   42161: 4, // arbitrum one
   59144: 30, // linea
   8453: 30, // base
-<<<<<<< HEAD
   1088: 30, // metis
-=======
   43114: 20, //avalanche
   1101: 8, //polygon-zkevm
->>>>>>> 81d5d192
 
   // testnets
   5: 4, // goerli
@@ -552,7 +549,6 @@
         disputeBlocks: THIRTY_MINUTES_IN_BLOCKS[59144],
         minDisputeBlocks: THIRTY_MINUTES_IN_BLOCKS[59144] / 2,
       },
-<<<<<<< HEAD
       1088: {
         prefix: "Metis",
         ambs: {
@@ -573,7 +569,9 @@
             // https://immunefi.com/bounty/metis/
             // https://etherscan.io/address/0xf209815E595Cdf3ed0aAF9665b1772e608AB9380
             stateCommitmentChain: "0xf209815E595Cdf3ed0aAF9665b1772e608AB9380",
-=======
+          },
+        },
+      },
       // Base chain
       8453: {
         prefix: "Optimism",
@@ -653,7 +651,6 @@
           },
           spoke: {
             mirrorNetworkId: "0",
->>>>>>> 81d5d192
           },
         },
       },
