--- conflicted
+++ resolved
@@ -28,19 +28,7 @@
   42161: 30, // arbitrum one
   59144: 30, // linea
   8453: 30, // base
-<<<<<<< HEAD
   534352: 15, // scroll
-=======
-
-  // testnets
-  5: 4, // goerli
-  420: 30, // optimism-goerli
-  80001: 30, // mumbai
-  59140: 30, // linea-goerli
-  84531: 30, // base-goerli
-  195: 60, // x1-testnet
-};
->>>>>>> 34527cb6
 
   // testnets
   5: 4, // goerli
