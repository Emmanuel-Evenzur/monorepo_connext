--- conflicted
+++ resolved
@@ -341,10 +341,6 @@
       relayerFee,
       false,
       false,
-<<<<<<< HEAD
-      false,
-=======
->>>>>>> 67664f77
       9900 // slippageTol
     );
     XCallArgs memory args = XCallArgs(callParams, transactingAssetId, amount);
@@ -356,11 +352,7 @@
     // TODO Correctly calculate the message
     // Harcoded the message from the emitted event since here we are only testing that relayerFee is included
     bytes
-<<<<<<< HEAD
-      memory message = hex"00000001000000000000000000000000185a4dc360ce69bdccee33b3784b0282f7961aea030000000000000000000000000000000000000000000000000000000000000064000000000000000000000000000000000000000000000000000000000000000020b4b2eeb4ea213a5e7d1e1d2a3a1a437fbe7c8b3490898b0474b0fe66dda70a99abcdc4a573fee029d9137bb672649fcdf7fd2a2195d7c253c050cf7f569d14";
-=======
       memory message = hex"00000001000000000000000000000000185a4dc360ce69bdccee33b3784b0282f7961aea030000000000000000000000000000000000000000000000000000000000000064000000000000000000000000000000000000000000000000000000000000000020b4b2eeb4ea213a5e7d1e1d2a3a1a437fbe7c8b3490898b0474b0fe66dda70a4de7a8656d0e86307df9d3f1ea3078387997db625b68c9005030eb3b4c29680b";
->>>>>>> 67664f77
 
     // NOTE: the `amount` and `bridgedAmt` are 0 because `.balanceOf` of the origin asset returns
     // 0 always via setup function
@@ -395,10 +387,6 @@
       relayerFee,
       false,
       false,
-<<<<<<< HEAD
-      false,
-=======
->>>>>>> 67664f77
       9900 // slippageTol
     );
     XCallArgs memory args = XCallArgs(callParams, transactingAssetId, amount);
@@ -465,10 +453,6 @@
       relayerFee,
       false,
       false,
-<<<<<<< HEAD
-      false,
-=======
->>>>>>> 67664f77
       9900 // slippageTol
     );
     XCallArgs memory args = XCallArgs(callParams, transactingAssetId, amount);
@@ -507,10 +491,6 @@
       relayerFee,
       false,
       false,
-<<<<<<< HEAD
-      false,
-=======
->>>>>>> 67664f77
       9900 // slippageTol
     );
     XCallArgs memory args = XCallArgs(callParams, transactingAssetId, amount);
@@ -585,10 +565,6 @@
       relayerFee,
       false,
       false,
-<<<<<<< HEAD
-      false,
-=======
->>>>>>> 67664f77
       9900 // slippageTol
     );
     XCallArgs memory args = XCallArgs(callParams, transactingAssetId, amount);
@@ -630,10 +606,6 @@
       relayerFee,
       false,
       false,
-<<<<<<< HEAD
-      false,
-=======
->>>>>>> 67664f77
       9900 // slippageTol
     );
     XCallArgs memory args = XCallArgs(callParams, transactingAssetId, amount);
@@ -713,10 +685,6 @@
       relayerFee,
       false,
       false,
-<<<<<<< HEAD
-      false,
-=======
->>>>>>> 67664f77
       9900 // slippageTol
     );
     XCallArgs memory args = XCallArgs(callParams, transactingAssetId, amount);
