// SPDX-License-Identifier: MIT OR Apache-2.0
pragma solidity 0.8.17;

import {ConnectorHelper} from "../../../../utils/ConnectorHelper.sol";
import {MerkleTreeManager} from "../../../../../contracts/messaging/MerkleTreeManager.sol";
import {SygmaSpokeConnector, SpokeConnector, ProposedOwnable} from "../../../../../contracts/messaging/connectors/sygma/SygmaSpokeConnector.sol";
import {IBridge} from "../../../../../contracts/messaging/interfaces/ambs/sygma/IBridge.sol";

/**
 * @dev For test contract to access internal functions of `SygmaSpokeConnector`
 */
contract SygmaSpokeConnectorForTest is SygmaSpokeConnector {
  constructor(
    SpokeConnector.ConstructorParams memory _spokeConstructorParams,
    uint8 _hubDomainId,
    address _permissionlessHandler,
    uint256 _gasCap
  ) SygmaSpokeConnector(_spokeConstructorParams, _hubDomainId, _permissionlessHandler, _gasCap) {}

  function forTest_sendMessage(bytes memory _data, bytes memory _feeData) external {
    _sendMessage(_data, _feeData);
  }

  function forTest_processMessage(bytes memory _data) external pure {
    _processMessage(_data);
  }

  function forTest_verifySender(address _expected) external view returns (bool _isValid) {
    _isValid = _verifySender(_expected);
  }
}

/**
 * @dev Base contract for the `SygmaSpokeConnector` unit tests contracts to inherit from
 */
contract Base is ConnectorHelper {
  // The root length in bytes
  uint256 public constant ROOT_LENGTH = 32;

  address public user = makeAddr("user");
  address public permissionlessHandler = makeAddr("permissionlessHandler");
  address public watcherManager = makeAddr("watcherManager");

  uint8 public sygmaHubDomainId = 1;
  uint256 public delayBlocks = 0;
  uint256 public disputeBlocks = 0;
  uint256 public minDisputeBlocks = 0;

  SygmaSpokeConnectorForTest public sygmaSpokeConnector;

  /**
   * @notice Deploys a new `SygmaSpokeConnectorForTest` contract instance
   */
  function setUp() public virtual {
    _merkle = address(new MerkleTreeManager());
    SpokeConnector.ConstructorParams memory _constructorParams = SpokeConnector.ConstructorParams(
      _l2Domain,
      _l1Domain,
      _amb,
      _rootManager,
      _l1Connector,
      _processGas,
      _reserveGas,
      delayBlocks,
      _merkle,
      watcherManager,
      minDisputeBlocks,
      disputeBlocks
    );
    vm.prank(_owner);
    sygmaSpokeConnector = new SygmaSpokeConnectorForTest(
      _constructorParams,
      sygmaHubDomainId,
      permissionlessHandler,
      _gasCap
    );
  }
}

contract Unit_Connector_SygmaSpokeConnector_Constructor is Base {
<<<<<<< HEAD
  /**
   * @notice Tests the values of the constructor arguments
   */
  function test_constructorArgs() public {
=======
  function test_constructor() public {
>>>>>>> 8e60a853
    assertEq(sygmaSpokeConnector.DOMAIN(), _l2Domain);
    assertEq(sygmaSpokeConnector.MIRROR_DOMAIN(), _l1Domain);
    assertEq(sygmaSpokeConnector.AMB(), _amb);
    assertEq(sygmaSpokeConnector.ROOT_MANAGER(), _rootManager);
    assertEq(sygmaSpokeConnector.mirrorConnector(), _l1Connector);
    assertEq(sygmaSpokeConnector.PROCESS_GAS(), _processGas);
    assertEq(sygmaSpokeConnector.RESERVE_GAS(), _reserveGas);
    assertEq(sygmaSpokeConnector.delayBlocks(), delayBlocks);
    assertEq(address(sygmaSpokeConnector.MERKLE()), _merkle);
    assertEq(address(sygmaSpokeConnector.watcherManager()), watcherManager);
    assertEq(sygmaSpokeConnector.minDisputeBlocks(), minDisputeBlocks);
    assertEq(sygmaSpokeConnector.disputeBlocks(), disputeBlocks);
    assertEq(sygmaSpokeConnector.HUB_DOMAIN_ID(), sygmaHubDomainId);
    assertEq(sygmaSpokeConnector.PERMISSIONLESS_HANDLER(), permissionlessHandler);
    assertEq(sygmaSpokeConnector.gasCap(), _gasCap);
  }
}

<<<<<<< HEAD
contract Unit_Connector_SygmaSpokeConnector__ReeiveMessage is Base {
=======
contract Unit_Connector_SygmaSpokeConnector_ReceiveMessage is Base {
>>>>>>> 8e60a853
  event AggregateRootReceived(bytes32 indexed _aggregateRoot);

  /**
   * @notice Modifier to assume the root is not empty
   */
  modifier happyPath(bytes32 _root) {
    vm.assume(_root != bytes32(""));
    _;
  }

  /**
   * @notice Executes the setUp and then starts the prank as the permissionless handler
   */
  function setUp() public override {
    super.setUp();
    vm.startPrank(permissionlessHandler);
  }

  /**
   * @notice Tests it reverts when the caller is not the permissionless handler
   * @param _caller The address of the caller
   * @param _originSender The address of the origin sender
   * @param _root The message's root
   */
  function test_revertIfCallerNotHandler(address _caller, address _originSender, bytes32 _root) public {
    vm.assume(_caller != sygmaSpokeConnector.PERMISSIONLESS_HANDLER());
    vm.stopPrank();
    vm.prank(_caller);
    vm.expectRevert(SygmaSpokeConnector.SygmaSpokeConnector_OnlyPermissionedHandler.selector);
    sygmaSpokeConnector.receiveMessage(_originSender, _root);
  }

  /**
   * @notice Tests it reverts when the origin sender is not the mirror connector
   * @param _originSender The address of the origin sender
   * @param _root The message's root
   */
  function test_revertIfOriginNotMirror(address _originSender, bytes32 _root) public {
    vm.assume(_originSender != sygmaSpokeConnector.mirrorConnector());
    vm.expectRevert(SygmaSpokeConnector.SygmaSpokeConnector_SenderIsNotMirrorConnector.selector);
    sygmaSpokeConnector.receiveMessage(_originSender, _root);
  }

  /**
   * @notice Tests it receives the aggregate root correctly
   * @param _blockNumber The block number in which the message was sent
   * @param _root The message's root
   */
  function test_receiveAggregateRoot(uint256 _blockNumber, bytes32 _root) public happyPath(_root) {
    vm.roll(_blockNumber);
    address _originSender = sygmaSpokeConnector.mirrorConnector();
    sygmaSpokeConnector.receiveMessage(_originSender, _root);
    assertEq(sygmaSpokeConnector.pendingAggregateRoots(_root), _blockNumber);
  }

  /**
   * @notice Tests it emits the `AggregateRootReceived` event
   * @param _root The message's root
   */
  function test_emitEvent(bytes32 _root) public happyPath(_root) {
    address _originSender = sygmaSpokeConnector.mirrorConnector();
    // Expect `AggregateRootReceived` event to be emitted with the root
    vm.expectEmit(true, true, true, true, address(sygmaSpokeConnector));
    emit AggregateRootReceived(_root);
    sygmaSpokeConnector.receiveMessage(_originSender, _root);
  }

  function test_emitMessageProcessed(bytes32 _root) public happyPath(_root) {
    vm.expectEmit(true, true, true, true, address(sygmaSpokeConnector));
    emit MessageProcessed(abi.encodePacked(_root), permissionlessHandler);

    sygmaSpokeConnector.receiveMessage(_l2Connector, _root);
  }
}

contract Unit_Connector_SygmaSpokeConnector_SendMessage is Base {
<<<<<<< HEAD
  /**
   * @notice Tests it reverts when the data length is not 32
   * @param _data The data
   * @param _feeData The fee data
   */
  function test_revertIfDataNotRootLength(bytes memory _data, bytes memory _feeData) public {
=======
  function test_revertIfDataLengthIsNot32(bytes memory _data, bytes memory _feeData) public {
>>>>>>> 8e60a853
    vm.assume(_data.length != ROOT_LENGTH);
    vm.expectRevert(SygmaSpokeConnector.SygmaSpokeConnector_DataLengthIsNot32.selector);
    vm.prank(user);
    sygmaSpokeConnector.forTest_sendMessage(_data, _feeData);
  }

  /**
   * @notice Tests it calls `deposit` on the sygma bridge
   * @param _root The message's root
   * @param _feeData The fee data
   * @param _depositNonce The deposit nonce
   * @param _handlerResponse The handler response
   */
  function test_callDeposit(
    bytes32 _root,
    bytes memory _feeData,
    uint64 _depositNonce,
    bytes memory _handlerResponse
  ) public {
    // Parse the root and then get the deposit data
    bytes memory _data = abi.encodePacked(_root);
    bytes memory _depositData = sygmaSpokeConnector.parseDepositData(_root, _l1Connector);
    // Expect sygma bridge `deposit` method to be called correctly
    _mockAndExpect(
      _amb,
      abi.encodeWithSelector(
        IBridge.deposit.selector,
        sygmaHubDomainId,
        sygmaSpokeConnector.PERMISSIONLESS_HANDLER_ID(),
        _depositData,
        _feeData
      ),
      abi.encode(_depositNonce, _handlerResponse)
    );

    vm.prank(user);
    sygmaSpokeConnector.forTest_sendMessage(_data, _feeData);
  }
}

contract Unit_Connector_SygmaSpokeConnector_VerifySender is Base {
  /**
   * @notice Tests it returns false if the origin sender is not the mirror connector
   * @param _originSender The address of the origin sender
   */
  function test_returnFalseIfOriginSenderNotMirror(address _originSender) public {
    vm.assume(_originSender != _l1Connector);
    assertEq(sygmaSpokeConnector.forTest_verifySender(_originSender), false);
  }

  /**
   * @notice Tests it returns true if the origin sender is the mirror connector
   */
  function test_returnTrueIfOriginSenderIsMirror() public {
    assertEq(sygmaSpokeConnector.forTest_verifySender(_l1Connector), true);
  }
}

<<<<<<< HEAD
contract Unit_Connector_SygmaSpokeConnector__RenouceOwnership is Base {
  /**
   * @notice Tests it reverts when the caller is not the owner
   * @param _caller The address of the caller
   */
=======
contract Unit_Connector_SygmaSpokeConnector_RenounceOwnership is Base {
>>>>>>> 8e60a853
  function test_revertIfCallerNotOwner(address _caller) public {
    vm.assume(_caller != _owner);
    vm.expectRevert(ProposedOwnable.ProposedOwnable__onlyOwner_notOwner.selector);
    vm.prank(_caller);
    sygmaSpokeConnector.renounceOwnership();
  }

  /**
   * @notice Tests it reverts the method is called
   */
  function test_revertWhenCalled() public {
    vm.expectRevert(SygmaSpokeConnector.SygmaSpokeConnector_UnimplementedMethod.selector);
    vm.prank(_owner);
    sygmaSpokeConnector.renounceOwnership();
  }
}

<<<<<<< HEAD
contract Unit_Connector_SygmaSpokeConnector__PrcessMessage is Base {
  /**
   * @notice Tests it reverts when the method is called
   * @param _data The data
   */
=======
contract Unit_Connector_SygmaSpokeConnector_ProcessMessage is Base {
>>>>>>> 8e60a853
  function test_revertWhenCalled(bytes memory _data) public {
    vm.expectRevert(SygmaSpokeConnector.SygmaSpokeConnector_UnimplementedMethod.selector);
    vm.prank(_owner);
    sygmaSpokeConnector.forTest_processMessage(_data);
  }
}<|MERGE_RESOLUTION|>--- conflicted
+++ resolved
@@ -78,14 +78,10 @@
 }
 
 contract Unit_Connector_SygmaSpokeConnector_Constructor is Base {
-<<<<<<< HEAD
   /**
    * @notice Tests the values of the constructor arguments
    */
   function test_constructorArgs() public {
-=======
-  function test_constructor() public {
->>>>>>> 8e60a853
     assertEq(sygmaSpokeConnector.DOMAIN(), _l2Domain);
     assertEq(sygmaSpokeConnector.MIRROR_DOMAIN(), _l1Domain);
     assertEq(sygmaSpokeConnector.AMB(), _amb);
@@ -104,11 +100,7 @@
   }
 }
 
-<<<<<<< HEAD
-contract Unit_Connector_SygmaSpokeConnector__ReeiveMessage is Base {
-=======
 contract Unit_Connector_SygmaSpokeConnector_ReceiveMessage is Base {
->>>>>>> 8e60a853
   event AggregateRootReceived(bytes32 indexed _aggregateRoot);
 
   /**
@@ -185,16 +177,7 @@
 }
 
 contract Unit_Connector_SygmaSpokeConnector_SendMessage is Base {
-<<<<<<< HEAD
-  /**
-   * @notice Tests it reverts when the data length is not 32
-   * @param _data The data
-   * @param _feeData The fee data
-   */
-  function test_revertIfDataNotRootLength(bytes memory _data, bytes memory _feeData) public {
-=======
   function test_revertIfDataLengthIsNot32(bytes memory _data, bytes memory _feeData) public {
->>>>>>> 8e60a853
     vm.assume(_data.length != ROOT_LENGTH);
     vm.expectRevert(SygmaSpokeConnector.SygmaSpokeConnector_DataLengthIsNot32.selector);
     vm.prank(user);
@@ -253,15 +236,7 @@
   }
 }
 
-<<<<<<< HEAD
-contract Unit_Connector_SygmaSpokeConnector__RenouceOwnership is Base {
-  /**
-   * @notice Tests it reverts when the caller is not the owner
-   * @param _caller The address of the caller
-   */
-=======
 contract Unit_Connector_SygmaSpokeConnector_RenounceOwnership is Base {
->>>>>>> 8e60a853
   function test_revertIfCallerNotOwner(address _caller) public {
     vm.assume(_caller != _owner);
     vm.expectRevert(ProposedOwnable.ProposedOwnable__onlyOwner_notOwner.selector);
@@ -279,15 +254,7 @@
   }
 }
 
-<<<<<<< HEAD
-contract Unit_Connector_SygmaSpokeConnector__PrcessMessage is Base {
-  /**
-   * @notice Tests it reverts when the method is called
-   * @param _data The data
-   */
-=======
 contract Unit_Connector_SygmaSpokeConnector_ProcessMessage is Base {
->>>>>>> 8e60a853
   function test_revertWhenCalled(bytes memory _data) public {
     vm.expectRevert(SygmaSpokeConnector.SygmaSpokeConnector_UnimplementedMethod.selector);
     vm.prank(_owner);
