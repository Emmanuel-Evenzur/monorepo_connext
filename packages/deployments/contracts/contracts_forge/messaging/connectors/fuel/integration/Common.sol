// SPDX-License-Identifier: MIT OR Apache-2.0
pragma solidity 0.8.17;

import {ConnectorHelper} from "../../../../utils/ConnectorHelper.sol";
import {FuelHubConnector} from "../../../../../contracts/messaging/connectors/fuel/FuelHubConnector.sol";
import {MerkleTreeManager} from "../../../../../contracts/messaging/MerkleTreeManager.sol";
import {ProposedOwnable} from "../../../../../contracts/shared/ProposedOwnable.sol";
import {RootManager} from "../../../../../contracts/messaging/RootManager.sol";
import {SpokeConnector} from "../../../../../contracts/messaging/connectors/SpokeConnector.sol";
import {WatcherManager} from "../../../../../contracts/messaging/WatcherManager.sol";
import {IFuelMessagePortal} from "../../../../../contracts/messaging/interfaces/ambs/fuel/IFuelMessagePortal.sol";

contract Common is ConnectorHelper {
  uint256 internal constant _FORK_BLOCK = 4_924_669;

  // FuelMessagePortal address on Sepolia
  IFuelMessagePortal public constant FUEL_MESSAGE_PORTAL =
    IFuelMessagePortal(0x03f2901Db5723639978deBed3aBA66d4EA03aF73);
  uint32 public constant DOMAIN = 100; // Sepolia
  uint32 public constant MIRROR_DOMAIN = 110; // Fuel
<<<<<<< HEAD
=======
  uint32 public constant DELAY_BLOCKS = 0;
>>>>>>> f770a04e

  // External EOAs
  address public owner = makeAddr("owner");
  address public user = makeAddr("user");
  address public whitelistedWatcher = makeAddr("whitelistedWatcher");

  // Contracts and mirror connector
  FuelHubConnector public fuelHubConnector;
  RootManager public rootManager;
  MerkleTreeManager public merkleTreeManager;
  WatcherManager public watcherManager;
  address public mirrorConnector;

  function setUp() public {
    vm.createSelectFork(vm.rpcUrl(vm.envString("SEPOLIA_RPC")), _FORK_BLOCK);

    vm.startPrank(owner);
    // Deploy merkle tree manager (needed in root manager)
    merkleTreeManager = new MerkleTreeManager();

    // Deploy watcher manager (needed in root manager)
    watcherManager = new WatcherManager();
    // Add a watcher (need for setting the slow mode)
    watcherManager.addWatcher(whitelistedWatcher);

    // Parse the mirror connector address from the sender on fuel in bytes - This is the sender
    // Of the message sent from Fuel L2 to Sepolia that we grabbed, we need to set as the mirror connector
    // to get it received successfully.
    bytes32 _senderOnFuel = hex"27fc60f2d13d959e5c756ac770e74ce34cf2e11f802ce2cd61961f2e6d399b14";
    mirrorConnector = address(uint160(uint256(_senderOnFuel)));

    // Deploy root manager (needed in fuel spoke connector)
    uint256 _minDisputeBlocks = 1;
    uint256 _disputeBlocks = 10;
    rootManager = new RootManager(
      DELAY_BLOCKS,
      address(merkleTreeManager),
      address(watcherManager),
      _minDisputeBlocks,
      _disputeBlocks
    );

    // Recipient in bytes picked from the tx sent on Fuel network
    bytes32 _recipientBytes = hex"0000000000000000000000008d8bb34fb9a1a52ac0bddc9901c5c7b5e7347d05";
    // Convert the bytes to address
    address _recipient = address(uint160(uint256(_recipientBytes)));
    // Deploy the Fuel Hub Connector to the recipient address so the message can be received when relayed
    deployCodeTo(
      "FuelHubConnector.sol",
      abi.encode(DOMAIN, MIRROR_DOMAIN, address(FUEL_MESSAGE_PORTAL), address(rootManager), mirrorConnector),
      _recipient
    );
    // Set the fuel hub connector instance to the recipient address after deployment
    fuelHubConnector = FuelHubConnector(payable(_recipient));

    // Add connector as a new supported domain
    rootManager.addConnector(MIRROR_DOMAIN, _recipient);
    vm.stopPrank();

    // Set root manager as slow mode so the FUEL_MESSAGE_PORTAL messages can be received
    vm.prank(whitelistedWatcher);
    rootManager.activateSlowMode();
  }
}<|MERGE_RESOLUTION|>--- conflicted
+++ resolved
@@ -18,10 +18,6 @@
     IFuelMessagePortal(0x03f2901Db5723639978deBed3aBA66d4EA03aF73);
   uint32 public constant DOMAIN = 100; // Sepolia
   uint32 public constant MIRROR_DOMAIN = 110; // Fuel
-<<<<<<< HEAD
-=======
-  uint32 public constant DELAY_BLOCKS = 0;
->>>>>>> f770a04e
 
   // External EOAs
   address public owner = makeAddr("owner");
