// SPDX-License-Identifier: UNLICENSED
pragma solidity 0.8.15;

import {LibDiamond} from "../../../../contracts/core/connext/libraries/LibDiamond.sol";
import {IStableSwap} from "../../../../contracts/core/connext/interfaces/IStableSwap.sol";
import {ITokenRegistry} from "../../../../contracts/core/connext/interfaces/ITokenRegistry.sol";
import {IWeth} from "../../../../contracts/core/connext/interfaces/IWeth.sol";
import {AssetFacet} from "../../../../contracts/core/connext/facets/AssetFacet.sol";
import {TestERC20} from "../../../../contracts/test/TestERC20.sol";

import {TokenId} from "../../../../contracts/core/connext/libraries/LibConnextStorage.sol";

import {MockTokenRegistry} from "../../../utils/Mock.sol";
import "../../../utils/FacetHelper.sol";

contract AssetFacetTest is AssetFacet, FacetHelper {
  // ============ storage ============
  // owner
  address _owner = address(12345);

  // sample data
  uint32 _domain = _originDomain;

  // ============ Test set up ============
  function setUp() public {
    setOwner(_owner);
    utils_deployAssetContracts();
    utils_setFees();
  }

  // ============ Utils ==============
  // Set diamond storage owner
  function setOwner(address owner) internal {
    // set owner
    LibDiamond.DiamondStorage storage ds = LibDiamond.diamondStorage();
    ds.contractOwner = owner;
  }

  // Calls setupAsset and asserts state changes/events
  function setupAssetAndAssert(address asset, address pool) public {
    TokenId memory canonical = TokenId(_domain, _canonicalId);

    vm.mockCall(_tokenRegistry, abi.encodeWithSelector(ITokenRegistry.getLocalAddress.selector), abi.encode(_local));

    vm.expectEmit(true, true, false, true);
<<<<<<< HEAD
    emit AssetAdded(_canonicalKey, _canonicalId, _domain, asset, _owner);
=======
    emit AssetAdded(_canonicalId, _domain, asset, key, _local, _owner);
>>>>>>> 64dc7c9c

    vm.expectEmit(true, true, false, true);
    emit StableSwapAdded(_canonicalKey, _canonicalId, _domain, pool, _owner);

    this.setupAsset(canonical, asset, pool);
    assertTrue(s.approvedAssets[_canonicalKey]);
    assertEq(s.adoptedToCanonical[asset].domain, _domain);
    assertEq(s.adoptedToCanonical[asset].id, _canonicalId);
    assertEq(s.canonicalToAdopted[_canonicalKey], asset);
    assertEq(address(s.adoptedToLocalPools[_canonicalKey]), pool);
  }

  // Calls removeAsset and asserts state changes/events
  function removeAssetAndAssert(address adopted) public {
    vm.expectEmit(true, true, false, true);
    emit AssetRemoved(_canonicalKey, _owner);

    this.removeAssetId(_canonicalKey, adopted);
    assertEq(s.approvedAssets[_canonicalKey], false);
    assertEq(s.adoptedToCanonical[adopted].domain, 0);
    assertEq(s.adoptedToCanonical[adopted].id, bytes32(0));
    assertEq(s.canonicalToAdopted[_canonicalKey], address(0));
    assertEq(address(s.adoptedToLocalPools[_canonicalKey]), address(0));
  }

  // ============ Getters ============
  // canonicalToAdopted
  function test_AssetFacet__canonicalToAdopted_success() public {
    s.canonicalToAdopted[_canonicalId] = _local;
    assertTrue(this.canonicalToAdopted(_canonicalId) == _local);
  }

  function test_AssetFacet__canonicalToAdopted_notFound() public {
    assertTrue(this.canonicalToAdopted(_canonicalId) == address(0));
  }

  // adoptedToCanonical
  function test_AssetFacet__adoptedToCanonical_success() public {
    s.adoptedToCanonical[_local].domain = _domain;
    s.adoptedToCanonical[_local].id = _canonicalId;
    TokenId memory canonical = this.adoptedToCanonical(_local);
    assertEq(canonical.domain, _domain);
    assertEq(canonical.id, _canonicalId);
  }

  function test_AssetFacet__adoptedToCanonical_notFound() public {
    TokenId memory canonical = this.adoptedToCanonical(_local);
    assertTrue(canonical.domain == 0);
    assertTrue(canonical.id == bytes32(0));
  }

  // approvedAssets
  function test_AssetFacet__approvedAssets_success() public {
    s.approvedAssets[_canonicalId] = true;
    assertTrue(this.approvedAssets(_canonicalId));
  }

  function test_AssetFacet__approvedAssets_notFound() public {
    assertTrue(this.approvedAssets(_canonicalId) == false);
  }

  // adoptedToLocalPools
  function test_AssetFacet__adoptedToLocalPools_success() public {
    address stableSwap = address(42);
    s.adoptedToLocalPools[_canonicalId] = IStableSwap(stableSwap);
    assertEq(address(this.adoptedToLocalPools(_canonicalId)), stableSwap);
  }

  function test_AssetFacet__adoptedToLocalPools_notFound() public {
    assertEq(address(this.adoptedToLocalPools(_canonicalId)), address(0));
  }

  // tokenRegistry
  function test_AssetFacet__tokenRegistry_success(address tokenRegistry) public {
    s.tokenRegistry = ITokenRegistry(tokenRegistry);
    assertEq(address(this.tokenRegistry()), tokenRegistry);
  }

  function test_AssetFacet__tokenRegistry_notSet() public {
    s.tokenRegistry = ITokenRegistry(address(0));
    assertEq(address(this.tokenRegistry()), address(0));
  }

  // ============ Admin functions ============

  // TODO: test_adminFunctions__onlyOwner ??

  // setTokenRegistry
  function test_AssetFacet__setTokenRegistry_success() public {
    address old = address(new MockTokenRegistry());
    s.tokenRegistry = ITokenRegistry(old);
    address tokenRegistry = address(new MockTokenRegistry());

    vm.expectEmit(true, true, false, true);
    emit TokenRegistryUpdated(old, tokenRegistry, _owner);

    vm.prank(_owner);
    this.setTokenRegistry(tokenRegistry);
    assertTrue(address(s.tokenRegistry) == tokenRegistry);
  }

  function test_AssetFacet__setTokenRegistry_failIfRedundant() public {
    address old = address(new MockTokenRegistry());
    s.tokenRegistry = ITokenRegistry(old);

    vm.prank(_owner);
    vm.expectRevert(AssetFacet.AssetFacet__setTokenRegistry_invalidTokenRegistry.selector);
    this.setTokenRegistry(old);
  }

  function test_AssetFacet__setTokenRegistry_failIfNotContract() public {
    address tokenRegistry = address(42);

    vm.prank(_owner);
    vm.expectRevert(AssetFacet.AssetFacet__setTokenRegistry_invalidTokenRegistry.selector);
    this.setTokenRegistry(tokenRegistry);
  }

  // setupAsset
  function test_AssetFacet__setupAsset_successErc20Token() public {
    address asset = address(new TestERC20("Test Token", "TEST"));
    address stableSwap = address(5678);

    vm.prank(_owner);
    setupAssetAndAssert(asset, stableSwap);
  }

  function test_AssetFacet__setupAsset_failNativeAsset() public {
    address asset = address(0);
    address stableSwap = address(0);

    vm.prank(_owner);
    vm.expectRevert(AssetFacet.AssetFacet__addAssetId_nativeAsset.selector);
    this.setupAsset(TokenId(_domain, _canonicalId), asset, stableSwap);
  }

  function test_AssetFacet__setupAsset_failIfRedundant() public {
    TokenId memory canonical = TokenId(_domain, _canonicalId);
    address asset = address(new TestERC20("Test Token", "TEST"));
    s.approvedAssets[_canonicalKey] = true;

    vm.prank(_owner);
    vm.expectRevert(AssetFacet.AssetFacet__addAssetId_alreadyAdded.selector);
    this.setupAsset(canonical, asset, address(0));
  }

  // addStableSwapPool
  function test_AssetFacet__addStableSwapPool_success() public {
    address stableSwap = address(65);

    vm.expectEmit(true, true, false, true);
    emit StableSwapAdded(_canonicalKey, _canonicalId, _domain, stableSwap, _owner);

    TokenId memory canonical = TokenId(_domain, _canonicalId);

    vm.prank(_owner);
    this.addStableSwapPool(canonical, stableSwap);
    assertEq(address(s.adoptedToLocalPools[_canonicalKey]), stableSwap);
  }

  function test_AssetFacet__addStableSwapPool_canDelete() public {
    address og = address(65);
    s.adoptedToLocalPools[_canonicalId] = IStableSwap(og);
    address empty = address(0);

    vm.expectEmit(true, true, false, true);
    emit StableSwapAdded(_canonicalKey, _canonicalId, _domain, empty, _owner);

    TokenId memory canonical = TokenId(_domain, _canonicalId);

    vm.prank(_owner);
    this.addStableSwapPool(canonical, empty);
    assertEq(address(s.adoptedToLocalPools[_canonicalKey]), empty);
  }

  // removeAssetId
  function test_AssetFacet__removeAssetId_successErc20Token() public {
    vm.prank(_owner);
    setupAssetAndAssert(_local, address(12));

    vm.prank(_owner);
    removeAssetAndAssert(_local);
  }

  function test_AssetFacet__removeAssetId_failIfNotAlreadyApproved() public {
    vm.expectRevert(AssetFacet.AssetFacet__removeAssetId_notAdded.selector);

    vm.prank(_owner);
    this.removeAssetId(_canonicalId, _local);
  }
}<|MERGE_RESOLUTION|>--- conflicted
+++ resolved
@@ -38,16 +38,11 @@
 
   // Calls setupAsset and asserts state changes/events
   function setupAssetAndAssert(address asset, address pool) public {
-    TokenId memory canonical = TokenId(_domain, _canonicalId);
-
-    vm.mockCall(_tokenRegistry, abi.encodeWithSelector(ITokenRegistry.getLocalAddress.selector), abi.encode(_local));
-
-    vm.expectEmit(true, true, false, true);
-<<<<<<< HEAD
-    emit AssetAdded(_canonicalKey, _canonicalId, _domain, asset, _owner);
-=======
-    emit AssetAdded(_canonicalId, _domain, asset, key, _local, _owner);
->>>>>>> 64dc7c9c
+    address key = asset == address(0) ? _wrapper : asset;
+    ConnextMessage.TokenId memory canonical = ConnextMessage.TokenId(_domain, _canonicalId);
+
+    vm.expectEmit(true, true, false, true);
+    emit AssetAdded(_canonicalId, _domain, asset, key, _owner);
 
     vm.expectEmit(true, true, false, true);
     emit StableSwapAdded(_canonicalKey, _canonicalId, _domain, pool, _owner);
