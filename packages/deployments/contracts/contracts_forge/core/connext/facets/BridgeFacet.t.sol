// SPDX-License-Identifier: UNLICENSED
pragma solidity 0.8.14;

import {ECDSA} from "@openzeppelin/contracts/utils/cryptography/ECDSA.sol";
import {IERC20} from "@openzeppelin/contracts/token/ERC20/IERC20.sol";
import {Address} from "@openzeppelin/contracts/utils/Address.sol";

import {XAppConnectionManager, TypeCasts} from "../../../../contracts/nomad-core/contracts/XAppConnectionManager.sol";
import {Home} from "../../../../contracts/nomad-core/contracts/Home.sol";
import {TypedMemView} from "../../../../contracts/nomad-core/libs/TypedMemView.sol";

import {AssetLogic} from "../../../../contracts/core/connext/libraries/AssetLogic.sol";
import {IStableSwap} from "../../../../contracts/core/connext/interfaces/IStableSwap.sol";
import {ISponsorVault} from "../../../../contracts/core/connext/interfaces/ISponsorVault.sol";
import {ITokenRegistry} from "../../../../contracts/core/connext/interfaces/ITokenRegistry.sol";
import {TokenRegistry} from "../../../../contracts/core/connext/helpers/TokenRegistry.sol";
import {IBridgeToken} from "../../../../contracts/core/connext/interfaces/IBridgeToken.sol";
import {IWrapped} from "../../../../contracts/core/connext/interfaces/IWrapped.sol";
import {IExecutor} from "../../../../contracts/core/connext/interfaces/IExecutor.sol";
import {Executor} from "../../../../contracts/core/connext/helpers/Executor.sol";
import {ConnextMessage} from "../../../../contracts/core/connext/libraries/ConnextMessage.sol";
import {RelayerFeeMessage} from "../../../../contracts/core/relayer-fee/libraries/RelayerFeeMessage.sol";
import {AssetLogic} from "../../../../contracts/core/connext/libraries/AssetLogic.sol";
import {LibCrossDomainProperty} from "../../../../contracts/core/connext/libraries/LibCrossDomainProperty.sol";
import {CallParams, ExecuteArgs, XCallArgs, PausedFunctions} from "../../../../contracts/core/connext/libraries/LibConnextStorage.sol";
import {LibDiamond} from "../../../../contracts/core/connext/libraries/LibDiamond.sol";
import {BridgeFacet} from "../../../../contracts/core/connext/facets/BridgeFacet.sol";
import {BaseConnextFacet} from "../../../../contracts/core/connext/facets/BaseConnextFacet.sol";
import {TestERC20} from "../../../../contracts/test/TestERC20.sol";
import {PromiseRouter} from "../../../../contracts/core/promise/PromiseRouter.sol";

import {MockXAppConnectionManager, MockHome, MockXApp, MockPromiseRouter, MockCallback, MockWrapper, MockSponsorVault} from "../../../utils/Mock.sol";

import "./FacetHelper.sol";

import "forge-std/console.sol";

contract BridgeFacetTest is BridgeFacet, FacetHelper {
  // ============ Libs ============
  using TypedMemView for bytes29;
  using TypedMemView for bytes;
  // ============ Constants ============

  bytes32 constant TEST_MESSAGE = bytes32("test message");

  // ============ Storage ============
  // diamond storage contract owner
  address _ds_owner = address(987654321);

  // adopted asset for this domain
  address _adopted;
  // local asset for this domain
  address _local;
  // executor contract
  address _executor;
  // mock xapp contract
  address _xapp;
  // mock xapp connection manager
  address _xappConnectionManager;
  // mock home
  address _xappHome;
  // mock promise router
  address payable _promiseRouter;
  // mock callback contract
  address _callback;

<<<<<<< HEAD
  // agents
  address _agent = address(123456654321);

  // routers
  uint256 _router0Key = 2;
  address _router0 = vm.addr(2);
  uint256 _router1Key = 3;
  address _router1 = vm.addr(3);
=======
  // native asset wrapper
  address _wrapper;
>>>>>>> 5c5c724f

  // default origin sender
  address _originSender = address(4);

  // destination remote handler id
  bytes32 _remote = bytes32("remote");

  // domains
  uint32 _originDomain = 1000;
  uint32 _destinationDomain = 2000;

  // canonical token details
  address _canonical;
  bytes32 _canonicalId;
  uint32 _canonicalDomain = _originDomain;

  // stable swap address
  address _stableSwap = address(5555555555555555555);

  // relayer fee
  uint256 _relayerFee = 0.1 ether;

  // default amount
  uint256 _amount = 1.1 ether;

  // default nonce on xcall
  uint256 _nonce = 1;

  // default recovery address
  address constant _recovery = address(121212);

  // default CallParams
  CallParams _params =
    CallParams(
      address(11), // to
      bytes(""), // callData
      _originDomain, // origin domain
      _destinationDomain, // destination domain
<<<<<<< HEAD
      _agent, // agent
      address(11), // recovery address
=======
      _recovery, // recovery address
>>>>>>> 5c5c724f
      address(0), // callback
      0, // callbackFee
      false, // forceSlow
      false, // receiveLocal
      9900 // slippageTol
    );

  // ============ Test set up ============
  function setUp() public {
    // Deploy any needed contracts.
    utils_deployContracts();

    setDefaults();

    // Set up asset context. By default, local is the adopted asset - the one the 'user'
    // is using - and is representational (meaning canonically it belongs to another chain).
    utils_setupAsset(true, false);

    // Promise router mock calls.
    vm.mockCall(_promiseRouter, abi.encodeWithSelector(PromiseRouter.send.selector), abi.encode());
    vm.mockCall(_promiseRouter, abi.encodeWithSelector(PromiseRouter.initCallbackFee.selector), abi.encode());

    // Other context setup: configuration, storage, etc.
    s.approvedRelayers[address(this)] = true;
    s.maxRoutersPerTransfer = 5;
    s._routerOwnershipRenounced = true;

    vm.prank(address(this));
    LibDiamond.DiamondStorage storage ds = LibDiamond.diamondStorage();
    ds.contractOwner = _ds_owner;

    // NOTE: Currently, the only time we check for the domain in params to match the contract's
    // domain is within the `xcall` method - so it's safe to set the contract domain to be origin.
    s.domain = _originDomain;
    s.remotes[_destinationDomain] = _remote;
  }

  // ============ Utils ============
  // Utils used in the following tests (as well as setup).

  // Used in set up for deploying any needed peripheral contracts.
  function utils_deployContracts() public {
    // Deploy the adopted token.
    _adopted = address(new TestERC20());
    // Deploy the local token.
    _local = address(new TestERC20());
    // Deploy the canonical token.
    _canonical = address(new TestERC20());
    _canonicalId = bytes32(abi.encodePacked(_canonical));
    // Deploy an executor.
    _executor = address(new Executor(address(this)));
    s.executor = IExecutor(_executor);
    // Deploy a mock xapp consumer.
    _xapp = address(new MockXApp());

    // Deploy a mock home.
    _xappHome = address(new MockHome());
    // Deploy a mock xapp connection manager.
    _xappConnectionManager = address(new MockXAppConnectionManager(MockHome(_xappHome)));
    s.xAppConnectionManager = XAppConnectionManager(_xappConnectionManager);
    // Deploy the promise router.
    s.promiseRouter = new MockPromiseRouter();
    _promiseRouter = payable(s.promiseRouter);

    // Deploy wrapper for native asset.
    s.wrapper = IWrapped(new MockWrapper());
    _wrapper = address(s.wrapper);
    vm.mockCall(_wrapper, abi.encodeWithSelector(IBridgeToken.name.selector), abi.encode("TestERC20"));
    vm.mockCall(_wrapper, abi.encodeWithSelector(IBridgeToken.symbol.selector), abi.encode("TEST"));
    vm.mockCall(_wrapper, abi.encodeWithSelector(IBridgeToken.decimals.selector), abi.encode(18));

    // Deploy a mock callback.
    _callback = address(new MockCallback());
  }

  // Sets the storage and token registry return results.
  function utils_setupAsset(bool localIsAdopted, bool onCanonical) public {
    if (onCanonical) {
      _local = _canonical;
      _canonicalDomain = _originDomain;
    } else {
      // If the local is already set to the canonical (i.e. from some defaults)
      // redeploy
      if (_local == _canonical) {
        _local = address(new TestERC20());
      }
      _canonicalDomain = _destinationDomain;
    }
    if (localIsAdopted) {
      _adopted = _local;
      _stableSwap = address(0);
    } else {
      // If the adopted is already set as the local, redeploy
      if (_adopted == _local) {
        _adopted = address(new TestERC20());
      }
      if (_stableSwap == address(0)) {
        _stableSwap = address(5555555555555555555);
      }
    }
    // token registry should always return the canonical
    vm.mockCall(
      _tokenRegistry,
      abi.encodeWithSelector(ITokenRegistry.getTokenId.selector),
      abi.encode(_canonicalDomain, _canonicalId)
    );

    // if you are not on canonical domain, ensure the local origin returns false
    // (indicates whether token should be burned or not)
    vm.mockCall(
      _tokenRegistry,
      abi.encodeWithSelector(ITokenRegistry.isLocalOrigin.selector, _local),
      abi.encode(onCanonical)
    );

    // ensure local token should always return the local token wrt current domain
    vm.mockCall(_tokenRegistry, abi.encodeWithSelector(ITokenRegistry.ensureLocalToken.selector), abi.encode(_local));

    // Ensure token registry is always returned properly
    vm.mockCall(_tokenRegistry, abi.encodeWithSelector(ITokenRegistry.getLocalAddress.selector), abi.encode(_local));

    // Setup the storage variables
    s.adoptedToCanonical[_adopted] = ConnextMessage.TokenId(_canonicalDomain, _canonicalId);
    s.adoptedToLocalPools[_canonicalId] = IStableSwap(_stableSwap);
    s.canonicalToAdopted[_canonicalId] = _adopted;

    // // Log stored vars
    // console.log("setup asset:");
    // console.log("- adopted:", _adopted);
    // console.log("- local:", _local);
    // console.log("- canonical:", _canonical);
    // console.log("- stableSwap:", _stableSwap);
    // console.log("- wrapper:", address(s.wrapper));
    // console.log("- isLocalOrigin", onCanonical);
  }

  function utils_setupNative(bool localIsAdopted, bool onCanonical) public {
    // When you are using the native asset:
    // - canonical asset will always be the wrapper
    // - adopted asset will always be the wrapper
    // - the local asset may or may not be the wrapper
    if (onCanonical) {
      // The wrapper is canonical when on the canonical domain
      // only
      _canonical = address(s.wrapper);
      _canonicalId = bytes32(abi.encodePacked(_canonical));
    } else {
      // If localIsAdopted, then the local asset is the wrapper
      if (localIsAdopted) {
        // this is like if madETH is adopted on cronos. in this case,
        // the wrapper must also have the `detailsHash()` functionality
        // this is handled in the other utility function (see `utils_formatMessage`)
        _local = address(new TestERC20());
        _adopted = _local;
      } else {
        // The adopted asset is the wrapper, local is bridge token
        _adopted = address(s.wrapper);
      }
    }
    utils_setupAsset(localIsAdopted, onCanonical);
  }

  // Meant to mimic the corresponding `_getTransferId` method in the BridgeFacet contract.
  function utils_getTransferIdFromXCallArgs(
    XCallArgs memory _args,
    address sender,
    bytes32 canonicalId,
    uint32 canonicalDomain
  ) public view returns (bytes32) {
    return keccak256(abi.encode(s.nonce, _args.params, sender, canonicalId, canonicalDomain, _args.amount));
  }

  // Meant to mimic the corresponding `_getTransferId` method in the BridgeFacet contract.
  function utils_getTransferIdFromExecuteArgs(ExecuteArgs memory _args) public returns (bytes32) {
    return
      keccak256(
        abi.encode(_args.nonce, _args.params, _args.originSender, _canonicalId, _canonicalDomain, _args.amount)
      );
  }

  // Makes some mock xcall arguments using params set in storage.
  function utils_makeXCallArgs() public returns (bytes32, XCallArgs memory) {
    // get args
    XCallArgs memory args = XCallArgs(
      _params,
      _adopted == address(s.wrapper) ? address(0) : _adopted, // transactingAssetId : could be adopted, local, or wrapped.
      _amount,
      _relayerFee
    );
    // generate transfer id
    bytes32 transferId = utils_getTransferIdFromXCallArgs(args, _originSender, _canonicalId, _canonicalDomain);

    return (transferId, args);
  }

  function utils_makeXCallArgs(address transactingAssetId) public returns (bytes32, XCallArgs memory) {
    // get args
    XCallArgs memory args = XCallArgs(
      _params,
      transactingAssetId, // transactingAssetId : could be adopted, local, or wrapped.
      _amount,
      _relayerFee
    );
    // generate transfer id
    bytes32 transferId = utils_getTransferIdFromXCallArgs(args, _originSender, _canonicalId, _canonicalDomain);

    return (transferId, args);
  }

  // Makes some mock router signatures.
  function utils_makeRouterSignatures(
    bytes32 _transferId,
    address[] memory _routers,
    uint256[] memory _keys
  ) public returns (bytes[] memory) {
    uint256 pathLen = _routers.length;
    bytes[] memory signatures = new bytes[](pathLen);
    if (pathLen == 0) {
      return signatures;
    }
    bytes32 preImage = keccak256(abi.encode(_transferId, pathLen));
    bytes32 toSign = ECDSA.toEthSignedMessageHash(preImage);
    for (uint256 i; i < pathLen; i++) {
      (uint8 v, bytes32 r, bytes32 _s) = vm.sign(_keys[i], toSign);
      signatures[i] = abi.encodePacked(r, _s, v);
    }
    return signatures;
  }

  // Makes some mock execute arguments with given router/key pairs.
  function utils_makeExecuteArgs(address[] memory routers, uint256[] memory keys)
    public
    returns (bytes32, ExecuteArgs memory)
  {
    // get args
    bytes[] memory empty = new bytes[](0);
    ExecuteArgs memory args = ExecuteArgs(_params, _local, routers, empty, _relayerFee, _amount, _nonce, _originSender);
    // generate transfer id
    bytes32 transferId = utils_getTransferIdFromExecuteArgs(args);
    // generate router signatures if applicable
    if (routers.length > 0) {
      args.routerSignatures = utils_makeRouterSignatures(transferId, routers, keys);
    }
    return (transferId, args);
  }

  // Make execute args, fill in a number of router/key pairs.
  // Specifically input 0 to make execute arguments with no routers/keys for slow liq simulation.
  function utils_makeExecuteArgs(uint256 num) public returns (bytes32, ExecuteArgs memory) {
    if (num == 0) {
      address[] memory routers;
      uint256[] memory keys;
      return utils_makeExecuteArgs(routers, keys);
    }
    address[] memory routers = new address[](num);
    uint256[] memory keys = new uint256[](num);
    for (uint256 i; i < num; i++) {
      routers[i] = vm.addr(777 + i);
      keys[i] = 777 + i;
    }
    return utils_makeExecuteArgs(routers, keys);
  }

  // Intended to mock the fast transfer amount calculation in the target contract.
  function utils_getFastTransferAmount(uint256 _amount) public returns (uint256) {
    // This is the method used internally to get the amount of tokens to transfer after liquidity
    // fees are taken.
    return (_amount * s.LIQUIDITY_FEE_NUMERATOR) / s.LIQUIDITY_FEE_DENOMINATOR;
  }

  // Mimics the xcall message formatting. Reduced functionality : won't burn any tokens, for example.
  function utils_formatMessage(
    XCallArgs memory _args,
    address _asset,
    bytes32 _transferId,
    uint256 _amount
  ) public returns (bytes memory) {
    IBridgeToken token = IBridgeToken(_asset);

    bytes32 detailsHash;
    if (s.tokenRegistry.isLocalOrigin(_asset)) {
      detailsHash = ConnextMessage.formatDetailsHash(token.name(), token.symbol(), token.decimals());
    } else {
      detailsHash = token.detailsHash();
    }

    bytes29 action = ConnextMessage.formatTransfer(
      TypeCasts.addressToBytes32(_args.params.to),
      _amount,
      detailsHash,
      _transferId
    );
    (uint32 canonicalDomain, bytes32 canonicalId) = s.tokenRegistry.getTokenId(_asset);
    bytes29 tokenId = ConnextMessage.formatTokenId(canonicalDomain, canonicalId);

    return ConnextMessage.formatMessage(tokenId, action);
  }

  // Wraps reconcile in order to enable externalizing the call.
  function utils_wrappedReconcile(uint32 origin, bytes memory message) external {
    _reconcile(origin, message);
  }

  // ============== Helpers ==================
  // Helpers used for executing target methods with given params that assert expected base behavior.
  function helpers_setupSuccessfulXcallCallAssertions(
    bytes32 transferId,
    XCallArgs memory args,
    uint256 bridgedAmt,
    bool isNative,
    bool shouldSwap
  ) public {
    // bridged is either local or canonical, depending on domain xcall originates on
    address bridged = _canonicalDomain == args.params.originDomain ? _canonical : _local;
    BridgeFacet.XCalledEventArgs memory eventArgs = BridgeFacet.XCalledEventArgs({
      transactingAssetId: isNative ? address(s.wrapper) : args.transactingAssetId,
      amount: args.amount,
      bridgedAmt: bridgedAmt,
      bridged: bridged
    });
    bytes memory message = utils_formatMessage(args, bridged, transferId, bridgedAmt);
    vm.expectEmit(true, true, true, true);
    emit XCalled(transferId, args, eventArgs, s.nonce, message, _originSender);

    // assert swap if expected
    if (shouldSwap && bridgedAmt > 0) {
      // Transacting asset shouldve been approved for amount in
      vm.expectCall(
        eventArgs.transactingAssetId,
        abi.encodeWithSelector(IERC20.approve.selector, _stableSwap, args.amount)
      );

      // swapExact on pool should have been called
      vm.expectCall(
        _stableSwap,
        abi.encodeWithSelector(IStableSwap.swapExact.selector, args.amount, eventArgs.transactingAssetId, _local)
      );
    }

    if (args.params.callbackFee > 0) {
      // Assert that CallbackFee would be paid by the user.
      vm.expectCall(
        _promiseRouter,
        args.params.callbackFee,
        abi.encodeWithSelector(PromiseRouter.initCallbackFee.selector, transferId)
      );
    }
    // Assert dispatch call
    vm.expectCall(
      _xappHome,
      0,
      abi.encodeWithSelector(Home.dispatch.selector, args.params.destinationDomain, _remote, message)
    );

    // if the token is a representation token, ensure that burn is called
    if (bridged != _canonical && bridgedAmt > 0) {
      vm.expectCall(_local, abi.encodeWithSelector(TestERC20.burn.selector, address(this), bridgedAmt));
    }
  }

  // Calls `xcall` with given args and handles standard assertions.
  function helpers_xcallAndAssert(
    bytes32 transferId,
    XCallArgs memory args,
    uint256 dealTokens,
    uint256 bridgedAmt,
    bytes4 expectedError,
    bool shouldSwap
  ) public {
    bool isNative = args.transactingAssetId == address(0);
    bool shouldSucceed = keccak256(abi.encode(expectedError)) == keccak256(abi.encode(bytes4("")));
    bool isCanonical = _canonicalDomain == args.params.originDomain;

    // Deal the user required eth for transfer.
    vm.deal(_originSender, 100 ether);

    uint256 initialUserBalance;
    uint256 initialContractBalance;
    if (isNative) {
      initialUserBalance = payable(_originSender).balance;
      initialContractBalance = payable(address(this)).balance;
    } else {
      TestERC20 tokenIn = TestERC20(args.transactingAssetId);
      TestERC20 localToken = TestERC20(_local);

      // Mint the specified amount of tokens for the user.
      tokenIn.mint(_originSender, dealTokens);

      initialUserBalance = tokenIn.balanceOf(_originSender);
      initialContractBalance = localToken.balanceOf(address(this));

      // Approve the target contract to spend the specified amount of tokens.
      vm.prank(_originSender);
      tokenIn.approve(address(this), dealTokens);
    }

    if (shouldSwap) {
      // Setup the expected swap mock (adopted <> local)
      vm.mockCall(_stableSwap, abi.encodeWithSelector(IStableSwap.swapExact.selector), abi.encode(bridgedAmt, _local));
    }

    assertEq(s.relayerFees[transferId], 0);

    if (shouldSucceed) {
      helpers_setupSuccessfulXcallCallAssertions(transferId, args, bridgedAmt, isNative, shouldSwap);
    } else {
      vm.expectRevert(expectedError);
    }

    uint256 fees = args.relayerFee + args.params.callbackFee;
    vm.prank(_originSender);
    this.xcall{value: isNative ? fees + args.amount : fees}(args);

    if (shouldSucceed) {
      if (isNative) {
        // Should have custodied the relayer fee, sent any callback fee to the promise router, and deposited the
        // amount into the wrapper contract.
        assertEq(payable(address(this)).balance, initialContractBalance + args.relayerFee);
      } else {
        // User should have been debited fees... but also tx cost?
        // assertEq(payable(_originSender).balance, initialUserBalance - fees);

        // Check that the user has been debited the correct amount of tokens.
        assertEq(TestERC20(args.transactingAssetId).balanceOf(_originSender), initialUserBalance - args.amount);

        // Check that the contract has been credited the correct amount of tokens.
        // NOTE: Because the tokens are a representational local asset, they are burnt. The contract
        // should NOT be holding any additional tokens after xcall completes.
        if (isCanonical) {
          // This should be a canonical asset transfer
          assertEq(TestERC20(_canonical).balanceOf(address(this)), initialContractBalance + bridgedAmt);
        } else {
          // NOTE: Normally the adopted asset would be swapped into the local asset and then
          // the local asset would be burned. Because the swap increases the contracts balance
          // the prod difference in balance is net 0. However, because the swap here is mocked,
          // when a swap occurrs no balance increase of local happens (i.e. if swap needed, the
          // balance will decrease by bridgedAmt / what is burned)
          uint256 expected = args.transactingAssetId == _local
            ? initialContractBalance
            : initialContractBalance - bridgedAmt;
          assertEq(TestERC20(_local).balanceOf(address(this)), expected);
        }
      }
      // Should have updated relayer fees mapping.
      assertEq(this.relayerFees(transferId), args.relayerFee);

      if (args.params.callbackFee > 0) {
        // TODO: For some reason, balance isn't changing. Perhaps the vm.mockCall prevents this?
        // CallbackFee should be delivered to the PromiseRouter.
        // assertEq(_promiseRouter.balance, _params.callbackFee);
      }
    } else {
      // Should have reverted.
      assertEq(this.relayerFees(transferId), 0);
    }
  }

  // Shortcut for the main fn. Generates args within this method.
  function helpers_xcallAndAssert(
    bytes4 expectedError,
    uint256 bridged,
    bool swaps
  ) public {
    (bytes32 transferId, XCallArgs memory args) = utils_makeXCallArgs();
    uint256 dealTokens = (args.transactingAssetId == address(0)) ? 0 : args.amount;
    helpers_xcallAndAssert(transferId, args, dealTokens, bridged, expectedError, swaps);
  }

  function helpers_xcallAndAssert(bytes4 expectedError) public {
    (bytes32 transferId, XCallArgs memory args) = utils_makeXCallArgs();
    uint256 dealTokens = (args.transactingAssetId == address(0)) ? 0 : args.amount;
    helpers_xcallAndAssert(transferId, args, dealTokens, 0, expectedError, false);
  }

  // Shortcut for the above fn, with no expected error.
  function helpers_xcallAndAssert(uint256 bridged, bool swaps) public {
    helpers_xcallAndAssert(bytes4(""), bridged, swaps);
  }

  // Shortcut for the above fn, no expected error, specified transacting asset
  function helpers_xcallAndAssert(
    uint256 bridged,
    address transacting,
    bool swaps
  ) public {
    (bytes32 transferId, XCallArgs memory args) = utils_makeXCallArgs(transacting);
    uint256 dealTokens = transacting == address(0) ? 0 : args.amount;
    helpers_xcallAndAssert(transferId, args, dealTokens, bridged, bytes4(""), swaps);
  }

  // Shortcut for the main fn.
  function helpers_xcallAndAssert(
    uint256 dealTokens,
    uint256 bridged,
    bool swaps
  ) public {
    (bytes32 transferId, XCallArgs memory args) = utils_makeXCallArgs();
    helpers_xcallAndAssert(transferId, args, dealTokens, bridged, bytes4(""), swaps);
  }

  struct ExecuteBalances {
    uint256 bridge;
    uint256 to;
    uint256 executor;
  }

  struct ExecuteTestInputs {
    uint256 expectedAmt;
    uint256 routerAmt;
    address token;
    bool callsExternal;
    bool externalCallSucceeds;
    bool shouldSwap; // Whether the `to` address should receive the tokens.
    bool isSlow;
  }

  function utils_getExecuteBalances(IERC20 asset, address _to) public returns (ExecuteBalances memory) {
    uint256 bridge = IERC20(_local).balanceOf(address(this));
    uint256 to = address(asset) == address(s.wrapper) ? payable(_to).balance : asset.balanceOf(_to);
    uint256 executor = address(asset) == address(s.wrapper) ? payable(_executor).balance : asset.balanceOf(_executor);
    return ExecuteBalances(bridge, to, executor);
  }

  function helpers_setupExecuteAssertions(
    bytes32 transferId,
    ExecuteArgs memory _args,
    ExecuteTestInputs memory _inputs
  ) public {
    // ----- register expected calls

    // expected swap
    if (_inputs.shouldSwap) {
      // register expected approval
      vm.expectCall(_local, abi.encodeWithSelector(IERC20.approve.selector, _stableSwap, _inputs.routerAmt));
      // register expected swap amount
      vm.expectCall(
        _stableSwap,
        abi.encodeWithSelector(IStableSwap.swapExact.selector, _inputs.routerAmt, _local, _adopted)
      );
    }

    // expected sponsor vault
    if (address(s.sponsorVault) != address(0)) {
      // if it is a fast transfer, then it should reimburse liquidity fees
      if (!_inputs.isSlow) {
        vm.expectCall(
          address(s.sponsorVault),
          abi.encodeWithSelector(
            ISponsorVault.reimburseLiquidityFees.selector,
            _inputs.token,
            _args.amount,
            _args.params.to
          )
        );
      }
      // always reimburses relayer fees
      vm.expectCall(
        address(s.sponsorVault),
        abi.encodeWithSelector(
          ISponsorVault.reimburseRelayerFees.selector,
          _originDomain,
          _args.params.to,
          _args.relayerFee
        )
      );
    }

    // expected transfer out of contract
    if (_args.amount > 0) {
      if (_inputs.token == address(s.wrapper)) {
        // wrapper withdrawal
        vm.expectCall(_inputs.token, abi.encodeWithSelector(IWrapped.withdraw.selector, _inputs.expectedAmt));
      } else {
        // token transfer
        vm.expectCall(
          _inputs.token,
          abi.encodeWithSelector(
            IERC20.transfer.selector,
            _inputs.callsExternal ? _executor : _args.params.to,
            _inputs.expectedAmt
          )
        );
      }
    }

    // expected executor call
    if (_inputs.callsExternal) {
      {
        bytes memory properties = _inputs.isSlow
          ? LibCrossDomainProperty.formatDomainAndSenderBytes(_originDomain, _originSender)
          : LibCrossDomainProperty.EMPTY_BYTES;
        vm.expectCall(
          _executor,
          abi.encodeWithSelector(
            IExecutor.execute.selector,
            IExecutor.ExecutorArgs(
              transferId,
              _inputs.expectedAmt,
              _args.params.to,
              _args.params.recovery,
              _inputs.token,
              properties,
              _args.params.callData
            )
          )
        );
      }
    }

    // expected promise router call
    if (_args.params.callback != address(0)) {
      vm.expectCall(
        _promiseRouter,
        abi.encodeWithSelector(
          PromiseRouter.send.selector,
          _originDomain,
          transferId,
          _args.params.callback,
          _inputs.externalCallSucceeds,
          bytes("")
        )
      );
    }
  }

<<<<<<< HEAD
  function executeAndAssert(
    bytes32 _id,
    ExecuteArgs memory _args,
    bool useAgent,
    bool localOverride
=======
  // Calls `execute` on the target method with the given args and asserts expected behavior.
  function helpers_executeAndAssert(
    bytes32 transferId,
    ExecuteArgs memory _args,
    uint256 expectedAmt, // amount out of swap
    bool callsExternal,
    bool externalCallSucceeds,
    bool shouldSwap // Whether the `to` address should receive the tokens.
>>>>>>> 5c5c724f
  ) public {
    // get pre-execute liquidity in local
    uint256 pathLen = _args.routers.length;
    bool isSlow = pathLen == 0;
    uint256[] memory prevLiquidity = new uint256[](pathLen);
    for (uint256 i; i < pathLen; i++) {
      prevLiquidity[i] = s.routerBalances[_args.routers[i]][_local];
    }

    // get pre-execute balance here in local
<<<<<<< HEAD
    uint256 prevBalance = IERC20(_local).balanceOf(address(this));

    // get pre-execute to balance in adopted
    IERC20 receivingToken = IERC20(
      _args.params.receiveLocal || localOverride ? _local : s.canonicalToAdopted[_canonicalTokenId]
    );
    uint256 prevBalanceTo = receivingToken.balanceOf(_params.to);

    // execute
    uint256 transferred = pathLen == 0
      ? _args.amount
      : (_args.amount * _liquidityFeeNumerator) / _liquidityFeeDenominator;
    address sender = useAgent ? _agent : address(this);
    vm.expectEmit(true, true, false, true);
    emit Executed(_id, _args.params.to, _args, _args.local, transferred, sender);
    vm.prank(sender);
=======
    IERC20 token = IERC20(shouldSwap ? _adopted : _local);
    ExecuteBalances memory prevBalances = utils_getExecuteBalances(token, _args.params.to);

    // execute
    // expected amount is impacted by (1) fast liquidity fees (2) slippage
    // router debited amount in local is only impacted by fast liquidity
    uint256 routerAmt = isSlow ? _args.amount : utils_getFastTransferAmount(_args.amount);

    // setup pool mock if needed
    if (shouldSwap) {
      vm.mockCall(
        _stableSwap,
        abi.encodeWithSelector(IStableSwap.swapExact.selector),
        abi.encode(expectedAmt, _adopted)
      );
    }

    if (address(token) == address(s.wrapper)) {
      vm.mockCall(address(token), abi.encodeWithSelector(IWrapped.withdraw.selector), abi.encode(true));
    }

    // setup execute mock
    vm.mockCall(
      _executor,
      abi.encodeWithSelector(Executor.execute.selector),
      abi.encode(externalCallSucceeds, bytes(""))
    );

    // register expected calls
    helpers_setupExecuteAssertions(
      transferId,
      _args,
      ExecuteTestInputs(expectedAmt, routerAmt, address(token), callsExternal, externalCallSucceeds, shouldSwap, isSlow)
    );

    // register expected emit event
    vm.expectEmit(true, true, false, true);
    emit Executed(transferId, _args.params.to, _args, address(token), expectedAmt, address(this));
    // make call
>>>>>>> 5c5c724f
    this.execute(_args);

    // check local balance
    {
      if (pathLen > 0) {
        // should decrement router balance
        uint256 decrement = routerAmt / pathLen;
        for (uint256 i; i < pathLen; i++) {
          assertEq(s.routerBalances[_args.routers[i]][_args.local], prevLiquidity[i] - decrement);
        }
      }
    }

<<<<<<< HEAD
    // should increment balance of `to` in receiving token
    assertEq(receivingToken.balanceOf(_params.to), prevBalanceTo + transferred);

    // should mark the transfer as executed
    assertEq(s.transferRelayer[_id], sender);
=======
    ExecuteBalances memory finalBalances = utils_getExecuteBalances(token, _args.params.to);

    // NOTE: the balance of the bridge *should* always decrement in local, however that depends on
    // the token executing the `swap` / `withdraw` call when a swap is needed (which we have as mocked).
    // Instead, assert the swap functions on the pool were called correctly
    if (!shouldSwap && address(token) != address(s.wrapper)) {
      assertEq(finalBalances.bridge, prevBalances.bridge - routerAmt);
    }

    if (callsExternal) {
      // should increment balance of executor
      // should NOT increment balance of to
      // NOTE: recovery address testing should be done in Executor.t.sol
      // as such, executor balance should *always* increment
      assertEq(finalBalances.executor, prevBalances.executor + expectedAmt);
      assertEq(token.balanceOf(_params.to), prevBalances.to);
    } else {
      // should have incremented balance of `to`
      // should NOT increment balance of executor
      assertEq(finalBalances.to, prevBalances.to + expectedAmt);
      assertEq(finalBalances.executor, prevBalances.executor);
    }

    // should mark the transfer as executed
    assertEq(s.transferRelayer[transferId], address(this));

    // should have assigned transfer as routed
    address[] memory savedRouters = this.routedTransfers(transferId);
    for (uint256 i; i < savedRouters.length; i++) {
      assertEq(savedRouters[i], _args.routers[i]);
    }
>>>>>>> 5c5c724f
  }

  // Shortcut for above method:
  // - local == adopted
  // - does not call external
  // - calling on non-canonical domain
  function helpers_executeAndAssert(bytes32 transferId, ExecuteArgs memory _args) public {
    uint256 expected = _args.amount;
    if (_args.routers.length > 0) {
      expected = utils_getFastTransferAmount(_args.amount);
    }
    helpers_executeAndAssert(transferId, _args, expected, false, false, false);
  }

  // Shortcut where:
  // - local != adopted
  // - does not call external
  // - calling on noncanonical domain
  function helpers_executeAndAssert(
    bytes32 transferId,
    ExecuteArgs memory _args,
    uint256 expected,
    bool shouldSwap
  ) public {
    helpers_executeAndAssert(transferId, _args, expected, false, false, shouldSwap);
  }

<<<<<<< HEAD
  // should fail if msg.sender is not an approved relayer or approved agent
  function test_BridgeFacet__execute_failIfSenderNotApproved() public {
    // set context
    s.approvedRelayers[address(this)] = false;
=======
  // Helper for calling `reconcile` and asserting expected behavior.
  function helpers_reconcileAndAssert(
    bytes32 transferId,
    XCallArgs memory args,
    bytes4 expectedError
  ) public {
    bool isNative = args.transactingAssetId == address(0);
    bool shouldSucceed = keccak256(abi.encode(expectedError)) == keccak256(abi.encode(bytes4("")));
>>>>>>> 5c5c724f

    // Derive message from xcall arguments.
    bytes memory message;
    {
      BridgeFacet.XCalledEventArgs memory eventArgs = BridgeFacet.XCalledEventArgs({
        transactingAssetId: isNative ? address(s.wrapper) : args.transactingAssetId,
        amount: args.amount,
        bridgedAmt: args.amount,
        bridged: _local
      });
      message = utils_formatMessage(args, _local, transferId, args.amount);
    }

<<<<<<< HEAD
    // expect failure
    vm.expectRevert(BridgeFacet.BridgeFacet__execute_unapprovedSender.selector);
    this.execute(args);
=======
    uint256[] memory routerBalances = new uint256[](s.routedTransfers[transferId].length);
    for (uint256 i = 0; i < s.routedTransfers[transferId].length; i++) {
      // Warming up the slot in order to make gas estimates more accurate to appropriate conditions.
      s.routerBalances[s.routedTransfers[transferId][i]][_local] = 1 ether;
      routerBalances[i] = 1 ether;
    }

    // Get pre-reconcile balances.
    uint256 prevBalance;
    if (isNative) {
      prevBalance = payable(address(this)).balance;
    } else {
      prevBalance = IERC20(_local).balanceOf(address(this));
    }

    if (shouldSucceed) {
      // check that the mint is called properly
      if (_local != _canonical) {
        vm.expectCall(_local, abi.encodeWithSelector(TestERC20.mint.selector, address(this), args.amount));
      }
      vm.expectEmit(true, true, true, true);
      emit Reconciled(transferId, _originDomain, s.routedTransfers[transferId], _local, args.amount, address(this));
    } else {
      vm.expectRevert(expectedError);
    }

    this.utils_wrappedReconcile(_originDomain, message);

    if (shouldSucceed) {
      assertEq(this.reconciledTransfers(transferId), true);
      address[] memory routers = this.routedTransfers(transferId);
      if (routers.length > 0) {
        // Fast liquidity route. Should have reimbursed routers.
        uint256 routerAmt = args.amount / s.routedTransfers[transferId].length;
        for (uint256 i = 0; i < routers.length; i++) {
          assertEq(s.routerBalances[routers[i]][_local], routerBalances[i] + routerAmt);
        }
      }
    }
>>>>>>> 5c5c724f
  }

  function helpers_reconcileAndAssert(bytes4 expectedError) public {
    (bytes32 transferId, XCallArgs memory args) = utils_makeXCallArgs();
    helpers_reconcileAndAssert(transferId, args, expectedError);
  }

  // Shortcut for above method.
  function helpers_reconcileAndAssert() public {
    helpers_reconcileAndAssert(bytes4(""));
  }

  // ============ Getters ==============

  function test_BridgeFacet_domain_works() public {
    s.domain = 0;
    assertEq(this.domain(), 0);
    s.domain = _destinationDomain;
    assertEq(this.domain(), _destinationDomain);
  }

  function test_BridgeFacet_executor_works() public {
    s.executor = IExecutor(address(0));
    assertEq(address(this.executor()), address(0));
    s.executor = IExecutor(_local);
    assertEq(address(this.executor()), _local);
  }

  function test_BridgeFacet_nonce_works() public {
    s.nonce = 0;
    assertEq(this.nonce(), 0);
    s.nonce = _destinationDomain;
    assertEq(this.nonce(), _destinationDomain);
  }

  function test_BridgeFacet_sponsorVault_works() public {
    s.sponsorVault = ISponsorVault(address(0));
    assertEq(address(this.sponsorVault()), address(0));
    s.sponsorVault = ISponsorVault(_local);
    assertEq(address(this.sponsorVault()), _local);
  }

  function test_BridgeFacet_promiseRouter_works() public {
    s.promiseRouter = PromiseRouter(payable(address(0)));
    assertEq(address(this.promiseRouter()), address(0));
    s.promiseRouter = PromiseRouter(payable(_local));
    assertEq(address(this.promiseRouter()), _local);
  }

  // The rest (relayerFees, routedTransfers, reconciledTransfers) are checked on
  // assertions for xcall / reconcile / execute

<<<<<<< HEAD
  // should work if sent by user-specified initiator (using slow liq)
  function test_BridgeFacet__execute_initiatorSendWorks() public {
    // set test params
    _params.forceSlow = true;

    // get args
    (bytes32 _id, ExecuteArgs memory _args) = getExecuteArgsNoRouters();

    // set reconciled context
    s.reconciledTransfers[_id] = true;

    executeAndAssert(_id, _args, true, false);
  }

  // should use slow liquidity if specified (forceSlow = true)
  function test_BridgeFacet__execute_forceSlowWorks() public {
    // set test params
    _params.forceSlow = true;
=======
  // ============ Admin methods ==============
  // setPromiseRouter
  // FIXME: move to BaseConnextFacet.t.sol
  function test_BridgeFacet__setPromiseRouter_failIfNotOwner() public {
    // constants
    address old = address(123);
    address updated = address(_local);
>>>>>>> 5c5c724f

    // set storage
    s.promiseRouter = PromiseRouter(payable(old));

    // test revert
    vm.prank(_originSender);
    vm.expectRevert(BaseConnextFacet.BaseConnextFacet__onlyOwner_notOwner.selector);
    this.setPromiseRouter(payable(updated));
  }

  function test_BridgeFacet__setPromiseRouter_failIfNoChange() public {
    // constants
    address old = address(123);
    address updated = old;

<<<<<<< HEAD
    executeAndAssert(_id, _args, false, false);
  }

  // should use the local asset if specified in params
  function test_BridgeFacet__execute_receiveLocalWorks() public {
    // set test params
    _params.receiveLocal = true;
=======
    // set storage
    s.promiseRouter = PromiseRouter(payable(old));

    // test revert
    vm.prank(LibDiamond.contractOwner());
    vm.expectRevert(BridgeFacet.BridgeFacet__setPromiseRouter_invalidPromiseRouter.selector);
    this.setPromiseRouter(payable(updated));
  }

  function test_BridgeFacet__setPromiseRouter_failIfNotContract() public {
    // constants
    address old = address(123);
    address updated = address(456);
>>>>>>> 5c5c724f

    // set storage
    s.promiseRouter = PromiseRouter(payable(old));

    // test revert
    vm.prank(LibDiamond.contractOwner());
    vm.expectRevert(BridgeFacet.BridgeFacet__setPromiseRouter_invalidPromiseRouter.selector);
    this.setPromiseRouter(payable(updated));
  }

  function test_BridgeFacet__setPromiseRouter_works() public {
    // constants
    address old = address(123);
    address updated = address(_local);

<<<<<<< HEAD
    executeAndAssert(_id, _args, false, false);
  }

  // should use the local asset if specified in overrides
  function test_BridgeFacet__execute_receiveLocalOverridesWorks() public {
    // set test params
    _params.receiveLocal = false;

    // get args
    (bytes32 _id, ExecuteArgs memory _args) = getExecuteArgs();

    // set override
    s.receiveLocalOverrides[_id] = true;

    // set liquidity context
    for (uint256 i; i < _args.routers.length; i++) {
      s.routerBalances[_args.routers[i]][_args.local] += 10 ether;
    }

    executeAndAssert(_id, _args, false, true);
=======
    // set storage
    s.promiseRouter = PromiseRouter(payable(old));

    // test success
    vm.prank(LibDiamond.contractOwner());
    vm.expectEmit(true, true, true, true);
    emit PromiseRouterUpdated(old, updated, LibDiamond.contractOwner());
    this.setPromiseRouter(payable(updated));
    assertEq(address(this.promiseRouter()), updated);
>>>>>>> 5c5c724f
  }

  // setExecutor
  function test_BridgeFacet__setExecutor_failIfNotOwner() public {
    // constants
    address old = address(123);
    address updated = address(_local);

    // set storage
    s.executor = IExecutor(payable(old));

    // test revert
    vm.prank(_originSender);
    vm.expectRevert(BaseConnextFacet.BaseConnextFacet__onlyOwner_notOwner.selector);
    this.setExecutor(payable(updated));
  }

  function test_BridgeFacet__setExecutor_failIfNoChange() public {
    // constants
    address old = address(123);
    address updated = old;

    // set storage
    s.executor = IExecutor(payable(old));

    // test revert
    vm.prank(LibDiamond.contractOwner());
    vm.expectRevert(BridgeFacet.BridgeFacet__setExecutor_invalidExecutor.selector);
    this.setExecutor(payable(updated));
  }

  function test_BridgeFacet__setExecutor_failIfNotContract() public {
    // constants
    address old = address(123);
    address updated = address(456);

    // set storage
    s.executor = IExecutor(payable(old));

    // test revert
    vm.prank(LibDiamond.contractOwner());
    vm.expectRevert(BridgeFacet.BridgeFacet__setExecutor_invalidExecutor.selector);
    this.setExecutor(payable(updated));
  }

  function test_BridgeFacet__setExecutor_works() public {
    // constants
    address old = address(123);
    address updated = address(_local);

    // set storage
    s.executor = IExecutor(payable(old));

    // test revert
    vm.prank(LibDiamond.contractOwner());
    vm.expectEmit(true, true, true, true);
    emit ExecutorUpdated(old, updated, LibDiamond.contractOwner());
    this.setExecutor(payable(updated));
    assertEq(address(this.executor()), updated);
  }

  // setSponsorVault
  function test_BridgeFacet__setSponsorVault_failIfNotOwner() public {
    // constants
    address old = address(123);
    address updated = old;

    // set storage
    s.sponsorVault = ISponsorVault(payable(old));

    // test revert
    vm.prank(_originSender);
    vm.expectRevert(BaseConnextFacet.BaseConnextFacet__onlyOwner_notOwner.selector);
    this.setSponsorVault(payable(updated));
  }

  function test_BridgeFacet__setSponsorVault_failIfNoChange() public {
    // constants
    address old = address(123);
    address updated = old;

    // set storage
    s.sponsorVault = ISponsorVault(payable(old));

    // test revert
    vm.prank(LibDiamond.contractOwner());
    vm.expectRevert(BridgeFacet.BridgeFacet__setSponsorVault_invalidSponsorVault.selector);
    this.setSponsorVault(payable(updated));
  }

  function test_BridgeFacet__setSponsorVault_works() public {
    // constants
    address old = address(123);
    address updated = address(_local);

    // set storage
    s.sponsorVault = ISponsorVault(payable(old));

    // test revert
    vm.prank(LibDiamond.contractOwner());
    vm.expectEmit(true, true, true, true);
    emit SponsorVaultUpdated(old, updated, LibDiamond.contractOwner());
    this.setSponsorVault(payable(updated));
    assertEq(address(this.sponsorVault()), updated);
  }

  // ============ Public methods ==============

  // ============ xcall ============

  // ============ xcall fail cases
  // fails if paused
  // FIXME: move to BaseConnextFacet.t.sol
  function test_BridgeFacet__xcall_failIfPaused() public {
    // require(false, "not tested");
  }

  // fails if origin domain is incorrect
  function test_BridgeFacet__xcall_failIfDomainIncorrect() public {
    _params.originDomain = 999999;
    helpers_xcallAndAssert(BridgeFacet.BridgeFacet__xcall_wrongDomain.selector);
  }

  // TODO: fails if destination domain does not have an xapp router registered
  // FIXME: this should be tested at the integration level (i.e. when we deploy
  // the contracts via Deployer.sol), or on a facet that asserts this

  // fails if recipient `to` not a valid address (i.e. != address(0))
  function test_BridgeFacet__xcall_failIfNoRecipient() public {
    _params.to = address(0);
    helpers_xcallAndAssert(BridgeFacet.BridgeFacet__xcall_emptyTo.selector);
  }

  // fails if callback fee > 0 but callback address is not defined
  function test_BridgeFacet__xcall_failIfCallbackFeeButNoContract() public {
    _params.callback = address(0);
    _params.callbackFee = 0.001 ether;
    helpers_xcallAndAssert(BridgeFacet.BridgeFacet__xcall_nonZeroCallbackFeeForCallback.selector);
  }

<<<<<<< HEAD
  // should work with unapproved router if router-whitelist ownership renounced

  // ============ forceReceiveLocal ============

  // should fail if the sender is invalid
  function test_BridgeFacet__forceReceiveLocal_failsIfNotAgent() public {
    // get args
    (bytes32 _id, ExecuteArgs memory _args) = getExecuteArgs();

    // set sender
    vm.prank(address(55555555));

    vm.expectRevert(BridgeFacet.BridgeFacet__forceReceiveLocal_invalidSender.selector);
    this.forceReceiveLocal(_args.params, _args.amount, _nonce, _canonicalTokenId, _canonicalDomain, _originSender);
  }

  // should work
  function test_BridgeFacet__forceReceiveLocal_works() public {
    // get args
    (bytes32 _id, ExecuteArgs memory _args) = getExecuteArgs();

    // expect event
    vm.expectEmit(true, true, false, true);
    emit ForcedReceiveLocal(_id, _canonicalTokenId, _canonicalDomain, _args.amount);

    // set sender
    vm.prank(_params.agent);

    this.forceReceiveLocal(_args.params, _args.amount, _nonce, _canonicalTokenId, _canonicalDomain, _originSender);
    assertTrue(s.receiveLocalOverrides[_id]);
=======
  // fails if callback is defined but not a contract
  function test_BridgeFacet__xcall_failIfCallbackNotAContract() public {
    _params.callback = address(42);
    _params.callbackFee = 0.001 ether;
    helpers_xcallAndAssert(BridgeFacet.BridgeFacet__xcall_callbackNotAContract.selector);
  }

  // fails if asset is not supported (i.e. s.adoptedToCanonical[transactingAssetId].id == bytes32(0) and using non-local)
  function test_BridgeFacet__xcall_failIfAssetNotSupported() public {
    // setup asset with local != adopted, not on canonical domain
    utils_setupAsset(false, false);

    s.adoptedToCanonical[_adopted] = ConnextMessage.TokenId(0, bytes32(0));

    // ensure token registry returns true for local origin
    vm.mockCall(
      address(s.tokenRegistry),
      abi.encodeWithSelector(ITokenRegistry.isLocalOrigin.selector, _adopted),
      abi.encode(true)
    );
    helpers_xcallAndAssert(BridgeFacet.BridgeFacet__xcall_notSupportedAsset.selector);
  }

  // fails if native asset wrapper is not supported (i.e. s.adoptedToCanonical[transactingAssetId].id == bytes32(0))
  function test_BridgeFacet__xcall_failIfNativeAssetWrapperNotSupported() public {
    utils_setupNative(true, true);
    s.adoptedToCanonical[address(s.wrapper)] = ConnextMessage.TokenId(0, bytes32(0));
    helpers_xcallAndAssert(BridgeFacet.BridgeFacet__xcall_notSupportedAsset.selector);
  }

  // FIXME: move to AssetLogic.t.sol
  // fails if native token transfer and amount of native tokens sent is < amount + relayerFee + callbackFee
  function test_BridgeFacet__xcall_failNativeAssetCallbackFeeInsufficient() public {
    vm.deal(_originSender, 100 ether);
    utils_setupNative(true, true);
    _params.callback = _callback;
    _params.callbackFee = 0.01 ether;

    (, XCallArgs memory args) = utils_makeXCallArgs();

    vm.expectRevert(AssetLogic.AssetLogic__handleIncomingAsset_notAmount.selector);
    vm.prank(_originSender);
    // Sending only the amount + relayer fee; callbackFee is not covered!
    this.xcall{value: args.relayerFee + args.amount}(args);
  }

  // FIXME: move to AssetLogic.t.sol
  // fails if native token transfer and amount of native tokens sent is < amount + relayerFee
  function test_BridgeFacet__xcall_failNativeAssetRelayerFeeInsufficient() public {
    vm.deal(_originSender, 100 ether);
    utils_setupNative(true, true);
    _relayerFee = 0.002 ether;

    (, XCallArgs memory args) = utils_makeXCallArgs();

    vm.expectRevert(AssetLogic.AssetLogic__handleIncomingAsset_notAmount.selector);
    vm.prank(_originSender);
    // Sending only the amount; relayer fee is not covered!
    this.xcall{value: args.amount}(args);
  }

  // FIXME: move to AssetLogic.t.sol
  // fails if erc20 transfer and eth sent < relayerFee + callbackFee
  function test_BridgeFacet__xcall_failEthWithErc20TransferInsufficient() public {
    utils_setupAsset(true, false);
    vm.deal(_originSender, 100 ether);
    _relayerFee = 0.1 ether;

    (, XCallArgs memory args) = utils_makeXCallArgs();

    vm.expectRevert(AssetLogic.AssetLogic__handleIncomingAsset_ethWithErcTransfer.selector);
    vm.prank(_originSender);
    // Sending insufficent eth to cover relayer fee.
    this.xcall{value: 0.08 ether}(args);
  }

  // FIXME: move to AssetLogic.t.sol
  // fails if erc20 transfer and eth sent > relayerFee + callbackFee
  function test_BridgeFacet__xcall_failEthWithErc20TransferUnnecessary() public {
    vm.deal(_originSender, 100 ether);
    _relayerFee = 0.1 ether;

    (, XCallArgs memory args) = utils_makeXCallArgs();

    vm.expectRevert(AssetLogic.AssetLogic__handleIncomingAsset_ethWithErcTransfer.selector);
    vm.prank(_originSender);
    // Sending too much eth.
    this.xcall{value: 1 ether}(args);
  }

  // FIXME: move to AssetLogic.t.sol
  // fails if user has insufficient tokens
  function test_BridgeFacet__xcall_failInsufficientErc20Tokens() public {
    _amount = 10.1 ether;
    TestERC20 localToken = TestERC20(_local);
    localToken.mint(_originSender, 10 ether);
    vm.prank(_originSender);
    localToken.approve(address(this), 10.1 ether);

    vm.deal(_originSender, 100 ether);

    (, XCallArgs memory args) = utils_makeXCallArgs();

    vm.expectRevert("ERC20: transfer amount exceeds balance");
    vm.prank(_originSender);
    this.xcall{value: args.relayerFee}(args);
  }

  // fails if user has not set enough allowance
  function test_BridgeFacet__xcall_failInsufficientErc20Approval() public {
    _amount = 10.1 ether;
    TestERC20 localToken = TestERC20(_local);
    localToken.mint(_originSender, 10.1 ether);
    vm.prank(_originSender);
    localToken.approve(address(this), 10 ether);

    vm.deal(_originSender, 100 ether);

    (, XCallArgs memory args) = utils_makeXCallArgs();

    vm.expectRevert("ERC20: transfer amount exceeds allowance");
    vm.prank(_originSender);
    this.xcall{value: args.relayerFee}(args);
  }

  // ============ xcall success cases
  // asset cases:
  // - works on remote domain
  //   - transferring native (local == adopted)
  //   - transferring native (local != adopted)
  //   - transferring asset (local == adopted)
  //   - transferring asset (local != adopted)

  // - works on cannonical domain
  //   - transferring native (local == adopted)
  //   - transferring asset (local == adopted)
  // canonincal token transfer on canonical domain
  function test_BridgeFacet__xcall_canonicalTokenTransferWorks() public {
    utils_setupAsset(true, true);
    helpers_xcallAndAssert(_amount, false);
  }

  // local token transfer on non-canonical domain (local != adopted)
  function test_BridgeFacet__xcall_localTokenTransferWorksWithAdopted() public {
    uint256 bridged = (_amount * 9995) / _liquidityFeeDenominator;
    utils_setupAsset(false, false);
    helpers_xcallAndAssert(bridged, true);
  }

  // local token transfer on non-canonical domain, local != adopted, send in local
  // (i.e. i should be able to xcall with madEth on optimism)
  function test_BridgeFacet__xcall_localTokenTransferWorksWhenNotAdopted() public {
    // local is not adopted, not on canonical domain, sending in local
    utils_setupAsset(false, false);
    s.adoptedToCanonical[_local] = ConnextMessage.TokenId(0, bytes32(0));
    (bytes32 transferId, XCallArgs memory args) = utils_makeXCallArgs();
    vm.mockCall(
      _tokenRegistry,
      abi.encodeWithSelector(ITokenRegistry.isLocalOrigin.selector, _local),
      abi.encode(false)
    );
    args.transactingAssetId = _local;
    helpers_xcallAndAssert(transferId, args, args.amount, args.amount, bytes4(""), false);
  }

  // local token transfer on non-canonical domain (local == adopted)
  function test_BridgeFacet__xcall_localTokenTransferWorksWithoutAdopted() public {
    utils_setupAsset(true, false);
    helpers_xcallAndAssert(_amount, false);
  }

  // native asset transfer on canonical domain
  function test_BridgeFacet__xcall_nativeTransferWorksOnCanonical() public {
    utils_setupNative(true, true);
    helpers_xcallAndAssert(_amount, false);
  }

  // native asset transfer on non-canonical domain with local == adopted
  // i.e. get ETH on arbitrum from cronos
  // adopted = address(madETH cronos)
  // local = address(madETH on cronos)
  // canonical = address(mainnet wrapper)
  function test_BridgeFacet__xcall_nativeTransferWorksOnRemote() public {
    utils_setupNative(true, false);
    helpers_xcallAndAssert(_amount, _local, false);
  }

  // native asset transfer on non-canonical domain with local != adopted
  // i.e. native arbitrum eth transfer to matic weth
  // adopted = address(arbitrum wrapper)
  // canonical = address(eth wrapper)
  // local = address(madETH on arbitrum)
  function test_BridgeFacet__xcall_nativeTransferWorksOnRemoteWithAdopted() public {
    utils_setupNative(false, false);
    helpers_xcallAndAssert(_amount, address(0), true);
  }

  // adopted asset transfer
  function test_BridgeFacet__xcall_adoptedTransferWorks() public {
    utils_setupAsset(false, false);
    uint256 bridged = (_amount * 9995) / _liquidityFeeDenominator;
    helpers_xcallAndAssert(bridged, true);
  }

  // FIXME: should work with fee on transfer tokens
  function test_BridgeFacet__xcall_feeOnTransferWorks() public {
    // require(false, "not tested");
  }

  // should work with positive slippage
  function test_BridgeFacet__xcall_worksWithPositiveSlippage() public {
    utils_setupAsset(false, false);
    uint256 bridged = (_amount * 10005) / _liquidityFeeDenominator;
    helpers_xcallAndAssert(bridged, true);
  }

  // should work with 0 value
  function test_BridgeFacet__xcall_worksWithoutValue() public {
    _amount = 0;
    helpers_xcallAndAssert(0, true);
  }

  // should send promise router callback fee
  function test_BridgeFacet__xcall_shouldHandleCallbackFee() public {
    _params.callback = _callback;
    _params.callbackFee = 0.02 ether;
    helpers_xcallAndAssert(_amount, false);
  }

  // works if relayer fee is set to 0
  function test_BridgeFacet__xcall_zeroRelayerFeeWorks() public {
    _relayerFee = 0;
    helpers_xcallAndAssert(_amount, false);
  }

  // works with callback fee set to 0
  function test_BridgeFacet__xcall_zeroCallbackFeesWorks() public {
    _params.callbackFee = 0;
    helpers_xcallAndAssert(_amount, false);
  }

  // FIXME: move to BaseConnextFacet.t.sol
  // works if swap isnt required and swaps are paused
  function test_BridgeFacet__xcall_worksIfNoSwapAndSwapPaused() public {
    // require(false, "not tested");
  }

  // =========== handle / reconcile ==========
  // NOTE: modifier tests happen in BaseConnext.t.sol. Below are the reconcile (internal fn)
  // unit tests

  // ============ reconcile fail cases

  // should not process invalid messages
  function test_BridgeFacet__reconcile_invalidMessage() public {
    bytes memory _message = bytes("");
    vm.expectRevert(bytes("Validity assertion failed"));
    _reconcile(_originDomain, _message);
  }

  // fails if action is not transfer
  function test_BridgeFacet__reconcile_invalidTransfer() public {
    bytes29 tokenId = ConnextMessage.formatTokenId(_canonicalDomain, _canonicalId);
    bytes29 action = abi
      .encodePacked(ConnextMessage.Types.Message, bytes32("recip"), uint256(100), bytes32("details"), bytes32("id"))
      .ref(0)
      .castTo(uint40(ConnextMessage.Types.Message));
    bytes29[] memory _views = new bytes29[](2);
    _views[0] = tokenId;
    _views[1] = action;
    bytes memory _message = TypedMemView.join(_views);
    vm.expectRevert(BridgeFacet.BridgeFacet__reconcile_invalidAction.selector);
    _reconcile(_originDomain, _message);
  }

  // fails if already reconciled (s.reconciledTransfers[transferId] = true)
  function test_BridgeFacet__reconcile_failIfAlreadyReconciled() public {
    utils_setupAsset(true, false);
    (bytes32 transferId, XCallArgs memory args) = utils_makeXCallArgs();
    s.reconciledTransfers[transferId] = true;
    helpers_reconcileAndAssert(transferId, args, BridgeFacet.BridgeFacet__reconcile_alreadyReconciled.selector);
  }

  // ============ reconcile success cases
  // works with local representational tokens (remote origin, so they will be minted)
  function test_BridgeFacet__reconcile_worksWithLocal() public {
    utils_setupAsset(true, false);
    helpers_reconcileAndAssert();
  }

  function test_BridgeFacet__reconcile_worksWithCanonical() public {
    utils_setupAsset(true, true);
    helpers_reconcileAndAssert();
  }

  // funds contract when pre-execute (slow liquidity route)
  function test_BridgeFacet__reconcile_worksPreExecute() public {
    utils_setupAsset(true, false);
    (bytes32 transferId, XCallArgs memory args) = utils_makeXCallArgs();
    delete s.routedTransfers[transferId];

    helpers_reconcileAndAssert(transferId, args, bytes4(""));
  }

  // funds router when post-execute (fast liquidity route)
  function test_BridgeFacet__reconcile_fastLiquiditySingleRouterWorks() public {
    (bytes32 transferId, XCallArgs memory args) = utils_makeXCallArgs();
    s.routedTransfers[transferId] = [address(42)];
    helpers_reconcileAndAssert(transferId, args, bytes4(""));
  }

  // funds routers when post-execute multipath (fast liquidity route)
  function test_BridgeFacet__reconcile_fastLiquidityMultipathWorks() public {
    (bytes32 transferId, XCallArgs memory args) = utils_makeXCallArgs();
    s.routedTransfers[transferId] = [address(42), address(43), address(44), address(45)];
    helpers_reconcileAndAssert(transferId, args, bytes4(""));
  }

  // ============ execute ============
  // ============ execute fail cases

  // FIXME: move to `BaseConnextFacet.t.sol`
  // should fail if bridging paused
  function test_BridgeFacet__execute_failIfBridgingPaused() public {
    // set context
    s._paused = PausedFunctions.Bridge;

    // get args
    (, ExecuteArgs memory args) = utils_makeExecuteArgs(1);

    // expect failure
    vm.expectRevert(BaseConnextFacet.BaseConnextFacet__whenBridgeNotPaused_bridgePaused.selector);
    this.execute(args);
  }

  // FIXME: move to `BaseConnextFacet.t.sol`
  // should fail if all paused
  function test_BridgeFacet__execute_failIfAllPaused() public {
    // set context
    s._paused = PausedFunctions.All;

    // get args
    (, ExecuteArgs memory args) = utils_makeExecuteArgs(1);

    // expect failure
    vm.expectRevert(BaseConnextFacet.BaseConnextFacet__whenBridgeNotPaused_bridgePaused.selector);
    this.execute(args);
  }

  // FIXME: move to `BaseConnextFacet.t.sol`
  // should fail if all swap paused && needs swap
  function test_BridgeFacet__execute_failIfSwapPaused() public {
    // setup asset context (use local == adopted)
    address adopted = address(11111111111111111);
    s.adoptedToCanonical[adopted] = ConnextMessage.TokenId(_canonicalDomain, _canonicalId);
    s.adoptedToLocalPools[_canonicalId] = IStableSwap(address(0));
    s.canonicalToAdopted[_canonicalId] = adopted;
    vm.mockCall(_tokenRegistry, abi.encodeWithSelector(ITokenRegistry.getLocalAddress.selector), abi.encode(adopted));

    // set context
    s._paused = PausedFunctions.Swap;

    // get args
    (, ExecuteArgs memory args) = utils_makeExecuteArgs(1);

    // set liquidity context
    for (uint256 i; i < args.routers.length; i++) {
      s.routerBalances[args.routers[i]][args.local] += 10 ether;
    }

    // expect failure
    vm.expectRevert(AssetLogic.AssetLogic__swapFromLocalAssetIfNeeded_swapPaused.selector);
    this.execute(args);
  }

  // should fail if msg.sender is not an approved relayer
  function test_BridgeFacet__execute_failIfRelayerNotApproved() public {
    // set context
    s.approvedRelayers[address(this)] = false;

    // get args
    (, ExecuteArgs memory args) = utils_makeExecuteArgs(1);

    // expect failure
    vm.expectRevert(BridgeFacet.BridgeFacet__execute_unapprovedRelayer.selector);
    this.execute(args);
  }

  // multipath: should fail if pathLength > maxRouters
  function test_BridgeFacet__execute_failIfPathLengthGreaterThanMaxRouters() public {
    (bytes32 transferId, ExecuteArgs memory args) = utils_makeExecuteArgs(s.maxRoutersPerTransfer + 1);

    for (uint256 i; i < args.routers.length; i++) {
      s.routerBalances[args.routers[i]][args.local] += 10 ether;
    }

    vm.expectRevert(BridgeFacet.BridgeFacet__execute_maxRoutersExceeded.selector);
    this.execute(args);
  }

  // should fail if it is a slow transfer (forceSlow = true) and not reconciled
  function test_BridgeFacet__execute_failIfForceSlowAndNotReconciled() public {
    _params.forceSlow = true;

    (bytes32 transferId, ExecuteArgs memory args) = utils_makeExecuteArgs(0);

    vm.expectRevert(BridgeFacet.BridgeFacet__execute_notReconciled.selector);
    this.execute(args);
  }

  // should fail if it is a slow transfer (forceSlow = true) and we try to execute with routers
  function test_BridgeFacet__execute_failIfForceSlowAndRoutersSet() public {
    _params.forceSlow = true;

    // Routers providing liquidity implies this is a fast-liquidity transfer. If we're forcing slow,
    // this should fail.
    (bytes32 transferId, ExecuteArgs memory args) = utils_makeExecuteArgs(2);

    vm.expectRevert(BridgeFacet.BridgeFacet__execute_notReconciled.selector);
    this.execute(args);
  }

  // should fail if no routers were passed in and not reconciled
  function test_BridgeFacet__execute_failIfNoRoutersAndNotReconciled() public {
    // Setting no routers in the execute call means that the transfer must already be reconciled.
    (bytes32 transferId, ExecuteArgs memory args) = utils_makeExecuteArgs(0);

    vm.expectRevert(BridgeFacet.BridgeFacet__execute_notReconciled.selector);
    this.execute(args);
  }

  // should fail if the router is not approved and ownership is not renounced
  function test_BridgeFacet__execute_failIfRouterNotApproved() public {
    s._routerOwnershipRenounced = false;

    (, ExecuteArgs memory args) = utils_makeExecuteArgs(1);
    s.routerPermissionInfo.approvedRouters[args.routers[0]] = false;

    vm.expectRevert(BridgeFacet.BridgeFacet__execute_notSupportedRouter.selector);
    this.execute(args);
  }

  // should fail if the router signature is invalid
  function test_BridgeFacet__execute_failIfSignatureInvalid() public {
    (bytes32 transferId, ExecuteArgs memory args) = utils_makeExecuteArgs(1);

    s.routerBalances[args.routers[0]][args.local] += 10 ether;

    // Make invalid args based on (slightly) altered params.
    _params.originDomain = 1001;
    (, ExecuteArgs memory invalidArgs) = utils_makeExecuteArgs(4);
    // The signature of the last router in the group will be invalid.
    args.routerSignatures[0] = invalidArgs.routerSignatures[0];

    vm.expectRevert(BridgeFacet.BridgeFacet__execute_invalidRouterSignature.selector);
    this.execute(args);
  }

  // multipath: should fail if any 1 router's signature is invalid
  function test_BridgeFacet__execute_failIfAnySignatureInvalid() public {
    // Using multipath; this should fail if any 1 router signature is invalid.
    (bytes32 transferId, ExecuteArgs memory args) = utils_makeExecuteArgs(4);

    for (uint256 i; i < args.routers.length; i++) {
      s.routerBalances[args.routers[i]][args.local] += 10 ether;
    }

    // Make invalid args based on (slightly) altered params.
    _params.originDomain = 1001;
    (, ExecuteArgs memory invalidArgs) = utils_makeExecuteArgs(4);
    // The signature of the last router in the group will be invalid.
    args.routerSignatures[3] = invalidArgs.routerSignatures[3];

    vm.expectRevert(BridgeFacet.BridgeFacet__execute_invalidRouterSignature.selector);
    this.execute(args);
  }

  // should fail if it was already executed (s.transferRelayer[transferId] != address(0))
  function test_BridgeFacet__execute_failIfAlreadyExecuted() public {
    (bytes32 transferId, ExecuteArgs memory args) = utils_makeExecuteArgs(1);
    s.transferRelayer[transferId] = address(this);

    s.routerBalances[args.routers[0]][args.local] += 10 ether;

    vm.expectRevert(BridgeFacet.BridgeFacet__execute_alreadyExecuted.selector);
    this.execute(args);
  }

  // should fail if the router does not have sufficient tokens
  function test_BridgeFacet__execute_failIfRouterHasInsufficientFunds() public {
    _amount = 5 ether;

    (bytes32 transferId, ExecuteArgs memory args) = utils_makeExecuteArgs(1);

    s.routerBalances[args.routers[0]][args.local] += 4.5 ether;

    vm.expectRevert(stdError.arithmeticError);
    this.execute(args);
  }

  // multipath: should fail if any 1 router has insufficient tokens
  function test_BridgeFacet__execute_failIfAnyRouterHasInsufficientFunds() public {
    _amount = 5 ether;

    (bytes32 transferId, ExecuteArgs memory args) = utils_makeExecuteArgs(s.maxRoutersPerTransfer);

    uint256 routerAmountSent = _amount / args.routers.length; // The amount each individual router will send.

    // Set the first router's balance to be (slightly) less than the amount that they'd need to send.
    s.routerBalances[args.routers[0]][args.local] = routerAmountSent - 0.1 ether;
    for (uint256 i = 1; i < args.routers.length; i++) {
      // The other routers have plenty of funds.
      s.routerBalances[args.routers[i]][args.local] = 50 ether;
    }

    vm.expectRevert(stdError.arithmeticError);
    this.execute(args);
  }

  // should fail if sponsored vault did not fund contract with returned amount
  function test_BridgeFacet__execute_failIfSponsorVaultLied() public {
    (, ExecuteArgs memory args) = utils_makeExecuteArgs(1);
    s.routerPermissionInfo.approvedRouters[args.routers[0]] = true;
    for (uint256 i = 0; i < args.routers.length; i++) {
      // The other routers have plenty of funds.
      s.routerBalances[args.routers[i]][args.local] = 50 ether;
    }

    // set mock sponsor vault
    address vault = address(123456654321);
    s.sponsorVault = ISponsorVault(vault);
    // set change
    vm.mockCall(vault, abi.encodeWithSelector(ISponsorVault.reimburseLiquidityFees.selector), abi.encode(10 ether));

    vm.expectRevert(BridgeFacet.BridgeFacet__handleExecuteTransaction_invalidSponsoredAmount.selector);
    this.execute(args);
  }

  // ============ execute success cases
  // should use slow liquidity if specified (forceSlow = true)
  function test_BridgeFacet__execute_forceSlowWorks() public {
    // set test params
    _params.forceSlow = true;

    // get args
    (bytes32 transferId, ExecuteArgs memory _args) = utils_makeExecuteArgs(0);

    // set reconciled context
    s.reconciledTransfers[transferId] = true;

    // set asset context (local == adopted)
    utils_setupAsset(true, false);

    helpers_executeAndAssert(transferId, _args);
  }

  // should use the local asset if specified (receiveLocal = true)
  function test_BridgeFacet__execute_receiveLocalWorks() public {
    _params.receiveLocal = true;

    (bytes32 transferId, ExecuteArgs memory args) = utils_makeExecuteArgs(1);

    s.routerBalances[args.routers[0]][args.local] += 10 ether;

    // set asset context (local != adopted)
    utils_setupAsset(false, false);

    helpers_executeAndAssert(transferId, args, utils_getFastTransferAmount(args.amount), false);
  }

  // should work with approved router if router ownership is not renounced
  function test_BridgeFacet__execute_worksWithLocalAsAdopted() public {
    (bytes32 transferId, ExecuteArgs memory args) = utils_makeExecuteArgs(1);

    s.routerBalances[args.routers[0]][args.local] += 10 ether;
    s.routerPermissionInfo.approvedRouters[args.routers[0]] = true;

    // set asset context (local == adopted)
    utils_setupAsset(true, false);

    helpers_executeAndAssert(transferId, args);
  }

  // works when local != adopted
  function test_BridgeFacet__execute_worksWithAdopted() public {
    // set asset context (local != adopted)
    utils_setupAsset(false, false);

    (bytes32 transferId, ExecuteArgs memory args) = utils_makeExecuteArgs(1);

    s.routerBalances[args.routers[0]][args.local] += 10 ether;
    s.routerPermissionInfo.approvedRouters[args.routers[0]] = true;

    helpers_executeAndAssert(transferId, args, utils_getFastTransferAmount(args.amount), true);
  }

  // works when local != adopted, should work with +ve slippage
  function test_BridgeFacet__execute_worksWithPositiveSlippage() public {
    (bytes32 transferId, ExecuteArgs memory args) = utils_makeExecuteArgs(1);

    s.routerBalances[args.routers[0]][args.local] += 10 ether;
    s.routerPermissionInfo.approvedRouters[args.routers[0]] = true;

    // set asset context (local != adopted)
    utils_setupAsset(false, false);

    helpers_executeAndAssert(transferId, args, utils_getFastTransferAmount(args.amount) + 1 ether, true);
  }

  // works when local != adopted, should work with -ve slippage
  function test_BridgeFacet__execute_worksWithNegativeSlippage() public {
    (bytes32 transferId, ExecuteArgs memory args) = utils_makeExecuteArgs(1);

    s.routerBalances[args.routers[0]][args.local] += 10 ether;
    s.routerPermissionInfo.approvedRouters[args.routers[0]] = true;

    // set asset context (local != adopted)
    utils_setupAsset(false, false);

    helpers_executeAndAssert(transferId, args, utils_getFastTransferAmount(args.amount) - 0.01 ether, true);
  }

  // works when on canonical domain
  function test_BridgeFacet__execute_worksOnCanonical() public {
    // set asset context (local == adopted)
    utils_setupAsset(true, true);

    (bytes32 transferId, ExecuteArgs memory args) = utils_makeExecuteArgs(1);

    s.routerBalances[args.routers[0]][args.local] += 10 ether;
    s.routerPermissionInfo.approvedRouters[args.routers[0]] = true;

    helpers_executeAndAssert(transferId, args);
  }

  // should work when adopted asset is native asset and on canonical
  // (adopted == wrapper)
  function test_BridgeFacet__execute_worksWithNativeOnCanonical() public {
    // set asset context (local == adopted)
    utils_setupNative(true, true);

    (bytes32 transferId, ExecuteArgs memory args) = utils_makeExecuteArgs(1);

    s.routerBalances[args.routers[0]][args.local] += 10 ether;
    s.routerPermissionInfo.approvedRouters[args.routers[0]] = true;

    helpers_executeAndAssert(transferId, args);
  }

  // should work when adopted asset is native asset and on remote
  // (adopted == wrapper)
  function test_BridgeFacet__execute_worksWithNativeOnRemote() public {
    // set asset context (local != adopted)
    utils_setupNative(false, false);

    (bytes32 transferId, ExecuteArgs memory args) = utils_makeExecuteArgs(1);

    s.routerBalances[args.routers[0]][args.local] += 10 ether;
    s.routerPermissionInfo.approvedRouters[args.routers[0]] = true;

    helpers_executeAndAssert(transferId, args, utils_getFastTransferAmount(args.amount), true);
  }

  // should work with unapproved router if router ownership is renounced
  function test_BridgeFacet__execute_worksWithUnapprovedIfNoWhitelist() public {
    s._routerOwnershipRenounced = true;

    (bytes32 transferId, ExecuteArgs memory args) = utils_makeExecuteArgs(1);

    s.routerBalances[args.routers[0]][args.local] += 10 ether;
    s.routerPermissionInfo.approvedRouters[args.routers[0]] = false;

    // set asset context (local == adopted)
    utils_setupAsset(true, false);

    helpers_executeAndAssert(transferId, args);
  }

  // should work with 0 value
  function test_BridgeFacet__execute_worksWith0Value() public {
    _amount = 0;

    (bytes32 transferId, ExecuteArgs memory args) = utils_makeExecuteArgs(1);

    // set asset context (local == adopted)
    utils_setupAsset(true, false);

    helpers_executeAndAssert(transferId, args);
  }

  // should work if no sponsor vault set
  function test_BridgeFacet__execute_worksWithoutVault() public {
    s.sponsorVault = ISponsorVault(address(0));

    // set asset context (local == adopted)
    utils_setupAsset(true, false);

    (bytes32 transferId, ExecuteArgs memory args) = utils_makeExecuteArgs(1);
    s.routerBalances[args.routers[0]][args.local] += 10 ether;

    helpers_executeAndAssert(transferId, args);
  }

  // should sponsor if fast liquidity is used and sponsor vault set
  function test_BridgeFacet__execute_worksWithSponsorLiquidity() public {
    // setup vault
    uint256 vaultAmount = 10000;
    MockSponsorVault vault = new MockSponsorVault(vaultAmount);
    s.sponsorVault = vault;

    // set asset context (local == adopted)
    utils_setupAsset(true, false);

    (bytes32 transferId, ExecuteArgs memory args) = utils_makeExecuteArgs(1);
    s.routerBalances[args.routers[0]][args.local] += 10 ether;

    helpers_executeAndAssert(transferId, args, utils_getFastTransferAmount(args.amount) + vaultAmount, false);
  }

  // should sponsor relayer fee in slow liquidity
  function test_BridgeFacet__execute_sponsorsRelayersSlow() public {
    // set test vault
    uint256 vaultAmount = 10000;
    MockSponsorVault vault = new MockSponsorVault(vaultAmount);
    s.sponsorVault = vault;

    // set asset context (local == adopted)
    utils_setupAsset(true, false);

    // get args
    (bytes32 transferId, ExecuteArgs memory _args) = utils_makeExecuteArgs(0);

    // set reconciled context
    s.reconciledTransfers[transferId] = true;

    helpers_executeAndAssert(transferId, _args);
  }

  // should work without calldata
  function test_BridgeFacet__execute_noCalldataWorks() public {
    _params.callData = bytes("");
    (bytes32 transferId, ExecuteArgs memory args) = utils_makeExecuteArgs(1);

    s.routerBalances[args.routers[0]][args.local] += 10 ether;

    // set asset context (local == adopted)
    utils_setupAsset(true, false);

    // With no calldata set, this method call should just send funds directly to the user.
    helpers_executeAndAssert(transferId, args);
  }

  // should work with successful calldata and using fast liquidity
  function test_BridgeFacet__execute_successfulCalldata() public {
    // Set the args.to to the mock xapp address, and args.callData to the `fulfill` fn.
    _params.callData = abi.encodeWithSelector(MockXApp.fulfill.selector, _local, TEST_MESSAGE);

    (bytes32 transferId, ExecuteArgs memory args) = utils_makeExecuteArgs(1);

    s.routerBalances[args.routers[0]][args.local] += 10 ether;

    // set asset context (local == adopted)
    utils_setupAsset(true, false);

    helpers_executeAndAssert(transferId, args, utils_getFastTransferAmount(args.amount), true, true, false);
  }

  // should work with failing calldata : contract call failed
  function test_BridgeFacet__execute_failingCalldata() public {
    // Set the args.to to the mock xapp address, and args.callData to the `fail` fn.
    _params.callData = abi.encodeWithSelector(MockXApp.fail.selector);
    _params.to = _xapp;

    (bytes32 transferId, ExecuteArgs memory args) = utils_makeExecuteArgs(1);

    s.routerBalances[args.routers[0]][args.local] += 10 ether;

    // set asset context (local == adopted)
    utils_setupAsset(true, false);

    helpers_executeAndAssert(transferId, args, utils_getFastTransferAmount(args.amount), true, false, false);
  }

  // should work with a callback
  function test_BridgeFacet__execute_worksWithCallback() public {
    // set asset context (local == adopted)
    utils_setupAsset(true, false);

    _params.callback = address(123456654321);
    // Set the args.to to the mock xapp address, and args.callData to the `fulfill` fn.
    _params.callData = abi.encodeWithSelector(MockXApp.fulfill.selector, _local, TEST_MESSAGE);

    (bytes32 transferId, ExecuteArgs memory args) = utils_makeExecuteArgs(1);

    s.routerBalances[args.routers[0]][args.local] += 10 ether;

    helpers_executeAndAssert(transferId, args, utils_getFastTransferAmount(args.amount), true, true, false);
  }

  // FIXME: move to Executor.t.sol
  // should work with failing calldata : recipient `to` is not a contract (should call _handleFailure)
  function test_BridgeFacet__execute_handleRecipientNotAContract() public {
    // Setting the calldata to be for fulfill... but obviously, that method should never be called.
    // Because `to` is not a valid contract address.
    _params.callData = abi.encodeWithSelector(MockXApp.fulfill.selector, _local, TEST_MESSAGE);
    _params.to = address(42);

    (bytes32 transferId, ExecuteArgs memory args) = utils_makeExecuteArgs(1);

    s.routerBalances[args.routers[0]][args.local] += 10 ether;

    // set asset context (local == adopted)
    utils_setupAsset(true, false);

    helpers_executeAndAssert(transferId, args, utils_getFastTransferAmount(args.amount), true, true, false);
  }

  // should work if already reconciled (happening in slow liquidity mode, uses
  // authenticated data)
  function test_BridgeFacet__execute_handleAlreadyReconciled() public {
    // set asset context (local == adopted)
    utils_setupAsset(true, false);

    // Set the args.to to the mock xapp address, and args.callData to the
    // `fulfillWithProperties` fn. This will check to make sure `originDomain` and
    // `originSender` properties are correctly set.
    _params.callData = abi.encodeWithSelector(
      MockXApp.fulfillWithProperties.selector,
      _local,
      TEST_MESSAGE,
      _originDomain,
      _originSender
    );
    _params.to = _xapp;

    // We specify that 0 routers are in the path for this execution.
    (bytes32 transferId, ExecuteArgs memory args) = utils_makeExecuteArgs(0);

    // Transfer has already been reconciled.
    s.reconciledTransfers[transferId] = true;

    helpers_executeAndAssert(transferId, args, args.amount, true, true, false);
  }

  // multipath: should subtract equally from each router's liquidity
  function test_BridgeFacet__execute_multipath() public {
    _amount = 1 ether;

    // Should work if the pathLength == max routers.
    uint256 pathLength = s.maxRoutersPerTransfer;
    (bytes32 transferId, ExecuteArgs memory args) = utils_makeExecuteArgs(pathLength);

    // Add initial liquiidty
    for (uint256 i = 1; i < args.routers.length; i++) {
      s.routerBalances[args.routers[i]][args.local] = 10 ether;
    }
    // Sanity check: assuming the multipath is > 1, no router should need to have more than half of the
    // transfer amount.
    s.routerBalances[args.routers[0]][args.local] = 0.5 ether;

    uint256 amount = utils_getFastTransferAmount(args.amount);
    uint256 routerAmountSent = amount / pathLength; // The amount each individual router will send.

    // set asset context (local == adopted)
    utils_setupAsset(true, false);

    helpers_executeAndAssert(transferId, args);
  }

  // ============ bumpTransfer ============
  // ============ bumpTransfer fail cases

  // FIXME: move to BaseConnextFacet.t.sol
  function test_BridgeFacet__bumpTransfer_failsIfPaused() public {
    // require(false, "not tested");
  }

  // fails if no msg.value provided
  function test_BridgeFacet__bumpTransfer_failsIfNoValue() public {
    bytes32 transferId = bytes32("id");

    vm.expectRevert(BridgeFacet.BridgeFacet__bumpTransfer_valueIsZero.selector);
    this.bumpTransfer(transferId);
  }

  // ============ bumpTransfer success cases

  // works
  function test_BridgeFacet__bumpTransfer_works() public {
    bytes32 transferId = bytes32("id");
    uint256 fee = 0.1 ether;

    uint256 previous = this.relayerFees(transferId);

    vm.expectEmit(true, true, true, true);
    emit TransferRelayerFeesUpdated(transferId, previous + fee, address(this));
    this.bumpTransfer{value: fee}(transferId);

    assertEq(this.relayerFees(transferId), previous + fee);
>>>>>>> 5c5c724f
  }
}<|MERGE_RESOLUTION|>--- conflicted
+++ resolved
@@ -64,19 +64,11 @@
   // mock callback contract
   address _callback;
 
-<<<<<<< HEAD
   // agents
   address _agent = address(123456654321);
 
-  // routers
-  uint256 _router0Key = 2;
-  address _router0 = vm.addr(2);
-  uint256 _router1Key = 3;
-  address _router1 = vm.addr(3);
-=======
   // native asset wrapper
   address _wrapper;
->>>>>>> 5c5c724f
 
   // default origin sender
   address _originSender = address(4);
@@ -115,12 +107,8 @@
       bytes(""), // callData
       _originDomain, // origin domain
       _destinationDomain, // destination domain
-<<<<<<< HEAD
       _agent, // agent
-      address(11), // recovery address
-=======
       _recovery, // recovery address
->>>>>>> 5c5c724f
       address(0), // callback
       0, // callbackFee
       false, // forceSlow
@@ -746,13 +734,6 @@
     }
   }
 
-<<<<<<< HEAD
-  function executeAndAssert(
-    bytes32 _id,
-    ExecuteArgs memory _args,
-    bool useAgent,
-    bool localOverride
-=======
   // Calls `execute` on the target method with the given args and asserts expected behavior.
   function helpers_executeAndAssert(
     bytes32 transferId,
@@ -761,7 +742,6 @@
     bool callsExternal,
     bool externalCallSucceeds,
     bool shouldSwap // Whether the `to` address should receive the tokens.
->>>>>>> 5c5c724f
   ) public {
     // get pre-execute liquidity in local
     uint256 pathLen = _args.routers.length;
@@ -772,24 +752,6 @@
     }
 
     // get pre-execute balance here in local
-<<<<<<< HEAD
-    uint256 prevBalance = IERC20(_local).balanceOf(address(this));
-
-    // get pre-execute to balance in adopted
-    IERC20 receivingToken = IERC20(
-      _args.params.receiveLocal || localOverride ? _local : s.canonicalToAdopted[_canonicalTokenId]
-    );
-    uint256 prevBalanceTo = receivingToken.balanceOf(_params.to);
-
-    // execute
-    uint256 transferred = pathLen == 0
-      ? _args.amount
-      : (_args.amount * _liquidityFeeNumerator) / _liquidityFeeDenominator;
-    address sender = useAgent ? _agent : address(this);
-    vm.expectEmit(true, true, false, true);
-    emit Executed(_id, _args.params.to, _args, _args.local, transferred, sender);
-    vm.prank(sender);
-=======
     IERC20 token = IERC20(shouldSwap ? _adopted : _local);
     ExecuteBalances memory prevBalances = utils_getExecuteBalances(token, _args.params.to);
 
@@ -829,7 +791,6 @@
     vm.expectEmit(true, true, false, true);
     emit Executed(transferId, _args.params.to, _args, address(token), expectedAmt, address(this));
     // make call
->>>>>>> 5c5c724f
     this.execute(_args);
 
     // check local balance
@@ -843,13 +804,6 @@
       }
     }
 
-<<<<<<< HEAD
-    // should increment balance of `to` in receiving token
-    assertEq(receivingToken.balanceOf(_params.to), prevBalanceTo + transferred);
-
-    // should mark the transfer as executed
-    assertEq(s.transferRelayer[_id], sender);
-=======
     ExecuteBalances memory finalBalances = utils_getExecuteBalances(token, _args.params.to);
 
     // NOTE: the balance of the bridge *should* always decrement in local, however that depends on
@@ -881,7 +835,6 @@
     for (uint256 i; i < savedRouters.length; i++) {
       assertEq(savedRouters[i], _args.routers[i]);
     }
->>>>>>> 5c5c724f
   }
 
   // Shortcut for above method:
@@ -909,12 +862,6 @@
     helpers_executeAndAssert(transferId, _args, expected, false, false, shouldSwap);
   }
 
-<<<<<<< HEAD
-  // should fail if msg.sender is not an approved relayer or approved agent
-  function test_BridgeFacet__execute_failIfSenderNotApproved() public {
-    // set context
-    s.approvedRelayers[address(this)] = false;
-=======
   // Helper for calling `reconcile` and asserting expected behavior.
   function helpers_reconcileAndAssert(
     bytes32 transferId,
@@ -923,7 +870,6 @@
   ) public {
     bool isNative = args.transactingAssetId == address(0);
     bool shouldSucceed = keccak256(abi.encode(expectedError)) == keccak256(abi.encode(bytes4("")));
->>>>>>> 5c5c724f
 
     // Derive message from xcall arguments.
     bytes memory message;
@@ -937,11 +883,6 @@
       message = utils_formatMessage(args, _local, transferId, args.amount);
     }
 
-<<<<<<< HEAD
-    // expect failure
-    vm.expectRevert(BridgeFacet.BridgeFacet__execute_unapprovedSender.selector);
-    this.execute(args);
-=======
     uint256[] memory routerBalances = new uint256[](s.routedTransfers[transferId].length);
     for (uint256 i = 0; i < s.routedTransfers[transferId].length; i++) {
       // Warming up the slot in order to make gas estimates more accurate to appropriate conditions.
@@ -981,7 +922,6 @@
         }
       }
     }
->>>>>>> 5c5c724f
   }
 
   function helpers_reconcileAndAssert(bytes4 expectedError) public {
@@ -1034,26 +974,6 @@
   // The rest (relayerFees, routedTransfers, reconciledTransfers) are checked on
   // assertions for xcall / reconcile / execute
 
-<<<<<<< HEAD
-  // should work if sent by user-specified initiator (using slow liq)
-  function test_BridgeFacet__execute_initiatorSendWorks() public {
-    // set test params
-    _params.forceSlow = true;
-
-    // get args
-    (bytes32 _id, ExecuteArgs memory _args) = getExecuteArgsNoRouters();
-
-    // set reconciled context
-    s.reconciledTransfers[_id] = true;
-
-    executeAndAssert(_id, _args, true, false);
-  }
-
-  // should use slow liquidity if specified (forceSlow = true)
-  function test_BridgeFacet__execute_forceSlowWorks() public {
-    // set test params
-    _params.forceSlow = true;
-=======
   // ============ Admin methods ==============
   // setPromiseRouter
   // FIXME: move to BaseConnextFacet.t.sol
@@ -1061,7 +981,6 @@
     // constants
     address old = address(123);
     address updated = address(_local);
->>>>>>> 5c5c724f
 
     // set storage
     s.promiseRouter = PromiseRouter(payable(old));
@@ -1077,15 +996,6 @@
     address old = address(123);
     address updated = old;
 
-<<<<<<< HEAD
-    executeAndAssert(_id, _args, false, false);
-  }
-
-  // should use the local asset if specified in params
-  function test_BridgeFacet__execute_receiveLocalWorks() public {
-    // set test params
-    _params.receiveLocal = true;
-=======
     // set storage
     s.promiseRouter = PromiseRouter(payable(old));
 
@@ -1099,7 +1009,6 @@
     // constants
     address old = address(123);
     address updated = address(456);
->>>>>>> 5c5c724f
 
     // set storage
     s.promiseRouter = PromiseRouter(payable(old));
@@ -1115,28 +1024,6 @@
     address old = address(123);
     address updated = address(_local);
 
-<<<<<<< HEAD
-    executeAndAssert(_id, _args, false, false);
-  }
-
-  // should use the local asset if specified in overrides
-  function test_BridgeFacet__execute_receiveLocalOverridesWorks() public {
-    // set test params
-    _params.receiveLocal = false;
-
-    // get args
-    (bytes32 _id, ExecuteArgs memory _args) = getExecuteArgs();
-
-    // set override
-    s.receiveLocalOverrides[_id] = true;
-
-    // set liquidity context
-    for (uint256 i; i < _args.routers.length; i++) {
-      s.routerBalances[_args.routers[i]][_args.local] += 10 ether;
-    }
-
-    executeAndAssert(_id, _args, false, true);
-=======
     // set storage
     s.promiseRouter = PromiseRouter(payable(old));
 
@@ -1146,7 +1033,6 @@
     emit PromiseRouterUpdated(old, updated, LibDiamond.contractOwner());
     this.setPromiseRouter(payable(updated));
     assertEq(address(this.promiseRouter()), updated);
->>>>>>> 5c5c724f
   }
 
   // setExecutor
@@ -1287,38 +1173,6 @@
     helpers_xcallAndAssert(BridgeFacet.BridgeFacet__xcall_nonZeroCallbackFeeForCallback.selector);
   }
 
-<<<<<<< HEAD
-  // should work with unapproved router if router-whitelist ownership renounced
-
-  // ============ forceReceiveLocal ============
-
-  // should fail if the sender is invalid
-  function test_BridgeFacet__forceReceiveLocal_failsIfNotAgent() public {
-    // get args
-    (bytes32 _id, ExecuteArgs memory _args) = getExecuteArgs();
-
-    // set sender
-    vm.prank(address(55555555));
-
-    vm.expectRevert(BridgeFacet.BridgeFacet__forceReceiveLocal_invalidSender.selector);
-    this.forceReceiveLocal(_args.params, _args.amount, _nonce, _canonicalTokenId, _canonicalDomain, _originSender);
-  }
-
-  // should work
-  function test_BridgeFacet__forceReceiveLocal_works() public {
-    // get args
-    (bytes32 _id, ExecuteArgs memory _args) = getExecuteArgs();
-
-    // expect event
-    vm.expectEmit(true, true, false, true);
-    emit ForcedReceiveLocal(_id, _canonicalTokenId, _canonicalDomain, _args.amount);
-
-    // set sender
-    vm.prank(_params.agent);
-
-    this.forceReceiveLocal(_args.params, _args.amount, _nonce, _canonicalTokenId, _canonicalDomain, _originSender);
-    assertTrue(s.receiveLocalOverrides[_id]);
-=======
   // fails if callback is defined but not a contract
   function test_BridgeFacet__xcall_failIfCallbackNotAContract() public {
     _params.callback = address(42);
@@ -2218,6 +2072,5 @@
     this.bumpTransfer{value: fee}(transferId);
 
     assertEq(this.relayerFees(transferId), previous + fee);
->>>>>>> 5c5c724f
   }
 }