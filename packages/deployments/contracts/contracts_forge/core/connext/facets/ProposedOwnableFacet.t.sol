// SPDX-License-Identifier: UNLICENSED
pragma solidity 0.8.17;

import {ProposedOwnableFacet} from "../../../../contracts/core/connext/facets/ProposedOwnableFacet.sol";
import {LibDiamond} from "../../../../contracts/core/connext/libraries/LibDiamond.sol";
import {Role} from "../../../../contracts/core/connext/libraries/LibConnextStorage.sol";

import "../../../utils/Mock.sol";
import "../../../utils/FacetHelper.sol";

contract ProposedOwnableFacetTest is ProposedOwnableFacet, FacetHelper {
  // ============ Storage ============
  address _owner = address(123123);
  uint256 DELAY = 6 days;

  address _routerAgent1 = address(222001111);
  address _routerAgent2 = address(222002111);

  address _adminAgent1 = address(222001222);
  address _adminAgent2 = address(222002222);

  address _watcherAgent1 = address(222001333);

  // ============ Test set up ============
  function setUp() public {
    LibDiamond.setContractOwner(_owner);
    assertEq(this.owner(), _owner);
    vm.mockCall(address(this), abi.encodeWithSelector(this.delay.selector), abi.encode(DELAY));
  }

  // ============ Utils ============
  function utils_proposeRenounceRouterAndAssert() public {
    assertEq(this.routerAllowlistTimestamp(), 0);

    vm.expectEmit(true, true, true, true);
    emit RouterAllowlistRemovalProposed(block.timestamp);

    vm.prank(this.owner());
    this.proposeRouterAllowlistRemoval();

    assertEq(this.routerAllowlistTimestamp(), block.timestamp);
    assertTrue(!this.routerAllowlistRemoved());
  }

  function utils_renounceRouterAndAssert() public {
    assertTrue(this.routerAllowlistTimestamp() != 0);

    vm.expectEmit(true, true, true, true);
    emit RouterAllowlistRemoved(true);

    vm.prank(this.owner());
    this.removeRouterAllowlist();

    assertEq(this.routerAllowlistTimestamp(), 0);
    assertTrue(this.routerAllowlistRemoved());
  }

<<<<<<< HEAD
=======
  function utils_proposeRenounceAssetAndAssert() public {
    assertEq(this.assetAllowlistTimestamp(), 0);

    vm.expectEmit(true, true, true, true);
    emit AssetAllowlistRemovalProposed(block.timestamp);

    vm.prank(this.owner());
    this.proposeAssetAllowlistRemoval();

    assertEq(this.assetAllowlistTimestamp(), block.timestamp);
    assertTrue(!this.assetAllowlistRemoved());
  }

  function utils_renounceAssetAndAssert() public {
    assertTrue(this.assetAllowlistTimestamp() != 0);

    vm.expectEmit(true, true, true, true);
    emit AssetAllowlistRemoved(true);

    vm.prank(this.owner());
    this.removeAssetAllowlist();

    assertEq(this.assetAllowlistTimestamp(), 0);
    assertTrue(this.assetAllowlistRemoved());
  }

>>>>>>> 393095a6
  function utils_proposeNewOwnerAndAssert(address _proposed) public {
    // Assert change
    address current = this.owner();
    assertTrue(_proposed != current);

    // Assert event
    vm.expectEmit(true, true, true, true);
    emit OwnershipProposed(_proposed);

    // Call
    vm.prank(current);
    this.proposeNewOwner(_proposed);

    // Assert changes
    assertEq(this.owner(), current);
    assertEq(this.proposed(), _proposed);
    assertEq(this.proposedTimestamp(), block.timestamp);
  }

  function utils_acceptNewOwnerAndAssert(address _proposed) public {
    // Assert change
    address current = this.owner();
    assertTrue(_proposed != current);

    // Assert event
    vm.expectEmit(true, true, true, true);
    emit OwnershipTransferred(current, _proposed);

    // Call
    vm.prank(_proposed);
    this.acceptProposedOwner();

    // Assert changes
    assertEq(this.owner(), _proposed);
    assertEq(this.proposed(), address(0));
    assertEq(this.proposedTimestamp(), 0);
  }

  function utils_transferOwnership(address _proposed) public {
    // Propose new owner
    utils_proposeNewOwnerAndAssert(_proposed);

    // Fast-forward from delay
    vm.warp(block.timestamp + 7 days + 1);

    // Accept new owner
    utils_acceptNewOwnerAndAssert(_proposed);
  }

  function utils_revokeRole(address agent, address caller) public {
    Role revokedRole = this.queryRole(agent);

    vm.expectEmit(true, true, true, true);
    emit RevokeRole(agent, revokedRole);
    vm.prank(caller);
    this.revokeRole(agent);

    if (this.queryRole(agent) == Role.None) {
      assertTrue(true);
    } else {
      assertTrue(false);
    }
  }

  function utils_assignRoleRouter(address routerAgent, address caller) public {
    vm.expectEmit(true, true, true, true);
    emit AssignRoleRouter(routerAgent);
    vm.prank(caller);
    this.assignRoleRouter(routerAgent);

    if (this.queryRole(routerAgent) == Role.Router) {
      assertTrue(true);
    } else {
      assertTrue(false);
    }
  }

  function utils_assignRoleWatcher(address watcherAgent, address caller) public {
    vm.expectEmit(true, true, true, true);
    emit AssignRoleWatcher(watcherAgent);
    vm.prank(caller);
    this.assignRoleWatcher(watcherAgent);

    if (this.queryRole(watcherAgent) == Role.Watcher) {
      assertTrue(true);
    } else {
      assertTrue(false);
    }
  }

  function utils_assignRoleAdmin(address adminAgent, address caller) public {
    vm.expectEmit(true, true, true, true);
    emit AssignRoleAdmin(adminAgent);
    vm.prank(caller);
    this.assignRoleAdmin(adminAgent);

    if (this.queryRole(adminAgent) == Role.Admin) {
      assertTrue(true);
    } else {
      assertTrue(false);
    }
  }

  // ============ owner ============
  // tested in assertion functions

  // ============ routerAllowlistRemoved ============
  // tested in assertion functions

<<<<<<< HEAD
=======
  // ============ assetAllowlistRemoved ============
  // tested in assertion functions

>>>>>>> 393095a6
  // ============ proposed ============
  // tested in assertion functions

  // ============ proposedTimestamp ============
  // tested in assertion functions

  // ============ routerAllowlistTimestamp ============
  // tested in assertion functions

<<<<<<< HEAD
=======
  // ============ assetAllowlistTimestamp ============
  // tested in assertion functions

>>>>>>> 393095a6
  // ============ queryRole ============
  // tested in assertion functions

  // ============ delay ============
  function test_ProposedOwnableFacet__delay_works() public {
    assertEq(this.delay(), DELAY);
  }

  // ============ proposeRouterAllowlistRemoval ============
  function test_ProposedOwnableFacet__proposeRouterAllowlistRemoval_failsIfNotOwnerOrAdmin() public {
    vm.expectRevert(BaseConnextFacet__onlyOwnerOrAdmin_notOwnerOrAdmin.selector);
    this.proposeRouterAllowlistRemoval();
  }

  function test_ProposedOwnableFacet__proposeRouterAllowlistRemoval_failsIfAlreadyRenounced() public {
    utils_proposeRenounceRouterAndAssert();
    vm.warp(block.timestamp + this.delay() + 1);
    utils_renounceRouterAndAssert();

    vm.expectRevert(ProposedOwnableFacet__proposeRouterAllowlistRemoval_noOwnershipChange.selector);
    vm.prank(_owner);
    this.proposeRouterAllowlistRemoval();
  }

  function test_ProposedOwnableFacet__proposeRouterAllowlistRemoval_worksIfOwner() public {
    utils_proposeRenounceRouterAndAssert();
  }

  function test_ProposedOwnableFacet__proposeRouterAllowlistRemoval_worksIfAdmin() public {
    vm.prank(_owner);
    this.assignRoleAdmin(_adminAgent1);

    vm.prank(_adminAgent1);
    this.proposeRouterAllowlistRemoval();
  }

  // ============ removeRouterAllowlist ============
  function test_ProposedOwnableFacet__removeRouterAllowlist_failsIfNotOwnerOrAdmin() public {
    utils_proposeRenounceRouterAndAssert();
    vm.expectRevert(BaseConnextFacet__onlyOwnerOrAdmin_notOwnerOrAdmin.selector);
    this.removeRouterAllowlist();
  }

  function test_ProposedOwnableFacet__removeRouterAllowlist_failsIfAlreadyRenounced() public {
    utils_proposeRenounceRouterAndAssert();
    vm.warp(block.timestamp + this.delay() + 1);
    utils_renounceRouterAndAssert();

    vm.prank(this.owner());
    vm.expectRevert(ProposedOwnableFacet__removeRouterAllowlist_noOwnershipChange.selector);
    this.removeRouterAllowlist();
  }

  function test_ProposedOwnableFacet__removeRouterAllowlist_failsIfNotProposed() public {
    vm.prank(this.owner());
    vm.expectRevert(ProposedOwnableFacet__removeRouterAllowlist_noProposal.selector);
    this.removeRouterAllowlist();
  }

  function test_ProposedOwnableFacet__removeRouterAllowlist_failsIfDelayNotElapsed() public {
    utils_proposeRenounceRouterAndAssert();
    vm.prank(this.owner());
    vm.expectRevert(ProposedOwnableFacet__removeRouterAllowlist_delayNotElapsed.selector);
    this.removeRouterAllowlist();
  }

  function test_ProposedOwnableFacet__removeRouterAllowlist_worksIfOwner() public {
    utils_proposeRenounceRouterAndAssert();
    vm.warp(block.timestamp + this.delay() + 1);
    utils_renounceRouterAndAssert();
  }

  function test_ProposedOwnableFacet__removeRouterAllowlist_worksIfAdmin() public {
    utils_proposeRenounceRouterAndAssert();
    vm.warp(block.timestamp + this.delay() + 1);

    vm.prank(_owner);
    this.assignRoleAdmin(_adminAgent1);

    vm.prank(_adminAgent1);
    this.removeRouterAllowlist();
  }

<<<<<<< HEAD
=======
  // ============ proposeAssetAllowlistRemoval ============
  function test_ProposedOwnableFacet__proposeAssetAllowlistRemoval_failsIfNotOwnerOrAdmin() public {
    vm.prank(_adminAgent2);
    vm.expectRevert(BaseConnextFacet__onlyOwnerOrAdmin_notOwnerOrAdmin.selector);
    this.proposeAssetAllowlistRemoval();
  }

  function test_ProposedOwnableFacet__proposeAssetAllowlistRemoval_failsIfAlreadyRenounced() public {
    utils_proposeRenounceAssetAndAssert();
    vm.warp(block.timestamp + this.delay() + 1);
    utils_renounceAssetAndAssert();

    vm.expectRevert(ProposedOwnableFacet__proposeAssetAllowlistRemoval_noOwnershipChange.selector);
    vm.prank(_owner);
    this.proposeAssetAllowlistRemoval();
  }

  function test_ProposedOwnableFacet__proposeAssetAllowlistRemoval_worksIfOwner() public {
    utils_proposeRenounceAssetAndAssert();
  }

  function test_ProposedOwnableFacet__proposeAssetAllowlistRemoval_worksIfAdmin() public {
    vm.prank(_owner);
    this.assignRoleAdmin(_adminAgent1);

    vm.prank(_adminAgent1);
    this.proposeAssetAllowlistRemoval();
  }

  // ============ removeAssetAllowlist ============
  function test_ProposedOwnableFacet__removeAssetAllowlist_failsIfNotOwnerOrAdmin() public {
    utils_proposeRenounceAssetAndAssert();
    vm.expectRevert(BaseConnextFacet__onlyOwnerOrAdmin_notOwnerOrAdmin.selector);
    this.removeAssetAllowlist();
  }

  function test_ProposedOwnableFacet__removeAssetAllowlist_failsIfAlreadyRenounced() public {
    utils_proposeRenounceAssetAndAssert();
    vm.warp(block.timestamp + this.delay() + 1);
    utils_renounceAssetAndAssert();

    vm.prank(this.owner());
    vm.expectRevert(ProposedOwnableFacet__removeAssetAllowlist_noOwnershipChange.selector);
    this.removeAssetAllowlist();
  }

  function test_ProposedOwnableFacet__removeAssetAllowlist_failsIfNotProposed() public {
    vm.prank(this.owner());
    vm.expectRevert(ProposedOwnableFacet__removeAssetAllowlist_noProposal.selector);
    this.removeAssetAllowlist();
  }

  function test_ProposedOwnableFacet__removeAssetAllowlist_failsIfDelayNotElapsed() public {
    utils_proposeRenounceAssetAndAssert();
    vm.prank(this.owner());
    vm.expectRevert(ProposedOwnableFacet__removeAssetAllowlist_delayNotElapsed.selector);
    this.removeAssetAllowlist();
  }

  function test_ProposedOwnableFacet__removeAssetAllowlist_worksIfOwner() public {
    utils_proposeRenounceAssetAndAssert();
    vm.warp(block.timestamp + this.delay() + 1);
    utils_renounceAssetAndAssert();
  }

  function test_ProposedOwnableFacet__removeAssetAllowlist_worksIfAdmin() public {
    utils_proposeRenounceAssetAndAssert();
    vm.warp(block.timestamp + this.delay() + 1);

    vm.prank(_owner);
    this.assignRoleAdmin(_adminAgent1);

    vm.prank(_adminAgent1);
    this.removeAssetAllowlist();
  }

>>>>>>> 393095a6
  // ============ proposeNewOwner ============
  function test_ProposedOwnableFacet__proposeNewOwner_failsIfNotOwner() public {
    vm.expectRevert(BaseConnextFacet__onlyOwner_notOwner.selector);
    this.proposeNewOwner(address(12));
  }

  function test_ProposedOwnableFacet__proposeNewOwner_failsIfNoChange() public {
    utils_proposeNewOwnerAndAssert(address(12));

    vm.expectRevert(ProposedOwnableFacet__proposeNewOwner_invalidProposal.selector);
    vm.prank(_owner);
    this.proposeNewOwner(address(12));
  }

  function test_ProposedOwnableFacet__proposeNewOwner_failsIfEmptyOwner() public {
    vm.expectRevert(ProposedOwnableFacet__proposeNewOwner_invalidProposal.selector);
    vm.prank(_owner);
    this.proposeNewOwner(address(0));
  }

  function test_ProposedOwnableFacet__proposeNewOwner_failsIfProposingOwner() public {
    vm.expectRevert(ProposedOwnableFacet__proposeNewOwner_noOwnershipChange.selector);
    vm.prank(_owner);
    this.proposeNewOwner(_owner);
  }

  function test_ProposedOwnableFacet__proposeNewOwner_works() public {
    utils_proposeNewOwnerAndAssert(address(12));
  }

  // ============ acceptProposedOwner ============
  function test_ProposedOwnableFacet__acceptProposedOwner_failsIfNotProposed() public {
    address proposed = address(12);
    utils_proposeNewOwnerAndAssert(proposed);

    vm.expectRevert(BaseConnextFacet__onlyProposed_notProposedOwner.selector);
    this.acceptProposedOwner();
  }

  function test_ProposedOwnableFacet__acceptProposedOwner_failsIfProposedIsOwner() public {
    address proposed = address(12);
    utils_proposeNewOwnerAndAssert(proposed);

    LibDiamond.setContractOwner(proposed);

    vm.prank(proposed);
    vm.expectRevert(ProposedOwnableFacet__acceptProposedOwner_noOwnershipChange.selector);
    this.acceptProposedOwner();
  }

  function test_ProposedOwnableFacet__acceptProposedOwner_failsIfDelayNotElapsed() public {
    address proposed = address(12);
    utils_proposeNewOwnerAndAssert(proposed);

    vm.prank(proposed);
    vm.expectRevert(ProposedOwnableFacet__acceptProposedOwner_delayNotElapsed.selector);
    this.acceptProposedOwner();
  }

  function test_ProposedOwnableFacet__acceptProposedOwner_works() public {
    utils_transferOwnership(address(12));
  }

  // ============ revokeRole ============
  function test_ProposedOwnableFacet__revokeRole_failsIfNotOwnerOrAdmin() public {
    vm.prank(_routerAgent2);
    vm.expectRevert(BaseConnextFacet__onlyOwnerOrAdmin_notOwnerOrAdmin.selector);
    this.revokeRole(_routerAgent1);
  }

  function test_ProposedOwnableFacet__revokeRole_failsIfAlreadyRevoked() public {
    utils_assignRoleRouter(_routerAgent1, _owner);
    utils_revokeRole(_routerAgent1, _owner);

    vm.prank(_owner);
    vm.expectRevert(ProposedOwnableFacet__revokeRole_invalidInput.selector);
    this.revokeRole(_routerAgent1);
  }

  function test_ProposedOwnableFacet__revokeRole_failsIfInputAddressZero() public {
    vm.prank(_owner);
    vm.expectRevert(ProposedOwnableFacet__revokeRole_invalidInput.selector);
    this.revokeRole(address(0));
  }

  function test_ProposedOwnableFacet__revokeRole_worksIfCallerIsOwner() public {
    utils_assignRoleRouter(_routerAgent1, _owner);
    utils_revokeRole(_routerAgent1, _owner);
  }

  function test_ProposedOwnableFacet__revokeRole_worksIfCallerIsAdmin() public {
    utils_assignRoleRouter(_routerAgent1, _owner);
    utils_assignRoleAdmin(_adminAgent1, _owner);

    utils_revokeRole(_routerAgent1, _adminAgent1);
  }

  // ============ assignRoleRouter ============
  function test_ProposedOwnableFacet__assignRoleRouter_failsIfNotOwnerOrAdmin() public {
    vm.prank(_routerAgent2);
    vm.expectRevert(BaseConnextFacet__onlyOwnerOrAdmin_notOwnerOrAdmin.selector);
    this.assignRoleRouter(_routerAgent1);
  }

  function test_ProposedOwnableFacet__assignRoleRouter_failsIfAlreadyAdded() public {
    utils_assignRoleRouter(_routerAgent1, _owner);

    vm.prank(_owner);
    vm.expectRevert(ProposedOwnableFacet__assignRoleRouter_invalidInput.selector);
    this.assignRoleRouter(_routerAgent1);
  }

  function test_ProposedOwnableFacet__assignRoleRouter_failsIfInputAddressZero() public {
    vm.prank(_owner);
    vm.expectRevert(ProposedOwnableFacet__assignRoleRouter_invalidInput.selector);
    this.assignRoleRouter(address(0));
  }

  function test_ProposedOwnableFacet__assignRoleRouter_worksIfCallerIsOwner() public {
    utils_assignRoleRouter(_routerAgent1, _owner);
  }

  function test_ProposedOwnableFacet__assignRoleRouter_worksIfCallerIsAdmin() public {
    utils_assignRoleAdmin(_adminAgent1, _owner);

    utils_assignRoleRouter(_routerAgent2, _adminAgent1);
  }

  // ============ assignRoleWatcher ============
  function test_ProposedOwnableFacet__assignRoleWatcher_failsIfNotOwnerOrAdmin() public {
    vm.prank(_watcherAgent1);
    vm.expectRevert(BaseConnextFacet__onlyOwnerOrAdmin_notOwnerOrAdmin.selector);
    this.assignRoleWatcher(_watcherAgent1);
  }

  function test_ProposedOwnableFacet__assignRoleWatcher_failsIfAlreadyAdded() public {
    utils_assignRoleWatcher(_watcherAgent1, _owner);

    vm.prank(_owner);
    vm.expectRevert(ProposedOwnableFacet__assignRoleWatcher_invalidInput.selector);
    this.assignRoleWatcher(_watcherAgent1);
  }

  function test_ProposedOwnableFacet__assignRoleWatcher_failsIfInputAddressZero() public {
    utils_assignRoleWatcher(_watcherAgent1, _owner);

    vm.prank(_owner);
    vm.expectRevert(ProposedOwnableFacet__assignRoleWatcher_invalidInput.selector);
    this.assignRoleWatcher(address(0));
  }

  function test_ProposedOwnableFacet__assignRoleWatcher_worksIfCallerIsOwner() public {
    utils_assignRoleWatcher(_watcherAgent1, _owner);
  }

  function test_ProposedOwnableFacet__assignRoleWatcher_worksIfCallerIsAdmin() public {
    utils_assignRoleAdmin(_adminAgent1, _owner);

    utils_assignRoleWatcher(_watcherAgent1, _adminAgent1);
  }

  // ============ assignRoleAdmin ============
  function test_ProposedOwnableFacet__assignRoleAdmin_failsIfNotOwnerOrAdmin() public {
    vm.prank(_adminAgent1);
    vm.expectRevert(BaseConnextFacet__onlyOwnerOrAdmin_notOwnerOrAdmin.selector);
    this.assignRoleAdmin(_adminAgent1);
  }

  function test_ProposedOwnableFacet__assignRoleAdmin_failsIfAlreadyAdded() public {
    utils_assignRoleAdmin(_adminAgent1, _owner);

    vm.prank(_owner);
    vm.expectRevert(ProposedOwnableFacet__assignRoleAdmin_invalidInput.selector);
    this.assignRoleAdmin(_adminAgent1);
  }

  function test_ProposedOwnableFacet__assignRoleAdmin_failsIfInputAddressZero() public {
    utils_assignRoleAdmin(_adminAgent1, _owner);

    vm.prank(_owner);
    vm.expectRevert(ProposedOwnableFacet__assignRoleAdmin_invalidInput.selector);
    this.assignRoleAdmin(address(0));
  }

  function test_ProposedOwnableFacet__assignRoleAdmin_worksIfCallerIsOwner() public {
    utils_assignRoleAdmin(_adminAgent1, _owner);
  }

  function test_ProposedOwnableFacet__assignRoleAdmin_worksIfCallerIsAdmin() public {
    utils_assignRoleAdmin(_adminAgent1, _owner);

    utils_assignRoleAdmin(_adminAgent2, _adminAgent1);
  }

  // ============ pause ============
  function test_ProposedOwnableFacet__pause_works() public {
    assertTrue(!s._paused);
    vm.prank(_owner);

    vm.expectEmit(true, true, true, true);
    emit Paused();

    this.pause();

    assertTrue(s._paused);
  }

  // ============ unpause ============
  function test_ProposedOwnableFacet__unpause_works() public {
    vm.prank(_owner);
    this.pause();

    assertTrue(s._paused);
    vm.prank(_owner);

    vm.expectEmit(true, true, true, true);
    emit Unpaused();

    this.unpause();

    assertTrue(!s._paused);
  }
}<|MERGE_RESOLUTION|>--- conflicted
+++ resolved
@@ -55,35 +55,6 @@
     assertTrue(this.routerAllowlistRemoved());
   }
 
-<<<<<<< HEAD
-=======
-  function utils_proposeRenounceAssetAndAssert() public {
-    assertEq(this.assetAllowlistTimestamp(), 0);
-
-    vm.expectEmit(true, true, true, true);
-    emit AssetAllowlistRemovalProposed(block.timestamp);
-
-    vm.prank(this.owner());
-    this.proposeAssetAllowlistRemoval();
-
-    assertEq(this.assetAllowlistTimestamp(), block.timestamp);
-    assertTrue(!this.assetAllowlistRemoved());
-  }
-
-  function utils_renounceAssetAndAssert() public {
-    assertTrue(this.assetAllowlistTimestamp() != 0);
-
-    vm.expectEmit(true, true, true, true);
-    emit AssetAllowlistRemoved(true);
-
-    vm.prank(this.owner());
-    this.removeAssetAllowlist();
-
-    assertEq(this.assetAllowlistTimestamp(), 0);
-    assertTrue(this.assetAllowlistRemoved());
-  }
-
->>>>>>> 393095a6
   function utils_proposeNewOwnerAndAssert(address _proposed) public {
     // Assert change
     address current = this.owner();
@@ -193,12 +164,6 @@
   // ============ routerAllowlistRemoved ============
   // tested in assertion functions
 
-<<<<<<< HEAD
-=======
-  // ============ assetAllowlistRemoved ============
-  // tested in assertion functions
-
->>>>>>> 393095a6
   // ============ proposed ============
   // tested in assertion functions
 
@@ -208,12 +173,6 @@
   // ============ routerAllowlistTimestamp ============
   // tested in assertion functions
 
-<<<<<<< HEAD
-=======
-  // ============ assetAllowlistTimestamp ============
-  // tested in assertion functions
-
->>>>>>> 393095a6
   // ============ queryRole ============
   // tested in assertion functions
 
@@ -297,85 +256,6 @@
     this.removeRouterAllowlist();
   }
 
-<<<<<<< HEAD
-=======
-  // ============ proposeAssetAllowlistRemoval ============
-  function test_ProposedOwnableFacet__proposeAssetAllowlistRemoval_failsIfNotOwnerOrAdmin() public {
-    vm.prank(_adminAgent2);
-    vm.expectRevert(BaseConnextFacet__onlyOwnerOrAdmin_notOwnerOrAdmin.selector);
-    this.proposeAssetAllowlistRemoval();
-  }
-
-  function test_ProposedOwnableFacet__proposeAssetAllowlistRemoval_failsIfAlreadyRenounced() public {
-    utils_proposeRenounceAssetAndAssert();
-    vm.warp(block.timestamp + this.delay() + 1);
-    utils_renounceAssetAndAssert();
-
-    vm.expectRevert(ProposedOwnableFacet__proposeAssetAllowlistRemoval_noOwnershipChange.selector);
-    vm.prank(_owner);
-    this.proposeAssetAllowlistRemoval();
-  }
-
-  function test_ProposedOwnableFacet__proposeAssetAllowlistRemoval_worksIfOwner() public {
-    utils_proposeRenounceAssetAndAssert();
-  }
-
-  function test_ProposedOwnableFacet__proposeAssetAllowlistRemoval_worksIfAdmin() public {
-    vm.prank(_owner);
-    this.assignRoleAdmin(_adminAgent1);
-
-    vm.prank(_adminAgent1);
-    this.proposeAssetAllowlistRemoval();
-  }
-
-  // ============ removeAssetAllowlist ============
-  function test_ProposedOwnableFacet__removeAssetAllowlist_failsIfNotOwnerOrAdmin() public {
-    utils_proposeRenounceAssetAndAssert();
-    vm.expectRevert(BaseConnextFacet__onlyOwnerOrAdmin_notOwnerOrAdmin.selector);
-    this.removeAssetAllowlist();
-  }
-
-  function test_ProposedOwnableFacet__removeAssetAllowlist_failsIfAlreadyRenounced() public {
-    utils_proposeRenounceAssetAndAssert();
-    vm.warp(block.timestamp + this.delay() + 1);
-    utils_renounceAssetAndAssert();
-
-    vm.prank(this.owner());
-    vm.expectRevert(ProposedOwnableFacet__removeAssetAllowlist_noOwnershipChange.selector);
-    this.removeAssetAllowlist();
-  }
-
-  function test_ProposedOwnableFacet__removeAssetAllowlist_failsIfNotProposed() public {
-    vm.prank(this.owner());
-    vm.expectRevert(ProposedOwnableFacet__removeAssetAllowlist_noProposal.selector);
-    this.removeAssetAllowlist();
-  }
-
-  function test_ProposedOwnableFacet__removeAssetAllowlist_failsIfDelayNotElapsed() public {
-    utils_proposeRenounceAssetAndAssert();
-    vm.prank(this.owner());
-    vm.expectRevert(ProposedOwnableFacet__removeAssetAllowlist_delayNotElapsed.selector);
-    this.removeAssetAllowlist();
-  }
-
-  function test_ProposedOwnableFacet__removeAssetAllowlist_worksIfOwner() public {
-    utils_proposeRenounceAssetAndAssert();
-    vm.warp(block.timestamp + this.delay() + 1);
-    utils_renounceAssetAndAssert();
-  }
-
-  function test_ProposedOwnableFacet__removeAssetAllowlist_worksIfAdmin() public {
-    utils_proposeRenounceAssetAndAssert();
-    vm.warp(block.timestamp + this.delay() + 1);
-
-    vm.prank(_owner);
-    this.assignRoleAdmin(_adminAgent1);
-
-    vm.prank(_adminAgent1);
-    this.removeAssetAllowlist();
-  }
-
->>>>>>> 393095a6
   // ============ proposeNewOwner ============
   function test_ProposedOwnableFacet__proposeNewOwner_failsIfNotOwner() public {
     vm.expectRevert(BaseConnextFacet__onlyOwner_notOwner.selector);
