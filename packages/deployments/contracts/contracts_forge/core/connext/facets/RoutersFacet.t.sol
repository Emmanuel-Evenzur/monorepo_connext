// SPDX-License-Identifier: UNLICENSED
pragma solidity 0.8.17;

import {IERC20} from "@openzeppelin/contracts/token/ERC20/IERC20.sol";

import {LibDiamond} from "../../../../contracts/core/connext/libraries/LibDiamond.sol";
import {IStableSwap} from "../../../../contracts/core/connext/interfaces/IStableSwap.sol";
import {RoutersFacet, BaseConnextFacet} from "../../../../contracts/core/connext/facets/RoutersFacet.sol";
import {TestERC20} from "../../../../contracts/test/TestERC20.sol";

import "../../../utils/FacetHelper.sol";

contract RoutersFacetTest is RoutersFacet, FacetHelper {
  // ============ storage ============
  // owner
  address _owner = address(12345);

  // sample data
  uint32 _domain = _originDomain;

  address _routerAgent0 = address(222000111); // 0x000000000000000000000000000000000d3b73ef
  address _routerRecipient0 = address(222000222); // 0x000000000000000000000000000000000d3b745e
  address _routerOwner0 = address(222000333); // 0x000000000000000000000000000000000d3b74cd

  address _routerAgent1 = address(222001111);
  address _routerRecipient1 = address(222001222);
  address _routerOwner1 = address(222001333);

  address _routerAgent2 = address(222002111);
  address _routerRecipient2 = address(222002222);
  address _routerOwner2 = address(222002333);

  address _asset0 = address(333000111);
  address _asset1 = address(333001111);

  bytes32 _key;

  // ============ Test set up ============
  function setUp() public {
    setOwner(_owner);
    utils_deployAssetContracts();
    utils_setupAsset(true, false);
    _key = keccak256(abi.encode(_canonicalId, _canonicalDomain));
  }

  // ============ Utils ==============
  // Set diamond storage owner
  function setOwner(address owner) internal {
    LibDiamond.DiamondStorage storage ds = LibDiamond.diamondStorage();
    ds.contractOwner = owner;
  }

  // ============ Test methods ============

  // TODO: test modifiers? onlyRouterOwner, onlyProposedRouterOwner, etc.

  // ============ Getters ==============

  function test_RoutersFacet__LIQUIDITY_FEE_NUMERATOR_success() public {
    assertEq(this.LIQUIDITY_FEE_NUMERATOR(), s.LIQUIDITY_FEE_NUMERATOR);
  }

  function test_RoutersFacet__LIQUIDITY_FEE_NUMERATOR_notFound() public {
    assertEq(this.LIQUIDITY_FEE_NUMERATOR(), 0);
  }

  function test_RoutersFacet__LIQUIDITY_FEE_DENOMINATOR_success() public {
    assertEq(this.LIQUIDITY_FEE_DENOMINATOR(), 10_000);
  }

  function test_RoutersFacet__getRouterApproval_success() public {
    s.routerConfigs[_routerAgent0].approved = true;
    assertEq(this.getRouterApproval(_routerAgent0), true);
  }

  function test_RoutersFacet__getRouterApproval_notFound() public {
    assertEq(this.getRouterApproval(_routerAgent0), false);
  }

  function test_RoutersFacet__getRouterRecipient_success() public {
    s.routerConfigs[_routerAgent0].recipient = _routerRecipient0;
    assertEq(this.getRouterRecipient(_routerAgent0), _routerRecipient0);
  }

  function test_RoutersFacet__getRouterRecipient_notFound() public {
    assertEq(this.getRouterRecipient(_routerAgent0), address(0));
  }

  function test_RoutersFacet__getRouterOwner_success() public {
    s.routerConfigs[_routerAgent0].owner = _routerOwner0;
    assertEq(this.getRouterOwner(_routerAgent0), _routerOwner0);
  }

  function test_RoutersFacet__getRouterOwner_notFound() public {
    assertEq(s.routerConfigs[_routerAgent0].owner, address(0));
    assertEq(this.getRouterOwner(_routerAgent0), address(0));
  }

  function test_RoutersFacet__getProposedRouterOwner_success() public {
    s.routerConfigs[_routerAgent0].proposed = _routerOwner0;
    assertEq(this.getProposedRouterOwner(_routerAgent0), _routerOwner0);
  }

  function test_RoutersFacet__getProposedRouterOwner_notFound() public {
    assertEq(this.getProposedRouterOwner(_routerAgent0), address(0));
  }

  function test_RoutersFacet__getProposedRouterOwnerTimestamp() public {
    s.routerConfigs[_routerAgent0].proposedTimestamp = 12345;
    assertEq(this.getProposedRouterOwnerTimestamp(_routerAgent0), 12345);
  }

  function test_RoutersFacet__maxRoutersPerTransfer_success() public {
    s.maxRoutersPerTransfer = 12345;
    assertEq(this.maxRoutersPerTransfer(), 12345);
  }

  function test_RoutersFacet__maxRoutersPerTransfer_notFound() public {
    assertEq(this.maxRoutersPerTransfer(), 0);
  }

  function test_RoutersFacet__routerBalances_success() public {
    s.routerBalances[_routerAgent0][_asset0] = 12345;
    s.routerBalances[_routerAgent0][_asset1] = 5678;
    assertEq(this.routerBalances(_routerAgent0, _asset0), 12345);
    assertEq(this.routerBalances(_routerAgent0, _asset1), 5678);
  }

  function test_RoutersFacet__routerBalances_notFound() public {
    assertEq(this.routerBalances(_routerAgent0, _asset0), 0);
  }

  // ============ Admin methods ==============

  // ============ addRouter

  function test_RoutersFacet__addRouter_failsIfNotOwnerOrRouter() public {
    vm.expectRevert(BaseConnextFacet.BaseConnextFacet__onlyOwnerOrRouter_notOwnerOrRouter.selector);
    vm.prank(address(123456123));
    this.approveRouter(address(0));
  }

  function test_RoutersFacet__addRouter_failsIfRouterAddressIsZero() public {
    vm.expectRevert(RoutersFacet.RoutersFacet__addRouter_routerEmpty.selector);
    vm.prank(_owner);
    this.approveRouter(address(0));
  }

  function test_RoutersFacet__addRouter_failsIfRouterAlreadyApproved() public {
    s.routerConfigs[_routerAgent0].approved = true;
    vm.expectRevert(RoutersFacet.RoutersFacet__addRouter_alreadyAdded.selector);
    vm.prank(_owner);
    this.approveRouter(_routerAgent0);
  }

  // addRouter -- set approval
  function test_RoutersFacet__addRouter_success() public {
    assertEq(s.routerConfigs[_routerAgent0].approved, false);

    vm.expectEmit(true, true, false, true);
    emit RouterAdded(_routerAgent0, _owner);

    vm.prank(_owner);
    this.approveRouter(_routerAgent0);

    assertEq(s.routerConfigs[_routerAgent0].approved, true);

    // Should never touch these values:
    assertEq(s.routerConfigs[_routerAgent0].owner, address(0));
    assertEq(s.routerConfigs[_routerAgent0].proposed, address(0));
    assertEq(s.routerConfigs[_routerAgent0].proposedTimestamp, 0);
    assertEq(s.routerConfigs[_routerAgent0].portalApproved, false);
    assertEq(s.routerConfigs[_routerAgent0].recipient, address(0));
  }

  // ============ initializeRouter

  function test_RoutersFacet__initializeRouter_failsIfOwnerSet() public {
    s.routerConfigs[_routerAgent0].owner = _routerOwner0;
    vm.expectRevert(RoutersFacet.RoutersFacet__initializeRouter_configNotEmpty.selector);

    vm.prank(_routerAgent0);
    this.initializeRouter(_routerOwner0, _routerRecipient0);
  }

  function test_RoutersFacet__initializeRouter_failsIfRecipientSet() public {
    s.routerConfigs[_routerAgent0].recipient = _routerOwner0;
    vm.expectRevert(RoutersFacet.RoutersFacet__initializeRouter_configNotEmpty.selector);

    vm.prank(_routerAgent0);
    this.initializeRouter(_routerOwner0, _routerRecipient0);
  }

  function test_RoutersFacet__initializeRouter_failsIfProposedSet() public {
    s.routerConfigs[_routerAgent0].proposed = _routerOwner0;
    vm.expectRevert(RoutersFacet.RoutersFacet__initializeRouter_configNotEmpty.selector);

    vm.prank(_routerAgent0);
    this.initializeRouter(_routerOwner0, _routerRecipient0);
  }

  function test_RoutersFacet__initializeRouter_failsIfProposedTimestampSet() public {
    s.routerConfigs[_routerAgent0].proposedTimestamp = 1;
    vm.expectRevert(RoutersFacet.RoutersFacet__initializeRouter_configNotEmpty.selector);

    vm.prank(_routerAgent0);
    this.initializeRouter(_routerOwner0, _routerRecipient0);
  }

  function test_RoutersFacet__initializeRouter_shouldHandleNoOwner() public {
    vm.expectEmit(true, true, true, true);
    emit RouterOwnerAccepted(_routerAgent0, address(0), _routerAgent0);

    vm.expectEmit(true, true, true, true);
    emit RouterRecipientSet(_routerAgent0, address(0), _routerRecipient0);

    vm.expectEmit(true, true, true, true);
    emit RouterInitialized(_routerAgent0);

    vm.prank(_routerAgent0);
    this.initializeRouter(address(0), _routerRecipient0);

    assertEq(s.routerConfigs[_routerAgent0].owner, _routerAgent0);
    assertEq(s.routerConfigs[_routerAgent0].recipient, _routerRecipient0);

    // no updates to these values
    assertEq(s.routerConfigs[_routerAgent0].approved, false);
    assertEq(s.routerConfigs[_routerAgent0].portalApproved, false);
    assertEq(s.routerConfigs[_routerAgent0].proposed, address(0));
    assertEq(s.routerConfigs[_routerAgent0].proposedTimestamp, 0);
  }

  function test_RoutersFacet__initializeRouter_shouldHandleNoRecipient() public {
    vm.expectEmit(true, true, true, true);
    emit RouterOwnerAccepted(_routerAgent0, address(0), _routerOwner0);

    vm.expectEmit(true, true, true, true);
    emit RouterInitialized(_routerAgent0);

    vm.prank(_routerAgent0);
    this.initializeRouter(_routerOwner0, address(0));

    assertEq(s.routerConfigs[_routerAgent0].owner, _routerOwner0);

    // no updates to these values
    assertEq(s.routerConfigs[_routerAgent0].recipient, address(0));
    assertEq(s.routerConfigs[_routerAgent0].approved, false);
    assertEq(s.routerConfigs[_routerAgent0].portalApproved, false);
    assertEq(s.routerConfigs[_routerAgent0].proposed, address(0));
    assertEq(s.routerConfigs[_routerAgent0].proposedTimestamp, 0);
  }

  // removeRouter
  function test_RoutersFacet__removeRouter_success() public {
    s.routerConfigs[_routerAgent0].approved = true;
    s.routerConfigs[_routerAgent0].owner = _routerOwner0;
    s.routerConfigs[_routerAgent0].recipient = _routerRecipient0;
    // Should also remove these values, if they were previously set.
    s.routerConfigs[_routerAgent0].proposed = _routerOwner1;
    s.routerConfigs[_routerAgent0].proposedTimestamp = 12345;

    vm.expectEmit(true, true, false, true);
    emit RouterRemoved(_routerAgent0, _owner);

    vm.prank(_owner);
    this.unapproveRouter(_routerAgent0);

    assertEq(s.routerConfigs[_routerAgent0].approved, false);
    assertEq(s.routerConfigs[_routerAgent0].portalApproved, false);
    // Config untouched
    assertEq(s.routerConfigs[_routerAgent0].owner, _routerOwner0);
    assertEq(s.routerConfigs[_routerAgent0].recipient, _routerRecipient0);
    assertEq(s.routerConfigs[_routerAgent0].proposed, _routerOwner1);
    assertEq(s.routerConfigs[_routerAgent0].proposedTimestamp, 12345);
  }

  function test_RoutersFacet__removeRouter_failsIfNotOwnerOrRouter() public {
    vm.expectRevert(BaseConnextFacet.BaseConnextFacet__onlyOwnerOrRouter_notOwnerOrRouter.selector);
    vm.prank(address(123456123));
    this.unapproveRouter(address(0));
  }

  function test_RoutersFacet__removeRouter_failsIfRouterAddressIsZero() public {
    vm.expectRevert(RoutersFacet.RoutersFacet__removeRouter_routerEmpty.selector);
    vm.prank(_owner);
    this.unapproveRouter(address(0));
  }

  function test_RoutersFacet__removeRouter_failsIfRouterNotApproved() public {
    vm.expectRevert(RoutersFacet.RoutersFacet__removeRouter_notAdded.selector);
    vm.prank(_owner);
    this.unapproveRouter(_routerAgent0);
  }

  // setMaxRoutersPerTransfer
  function test_RoutersFacet__setMaxRoutersPerTransfer_success() public {
    // Change from zero.
    vm.expectEmit(true, true, false, true);
    emit MaxRoutersPerTransferUpdated(123, _owner);

    s.maxRoutersPerTransfer = 0;
    vm.prank(_owner);
    this.setMaxRoutersPerTransfer(123);
    assertEq(s.maxRoutersPerTransfer, 123);

    // Increasable.
    vm.expectEmit(true, true, false, true);
    emit MaxRoutersPerTransferUpdated(9999999, _owner);

    s.maxRoutersPerTransfer = 777;
    vm.prank(_owner);
    this.setMaxRoutersPerTransfer(9999999);
    assertEq(s.maxRoutersPerTransfer, 9999999);

    // Decreasable.
    vm.expectEmit(true, true, false, true);
    emit MaxRoutersPerTransferUpdated(1, _owner);

    s.maxRoutersPerTransfer = 777;
    vm.prank(_owner);
    this.setMaxRoutersPerTransfer(1);
    assertEq(s.maxRoutersPerTransfer, 1);
  }

  function test_RoutersFacet__setMaxRoutersPerTransfer_failsIfNotOwner() public {
    vm.expectRevert(BaseConnextFacet.BaseConnextFacet__onlyOwnerOrAdmin_notOwnerOrAdmin.selector);
    vm.prank(address(123456654321));
    this.setMaxRoutersPerTransfer(10);
  }

  function test_RoutersFacet__setMaxRoutersPerTransfer_failsIfZero() public {
    s.maxRoutersPerTransfer = 10;
    vm.expectRevert(RoutersFacet.RoutersFacet__setMaxRoutersPerTransfer_invalidMaxRoutersPerTransfer.selector);
    vm.prank(_owner);
    this.setMaxRoutersPerTransfer(0);
    assertEq(s.maxRoutersPerTransfer, 10);
  }

  function test_RoutersFacet__setMaxRoutersPerTransfer_failsIfRedundant() public {
    s.maxRoutersPerTransfer = 10;
    vm.expectRevert(RoutersFacet.RoutersFacet__setMaxRoutersPerTransfer_invalidMaxRoutersPerTransfer.selector);
    vm.prank(_owner);
    this.setMaxRoutersPerTransfer(10);

    assertEq(s.maxRoutersPerTransfer, 10);
  }

  // setLiquidityFeeNumerator
  function test_RoutersFacet__setLiquidityFeeNumerator_success() public {
    s.LIQUIDITY_FEE_NUMERATOR = 9995; // Fee is currently 5 basis points.

    vm.expectEmit(true, true, false, true);
    emit LiquidityFeeNumeratorUpdated(9970, _owner);

    vm.prank(_owner);
    this.setLiquidityFeeNumerator(9970); // Set fee to 30 basis points.
    assertEq(s.LIQUIDITY_FEE_NUMERATOR, 9970);
  }

  function test_RoutersFacet__setLiquidityFeeNumerator_failsIfNotOwner() public {
    vm.expectRevert(BaseConnextFacet.BaseConnextFacet__onlyOwnerOrAdmin_notOwnerOrAdmin.selector);
    vm.prank(address(123456654321));
    this.setLiquidityFeeNumerator(9995);
  }

  function test_RoutersFacet__setLiquidityFeeNumerator_failsIfTooSmall() public {
    s.LIQUIDITY_FEE_NUMERATOR = 9995; // Fee is currently 5 basis points.

    vm.expectRevert(RoutersFacet.RoutersFacet__setLiquidityFeeNumerator_tooSmall.selector);
    vm.prank(_owner);
    // Set fee to 600 basis points, which is over the 5% limit.
    this.setLiquidityFeeNumerator(9400);
    assertEq(s.LIQUIDITY_FEE_NUMERATOR, 9995);
  }

  function test_RoutersFacet__setLiquidityFeeNumerator_failsIfTooLarge() public {
    s.LIQUIDITY_FEE_NUMERATOR = 9995; // Fee is currently 5 basis points.

    vm.expectRevert(RoutersFacet.RoutersFacet__setLiquidityFeeNumerator_tooLarge.selector);
    vm.prank(_owner);
    // Set fee to -100 basis points, literally making the routers give users free money.
    this.setLiquidityFeeNumerator(10100);
    assertEq(s.LIQUIDITY_FEE_NUMERATOR, 9995);
  }

  // approveRouterForPortal
  // fails if not approved and ownership not renounced
  function test_RoutersFacet__approveRouterForPortal_failsIfNotApproved() public {
    vm.expectRevert(RoutersFacet.RoutersFacet__approveRouterForPortal_notAdded.selector);
    vm.prank(_owner);
    this.approveRouterForPortal(_routerAgent0);
  }

  // fails if already approved for portals
  function test_RoutersFacet__approveRouterForPortal_failsIfAlreadyApproved() public {
    s._routerWhitelistRemoved = true;
    s.routerConfigs[_routerAgent0].portalApproved = true;
    vm.expectRevert(RoutersFacet.RoutersFacet__approveRouterForPortal_alreadyApproved.selector);
    vm.prank(_owner);
    this.approveRouterForPortal(_routerAgent0);
  }

  // works
  function test_RoutersFacet__approveRouterForPortal_success() public {
    s._routerWhitelistRemoved = true;
    vm.expectEmit(true, true, true, true);
    emit RouterApprovedForPortal(_routerAgent0, _owner);

    vm.prank(_owner);
    this.approveRouterForPortal(_routerAgent0);
    assertTrue(s.routerConfigs[_routerAgent0].portalApproved);
  }

  // works if router is not whitelisted, but router ownership renounced
  function test_RoutersFacet__approveRouterForPortal_successWhenWhitelistRemoved() public {
    // ensure router ownership renounced and not whitelited
    s.routerConfigs[_routerAgent0].portalApproved = false;
    s._routerWhitelistRemoved = true;

    vm.expectEmit(true, true, true, true);
    emit RouterApprovedForPortal(_routerAgent0, _owner);

    vm.prank(_owner);
    this.approveRouterForPortal(_routerAgent0);
    assertTrue(s.routerConfigs[_routerAgent0].portalApproved);
  }

  // unapproveRouterForPortal
  // fails if already unapproved for portals
  function test_RoutersFacet__unapproveRouterForPortal_failsIfNotApproved() public {
    s.routerConfigs[_routerAgent0].portalApproved = false;
    vm.expectRevert(RoutersFacet.RoutersFacet__unapproveRouterForPortal_notApproved.selector);
    vm.prank(_owner);
    this.unapproveRouterForPortal(_routerAgent0);
  }

  // works
  function test_RoutersFacet__unapproveRouterForPortal_success() public {
    s.routerConfigs[_routerAgent0].portalApproved = true;
    vm.expectEmit(true, true, true, true);
    emit RouterUnapprovedForPortal(_routerAgent0, _owner);

    vm.prank(_owner);
    this.unapproveRouterForPortal(_routerAgent0);
    assertTrue(!s.routerConfigs[_routerAgent0].portalApproved);
  }

  // ============ Public methods ==============
  // setRouterRecipient
  function test_RoutersFacet__setRouterRecipient_success() public {
    s.routerConfigs[_routerAgent0].approved = true;
    s.routerConfigs[_routerAgent0].owner = _routerOwner0;
    s.routerConfigs[_routerAgent0].recipient = _routerRecipient0;

    vm.expectEmit(true, true, true, true);
    emit RouterRecipientSet(_routerAgent0, _routerRecipient0, _routerRecipient1);

    // Call must come from router owner.
    vm.prank(_routerOwner0);
    this.setRouterRecipient(_routerAgent0, _routerRecipient1);

    assertEq(s.routerConfigs[_routerAgent0].recipient, _routerRecipient1);

    // Shouldn't change any of these values:
    assertEq(s.routerConfigs[_routerAgent0].approved, true);
    assertEq(s.routerConfigs[_routerAgent0].owner, _routerOwner0);
    assertEq(s.routerConfigs[_routerAgent0].proposedTimestamp, 0);
  }

  // Should fail if owner == address(0) && msg.sender == router
  function test_RoutersFacet__setRouterRecipient_failsIfOwnerEmpty() public {
    s.routerConfigs[_routerAgent0].approved = true;
    s.routerConfigs[_routerAgent0].owner = address(0);
    s.routerConfigs[_routerAgent0].recipient = _routerRecipient0;

    vm.prank(_routerAgent0);
    vm.expectRevert(RoutersFacet.RoutersFacet__onlyRouterOwner_notRouterOwner.selector);
    this.setRouterRecipient(_routerAgent0, _routerRecipient1);
  }

  // Should work if msg.sender == owner
  function test_RoutersFacet__setRouterRecipient_successIfOwnerSet() public {
    s.routerConfigs[_routerAgent0].approved = true;
    s.routerConfigs[_routerAgent0].owner = _routerOwner0;
    s.routerConfigs[_routerAgent0].recipient = _routerRecipient0;

    vm.prank(_routerOwner0);
    this.setRouterRecipient(_routerAgent0, _routerRecipient1);
    assertEq(s.routerConfigs[_routerAgent0].recipient, _routerRecipient1);
  }

  // Fail if setting a duplicate recipient
  function test_RoutersFacet__setRouterRecipient_failsIfRedundantRecipient() public {
    s.routerConfigs[_routerAgent0].approved = true;
    s.routerConfigs[_routerAgent0].owner = _routerOwner0;
    s.routerConfigs[_routerAgent0].recipient = _routerRecipient0;

    vm.expectRevert(RoutersFacet.RoutersFacet__setRouterRecipient_notNewRecipient.selector);
    vm.prank(_routerOwner0);
    this.setRouterRecipient(_routerAgent0, _routerRecipient0);

    assertEq(s.routerConfigs[_routerAgent0].recipient, _routerRecipient0);
  }

  // Fail if owner == address(0) && msg.sender != router
  function test_RoutersFacet__setRouterRecipient_failsIfEmptyOwnerSenderNotRouter() public {
    vm.prank(address(2));
    vm.expectRevert(abi.encodeWithSelector(RoutersFacet.RoutersFacet__onlyRouterOwner_notRouterOwner.selector));
    this.setRouterRecipient(_routerAgent0, address(0));
  }

  // Fail if owner != address(0) && msg.sender != owner
  function test_RoutersFacet__setRouterRecipient_failsIfNotOwner() public {
    s.routerConfigs[_routerAgent0].approved = true;
    s.routerConfigs[_routerAgent0].owner = _routerOwner0;
    s.routerConfigs[_routerAgent0].recipient = _routerRecipient0;

    vm.prank(_routerOwner1);
    vm.expectRevert(abi.encodeWithSelector(RoutersFacet.RoutersFacet__onlyRouterOwner_notRouterOwner.selector));
    this.setRouterRecipient(_routerAgent0, address(0));
  }

  // proposeRouterOwner

  // Fails if owner != address(0), msg.sender != owner
  function test_RoutersFacet__proposeRouterOwner_failIfNotOwnerWithOwnerSet() public {
    s.routerConfigs[_routerAgent0].approved = true;
    s.routerConfigs[_routerAgent0].owner = _routerOwner0;
    s.routerConfigs[_routerAgent0].recipient = _routerRecipient0;

    vm.expectRevert(RoutersFacet.RoutersFacet__onlyRouterOwner_notRouterOwner.selector);
    vm.prank(address(123456654321));
    this.proposeRouterOwner(_routerAgent0, _routerOwner1);
  }

  // Fails if owner == address(0), msg.sender != router
  function test_RoutersFacet__proposeRouterOwner_failIfNotOwnerWithoutSet() public {
    s.routerConfigs[_routerAgent0].approved = true;
    s.routerConfigs[_routerAgent0].owner = address(0);
    s.routerConfigs[_routerAgent0].recipient = _routerRecipient0;

    vm.expectRevert(RoutersFacet.RoutersFacet__onlyRouterOwner_notRouterOwner.selector);
    vm.prank(address(123456654321));
    this.proposeRouterOwner(_routerAgent0, _routerOwner1);
  }

  // Fail if propose current owner
  function test_RoutersFacet__proposeRouterOwner_failsIfAlreadyOwner() public {
    s.routerConfigs[_routerAgent0].approved = true;
    s.routerConfigs[_routerAgent0].owner = _routerOwner0;
    s.routerConfigs[_routerAgent0].recipient = _routerRecipient0;

    vm.prank(_routerOwner0);
    vm.expectRevert(abi.encodeWithSelector(RoutersFacet.RoutersFacet__proposeRouterOwner_notNewOwner.selector));
    this.proposeRouterOwner(_routerAgent0, _routerOwner0);
  }

  // Fail if proposed owner is same as the previous proposed
  function test_RoutersFacet__proposeRouterOwner_failsIfAlreadyProposed() public {
    s.routerConfigs[_routerAgent0].approved = true;
    s.routerConfigs[_routerAgent0].owner = _routerOwner0;
    s.routerConfigs[_routerAgent0].recipient = _routerRecipient0;
    s.routerConfigs[_routerAgent0].proposed = _routerOwner1;

    vm.prank(_routerOwner0);
    vm.expectRevert(abi.encodeWithSelector(RoutersFacet.RoutersFacet__proposeRouterOwner_badRouter.selector));
    this.proposeRouterOwner(_routerAgent0, _routerOwner1);
  }

  // Should work
  function test_RoutersFacet__proposeRouterOwner_success() public {
    s.routerConfigs[_routerAgent0].approved = true;
    s.routerConfigs[_routerAgent0].owner = _routerOwner0;
    s.routerConfigs[_routerAgent0].recipient = _routerRecipient0;

    vm.prank(_routerOwner0);
    this.proposeRouterOwner(_routerAgent0, _routerOwner1);
    assertEq(this.getProposedRouterOwner(_routerAgent0), _routerOwner1);
  }

  // acceptProposedRouterOwner
  // Should work if proposed == address(0)
  function test_RoutersFacet__acceptProposedRouterOwner_successWhenProposedEmpty() public {
    s.routerConfigs[_routerAgent0].approved = true;
    s.routerConfigs[_routerAgent0].owner = _routerOwner0;
    s.routerConfigs[_routerAgent0].recipient = _routerRecipient0;
    s.routerConfigs[_routerAgent0].proposed = address(0);
    s.routerConfigs[_routerAgent0].proposedTimestamp = block.timestamp;

    vm.expectEmit(true, true, true, true);
    emit RouterOwnerAccepted(_routerAgent0, _routerOwner0, address(0));

    // If the proposed owner is not set and no current owner is set, the router itself must be the caller.
    vm.prank(_routerOwner0);
    vm.warp(block.timestamp + 8 days);
    this.acceptProposedRouterOwner(_routerAgent0);
    // Empty
    assertEq(s.routerConfigs[_routerAgent0].owner, address(0));
    assertEq(s.routerConfigs[_routerAgent0].proposed, address(0));
    assertEq(s.routerConfigs[_routerAgent0].proposedTimestamp, 0);
  }

  // Should work if proposed != address(0)  &&  msg.sender == _proposed
  function test_RoutersFacet__acceptProposedRouterOwner_successWhenProposedIsSet() public {
    s.routerConfigs[_routerAgent0].approved = true;
    s.routerConfigs[_routerAgent0].owner = _routerOwner0;
    s.routerConfigs[_routerAgent0].recipient = _routerRecipient0;
    s.routerConfigs[_routerAgent0].proposed = _routerOwner1;
    s.routerConfigs[_routerAgent0].proposedTimestamp = block.timestamp;

    vm.prank(_routerOwner1);
    vm.warp(block.timestamp + 8 days);

    this.acceptProposedRouterOwner(_routerAgent0);
    assertEq(s.routerConfigs[_routerAgent0].owner, _routerOwner1);
    // Should have cleared the proposed owner.
    assertEq(s.routerConfigs[_routerAgent0].proposed, address(0));
    // Should have cleared the proposed owner timestamp.
    assertEq(s.routerConfigs[_routerAgent0].proposedTimestamp, 0);
  }

  // Fail if proposed == address(0) && _owner != msg.sender
  function test_RoutersFacet__acceptProposedRouterOwner_failsIfNotOwnerRenouncing() public {
    address _router = address(1);

    vm.expectRevert(abi.encodeWithSelector(RoutersFacet.RoutersFacet__acceptProposedRouterOwner_badCaller.selector));
    vm.prank(address(2));
    vm.warp(block.timestamp + 8 days);
    this.acceptProposedRouterOwner(_router);
  }

  // Fail if proposed == address(0) && (_owner != address(0) && msg.sender != router) || _owner != msg.sender
  function test_RoutersFacet__acceptProposedRouterOwner_failsIfNotOwnerWhenOwnerSet() public {
    s.routerConfigs[_routerAgent0].approved = true;
    s.routerConfigs[_routerAgent0].owner = _routerOwner0;
    s.routerConfigs[_routerAgent0].recipient = _routerRecipient0;

    vm.prank(address(2));
    vm.warp(block.timestamp + 8 days);
    vm.expectRevert(abi.encodeWithSelector(RoutersFacet.RoutersFacet__acceptProposedRouterOwner_badCaller.selector));
    this.acceptProposedRouterOwner(_routerAgent0);
  }

  // Fail if proposed != address(0) && msg.sender != _proposed
  function test_RoutersFacet__acceptProposedRouterOwner_failsIfNotProposedWhenProposedSet() public {
    s.routerConfigs[_routerAgent0].approved = true;
    s.routerConfigs[_routerAgent0].owner = _routerOwner0;
    s.routerConfigs[_routerAgent0].recipient = _routerRecipient0;
    s.routerConfigs[_routerAgent0].proposed = _routerOwner1;
    s.routerConfigs[_routerAgent0].proposedTimestamp = block.timestamp;

    vm.prank(_routerOwner2);
    vm.warp(block.timestamp + 8 days);
    vm.expectRevert(abi.encodeWithSelector(RoutersFacet.RoutersFacet__acceptProposedRouterOwner_badCaller.selector));
    this.acceptProposedRouterOwner(_routerAgent0);
  }

  // addLiquidityForRouter
  function test_RoutersFacet__addLiquidityForRouter_failsIfNoRouter() public {
    uint256 amount = 10;
    vm.expectRevert(RoutersFacet.RoutersFacet__addLiquidityForRouter_routerEmpty.selector);
    this.addRouterLiquidityFor(amount, _local, address(0));
  }

  function test_RoutersFacet__addLiquidityForRouter_failsIfHitsCap() public {
    uint256 amount = 10;
    utils_setupAsset(true, true);
<<<<<<< HEAD
    s.routerPermissionInfo.approvedRouters[_routerAgent0] = true;
    s.caps[utils_calculateCanonicalHash()] = 11;
    s.custodied[_local] = 3;
=======
    s.routerConfigs[_routerAgent0].approved = true;
    s.caps[utils_calculateCanonicalHash()] = 1;
>>>>>>> 4ec96780
    vm.expectRevert(RoutersFacet.RoutersFacet__addLiquidityForRouter_capReached.selector);
    this.addRouterLiquidityFor(amount, _local, _routerAgent0);
  }

  function test_RoutersFacet__addLiquidityForRouter_failsIfNoAmount() public {
    uint256 amount = 0;
    vm.expectRevert(RoutersFacet.RoutersFacet__addLiquidityForRouter_amountIsZero.selector);
    this.addRouterLiquidityFor(amount, _local, _routerAgent0);
  }

  function test_RoutersFacet__addLiquidityForRouter_failsIfRouterUnapproved() public {
    s.routerConfigs[_routerAgent0].approved = false;
    uint256 amount = 10000;
    vm.expectRevert(RoutersFacet.RoutersFacet__addLiquidityForRouter_badRouter.selector);
    this.addRouterLiquidityFor(amount, _local, _routerAgent0);
  }

  function test_RoutersFacet__addLiquidityForRouter_failsIfAssetUnapproved() public {
    s.routerConfigs[_routerAgent0].approved = true;
    s.approvedAssets[utils_calculateCanonicalHash()] = false;
    uint256 amount = 10000;
    vm.expectRevert(BaseConnextFacet.BaseConnextFacet__getApprovedCanonicalId_notWhitelisted.selector);
    this.addRouterLiquidityFor(amount, _local, _routerAgent0);
  }

  function test_RoutersFacet__addLiquidityForRouter_worksForToken() public {
    s.routerConfigs[_routerAgent0].approved = true;
    s.approvedAssets[_canonicalKey] = true;
    address caller = address(1233422312);
    TestERC20(_local).mint(caller, 10 ether);

    uint256 amount = 10000;

    uint256 initCaller = IERC20(_local).balanceOf(caller);
    uint256 initLiquidity = this.routerBalances(_routerAgent0, _local);

    vm.prank(caller);
    IERC20(_local).approve(address(this), amount);

    vm.expectEmit(true, true, true, true);
    emit RouterLiquidityAdded(_routerAgent0, _local, _canonicalKey, amount, caller);
    vm.prank(caller);
    this.addRouterLiquidityFor(amount, _local, _routerAgent0);

    assertEq(IERC20(_local).balanceOf(caller), initCaller - amount);
    assertEq(this.routerBalances(_routerAgent0, _local), initLiquidity + amount);
  }

  // addLiquidity
  function test_RoutersFacet__addLiquidity_routerIsSender() public {
    s.routerConfigs[_routerAgent0].approved = true;
    s.approvedAssets[_canonicalKey] = true;
    TestERC20(_local).mint(_routerAgent0, 10 ether);

    uint256 amount = 10000;

    uint256 initCaller = IERC20(_local).balanceOf(_routerAgent0);
    uint256 initLiquidity = this.routerBalances(_routerAgent0, _local);

    vm.prank(_routerAgent0);
    IERC20(_local).approve(address(this), amount);

    vm.expectEmit(true, true, true, true);
    emit RouterLiquidityAdded(_routerAgent0, address(_local), _canonicalKey, amount, _routerAgent0);
    vm.prank(_routerAgent0);
    this.addRouterLiquidity(amount, _local);

    assertEq(IERC20(_local).balanceOf(_routerAgent0), initCaller - amount);
    assertEq(this.routerBalances(_routerAgent0, _local), initLiquidity + amount);
  }

  // removeRouterLiquidityFor
  function test_RoutersFacet__removeRouterLiquidityFor_failsIfNotRouterOwner() public {
    s.routerConfigs[_routerAgent0].recipient = address(0);
    s.routerConfigs[_routerAgent0].owner = address(0);
    address to = address(0);
    uint256 amount = 100;
    vm.expectRevert(RoutersFacet.RoutersFacet__removeRouterLiquidityFor_notOwner.selector);
    vm.prank(address(123567));
    this.removeRouterLiquidityFor(amount, _local, payable(to), _routerAgent0);
  }

  function test_RoutersFacet__removeRouterLiquidityFor_works() public {
    s.routerConfigs[_routerAgent0].recipient = address(0);
    s.routerConfigs[_routerAgent0].owner = address(0);
    s.routerBalances[_routerAgent0][_local] = 10 ether;

    address to = address(12);
    uint256 amount = 100;

    uint256 initLiquidity = this.routerBalances(_routerAgent0, _local);
    uint256 initBalance = IERC20(_local).balanceOf(to);

    vm.expectEmit(true, true, true, true);
    emit RouterLiquidityRemoved(_routerAgent0, to, _local, _key, amount, _routerAgent0);
    vm.prank(_routerAgent0);
    this.removeRouterLiquidityFor(amount, _local, payable(to), _routerAgent0);

    assertEq(this.routerBalances(_routerAgent0, _local), initLiquidity - amount);
    assertEq(IERC20(_local).balanceOf(to), initBalance + amount);
  }

  // removeRouterLiquidity
  function test_RoutersFacet__removeRouterLiquidity_failsIfNoRecipient() public {
    s.routerConfigs[_routerAgent0].recipient = address(0);
    s.routerConfigs[_routerAgent0].owner = address(0);
    address to = address(0);
    uint256 amount = 100;
    vm.expectRevert(RoutersFacet.RoutersFacet__removeRouterLiquidity_recipientEmpty.selector);
    vm.prank(_routerAgent0);
    this.removeRouterLiquidity(amount, _local, payable(to));
  }

  function test_RoutersFacet__removeRouterLiquidity_failsIfNoAmount() public {
    s.routerConfigs[_routerAgent0].recipient = address(0);
    s.routerConfigs[_routerAgent0].owner = address(0);
    address to = address(12345);
    uint256 amount = 0;
    vm.expectRevert(RoutersFacet.RoutersFacet__removeRouterLiquidity_amountIsZero.selector);
    vm.prank(_routerAgent0);
    this.removeRouterLiquidity(amount, _local, payable(to));
  }

  function test_RoutersFacet__removeRouterLiquidity_failsIfNotEnoughFunds() public {
    s.routerConfigs[_routerAgent0].recipient = address(0);
    s.routerConfigs[_routerAgent0].owner = address(0);
    s.routerBalances[_routerAgent0][_local] = 0;
    address to = address(12345);
    uint256 amount = 10000;
    vm.expectRevert(RoutersFacet.RoutersFacet__removeRouterLiquidity_insufficientFunds.selector);
    vm.prank(_routerAgent0);
    this.removeRouterLiquidity(amount, _local, payable(to));
  }

  // removeLiquidity
  function test_RoutersFacet__removeRouterLiquidity_worksWithRecipientSet() public {
<<<<<<< HEAD
    s.routerPermissionInfo.routerRecipients[_routerAgent0] = _routerRecipient0;
    s.routerPermissionInfo.routerOwners[_routerAgent0] = address(0);
    s.routerBalances[_routerAgent0][_canonical] = 10 ether;
    s.caps[_key] = 11 ether;
    s.custodied[_canonical] = 10 ether;
    s.domain = _canonicalDomain;
=======
    s.routerConfigs[_routerAgent0].recipient = _routerRecipient0;
    s.routerConfigs[_routerAgent0].owner = address(0);
    s.routerBalances[_routerAgent0][_local] = 10 ether;
>>>>>>> 4ec96780

    address to = address(1234);
    uint256 amount = 100;

    uint256 initLiquidity = this.routerBalances(_routerAgent0, _canonical);
    uint256 initBalance = IERC20(_canonical).balanceOf(_routerRecipient0);

    vm.expectEmit(true, true, true, true);
    emit RouterLiquidityRemoved(_routerAgent0, _routerRecipient0, _canonical, _key, amount, _routerAgent0);
    vm.prank(_routerAgent0);
    this.removeRouterLiquidity(amount, _canonical, payable(to));

    assertEq(this.routerBalances(_routerAgent0, _canonical), initLiquidity - amount);
    assertEq(IERC20(_canonical).balanceOf(_routerRecipient0), initBalance + amount);
    assertEq(s.custodied[_canonical], 10 ether - amount);
  }

  function test_RoutersFacet__removeRouterLiquidity_worksWithToken() public {
    s.routerConfigs[_routerAgent0].recipient = address(0);
    s.routerConfigs[_routerAgent0].owner = address(0);
    s.routerBalances[_routerAgent0][_local] = 10 ether;
    s.custodied[_local] = 10 ether;

    address to = address(1234);
    uint256 amount = 100;

    uint256 initLiquidity = this.routerBalances(_routerAgent0, _local);
    uint256 initBalance = IERC20(_local).balanceOf(to);

    vm.expectEmit(true, true, true, true);
    emit RouterLiquidityRemoved(_routerAgent0, to, _local, _key, amount, _routerAgent0);
    vm.prank(_routerAgent0);
    this.removeRouterLiquidity(amount, _local, payable(to));

    assertEq(this.routerBalances(_routerAgent0, _local), initLiquidity - amount);
    assertEq(IERC20(_local).balanceOf(to), initBalance + amount);
    assertEq(s.custodied[_local], 10 ether);
  }
}<|MERGE_RESOLUTION|>--- conflicted
+++ resolved
@@ -665,14 +665,9 @@
   function test_RoutersFacet__addLiquidityForRouter_failsIfHitsCap() public {
     uint256 amount = 10;
     utils_setupAsset(true, true);
-<<<<<<< HEAD
-    s.routerPermissionInfo.approvedRouters[_routerAgent0] = true;
+    s.routerConfigs[_routerAgent0].approved = true;
     s.caps[utils_calculateCanonicalHash()] = 11;
     s.custodied[_local] = 3;
-=======
-    s.routerConfigs[_routerAgent0].approved = true;
-    s.caps[utils_calculateCanonicalHash()] = 1;
->>>>>>> 4ec96780
     vm.expectRevert(RoutersFacet.RoutersFacet__addLiquidityForRouter_capReached.selector);
     this.addRouterLiquidityFor(amount, _local, _routerAgent0);
   }
@@ -809,18 +804,12 @@
 
   // removeLiquidity
   function test_RoutersFacet__removeRouterLiquidity_worksWithRecipientSet() public {
-<<<<<<< HEAD
-    s.routerPermissionInfo.routerRecipients[_routerAgent0] = _routerRecipient0;
-    s.routerPermissionInfo.routerOwners[_routerAgent0] = address(0);
-    s.routerBalances[_routerAgent0][_canonical] = 10 ether;
+    s.routerConfigs[_routerAgent0].recipient = _routerRecipient0;
+    s.routerConfigs[_routerAgent0].owner = address(0);
+    s.routerBalances[_routerAgent0][_local] = 10 ether;
     s.caps[_key] = 11 ether;
     s.custodied[_canonical] = 10 ether;
     s.domain = _canonicalDomain;
-=======
-    s.routerConfigs[_routerAgent0].recipient = _routerRecipient0;
-    s.routerConfigs[_routerAgent0].owner = address(0);
-    s.routerBalances[_routerAgent0][_local] = 10 ether;
->>>>>>> 4ec96780
 
     address to = address(1234);
     uint256 amount = 100;
