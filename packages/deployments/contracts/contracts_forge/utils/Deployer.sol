// SPDX-License-Identifier: UNLICENSED
pragma solidity 0.8.15;

import {DiamondCutFacet} from "../../contracts/core/connext/facets/DiamondCutFacet.sol";
import {DiamondLoupeFacet} from "../../contracts/core/connext/facets/DiamondLoupeFacet.sol";
import {DiamondInit} from "../../contracts/core/connext/facets/upgrade-initializers/DiamondInit.sol";
import {AssetFacet} from "../../contracts/core/connext/facets/AssetFacet.sol";
import {BridgeFacet} from "../../contracts/core/connext/facets/BridgeFacet.sol";
import {InboxFacet} from "../../contracts/core/connext/facets/InboxFacet.sol";
import {ProposedOwnableFacet} from "../../contracts/core/connext/facets/ProposedOwnableFacet.sol";
import {RelayerFacet} from "../../contracts/core/connext/facets/RelayerFacet.sol";
import {RoutersFacet} from "../../contracts/core/connext/facets/RoutersFacet.sol";
import {StableSwapFacet} from "../../contracts/core/connext/facets/StableSwapFacet.sol";
import {SwapAdminFacet} from "../../contracts/core/connext/facets/SwapAdminFacet.sol";
import {PortalFacet} from "../../contracts/core/connext/facets/PortalFacet.sol";
import {VersionFacet} from "../../contracts/core/connext/facets/VersionFacet.sol";
import {CallParams} from "../../contracts/core/connext/libraries/LibConnextStorage.sol";
import {IDiamondCut} from "../../contracts/core/connext/interfaces/IDiamondCut.sol";

import {Connext} from "./Connext.sol";
import {TestSetterFacet} from "./Mock.sol";

contract Deployer {
  Connext connextDiamondProxy;
  DiamondCutFacet diamondCutFacet;
  DiamondLoupeFacet diamondLoupeFacet;
  DiamondInit diamondInit;
  AssetFacet assetFacet;
  BridgeFacet bridgeFacet;
  InboxFacet inboxFacet;
  ProposedOwnableFacet proposedOwnableFacet;
  RelayerFacet relayerFacet;
  RoutersFacet routersFacet;
  StableSwapFacet stableSwapFacet;
  SwapAdminFacet swapAdminFacet;
  PortalFacet portalFacet;
  VersionFacet versionFacet;
  TestSetterFacet testSetterFacet;

  function getDiamondCutFacetCut(address _diamondCutFacet) internal pure returns (IDiamondCut.FacetCut memory) {
    bytes4[] memory diamondCutFacetSelectors = new bytes4[](3);
    diamondCutFacetSelectors[0] = DiamondCutFacet.diamondCut.selector;
    diamondCutFacetSelectors[1] = DiamondCutFacet.proposeDiamondCut.selector;
    diamondCutFacetSelectors[2] = DiamondCutFacet.rescindDiamondCut.selector;
    return
      IDiamondCut.FacetCut({
        facetAddress: _diamondCutFacet,
        action: IDiamondCut.FacetCutAction.Add,
        functionSelectors: diamondCutFacetSelectors
      });
  }

  function getDiamondLoupeFacetCut(address _diamondLoupeFacet) internal pure returns (IDiamondCut.FacetCut memory) {
    bytes4[] memory diamondLoupeFacetSelectors = new bytes4[](5);
    diamondLoupeFacetSelectors[0] = DiamondLoupeFacet.facets.selector;
    diamondLoupeFacetSelectors[1] = DiamondLoupeFacet.facetFunctionSelectors.selector;
    diamondLoupeFacetSelectors[2] = DiamondLoupeFacet.facetAddresses.selector;
    diamondLoupeFacetSelectors[3] = DiamondLoupeFacet.facetAddress.selector;
    diamondLoupeFacetSelectors[4] = DiamondLoupeFacet.supportsInterface.selector;
    return
      IDiamondCut.FacetCut({
        facetAddress: _diamondLoupeFacet,
        action: IDiamondCut.FacetCutAction.Add,
        functionSelectors: diamondLoupeFacetSelectors
      });
  }

  function getAssetFacetCut(address _assetFacet) internal view returns (IDiamondCut.FacetCut memory) {
    bytes4[] memory assetFacetSelectors = new bytes4[](13);
    // NOTE: because you cannot differentiate between overloaded function selectors, you must calculate
    // them manually here.
    assetFacetSelectors[0] = getSelector("canonicalToAdopted(bytes32)");
    assetFacetSelectors[1] = getSelector("canonicalToAdopted(tuple(uint32,bytes32))");
    assetFacetSelectors[2] = AssetFacet.adoptedToCanonical.selector;
    assetFacetSelectors[3] = getSelector("approvedAssets(bytes32)");
    assetFacetSelectors[4] = getSelector("approvedAssets(tuple(uint32,bytes32))");
    assetFacetSelectors[5] = getSelector("adoptedToLocalPools(bytes32)");
    assetFacetSelectors[6] = getSelector("adoptedToLocalPools(tuple(uint32,bytes32))");
    assetFacetSelectors[7] = AssetFacet.tokenRegistry.selector;
    assetFacetSelectors[8] = AssetFacet.setTokenRegistry.selector;
    assetFacetSelectors[9] = AssetFacet.setupAsset.selector;
    assetFacetSelectors[10] = AssetFacet.addStableSwapPool.selector;
    assetFacetSelectors[11] = getSelector("removeAssetId(bytes32,address)");
    assetFacetSelectors[12] = getSelector("removeAssetId(tuple(uint32,bytes32),address)");
    return
      IDiamondCut.FacetCut({
        facetAddress: _assetFacet,
        action: IDiamondCut.FacetCutAction.Add,
        functionSelectors: assetFacetSelectors
      });
  }

  function getBridgeFacetCut(address _bridgeFacet) internal pure returns (IDiamondCut.FacetCut memory) {
<<<<<<< HEAD
    bytes4[] memory bridgeFacetSelectors = new bytes4[](12);
=======
    bytes4[] memory bridgeFacetSelectors = new bytes4[](17);
>>>>>>> 4bc556c3
    // getters
    bridgeFacetSelectors[0] = BridgeFacet.relayerFees.selector;
    bridgeFacetSelectors[1] = BridgeFacet.routedTransfers.selector;
    bridgeFacetSelectors[2] = BridgeFacet.reconciledTransfers.selector;
    bridgeFacetSelectors[3] = BridgeFacet.remote.selector;
    bridgeFacetSelectors[4] = BridgeFacet.domain.selector;
    bridgeFacetSelectors[5] = BridgeFacet.nonce.selector;
<<<<<<< HEAD
    // admin
    bridgeFacetSelectors[6] = BridgeFacet.addConnextion.selector;
    bridgeFacetSelectors[7] = BridgeFacet.addSequencer.selector;
    bridgeFacetSelectors[8] = BridgeFacet.removeSequencer.selector;
    // public
    bridgeFacetSelectors[9] = BridgeFacet.xcall.selector;
    bridgeFacetSelectors[10] = BridgeFacet.execute.selector;
    bridgeFacetSelectors[11] = BridgeFacet.bumpTransfer.selector;
=======
    bridgeFacetSelectors[6] = BridgeFacet.approvedSequencers.selector;

    // admin
    bridgeFacetSelectors[7] = BridgeFacet.addSequencer.selector;
    bridgeFacetSelectors[8] = BridgeFacet.removeSequencer.selector;
    bridgeFacetSelectors[9] = BridgeFacet.setXAppConnectionManager.selector;
    bridgeFacetSelectors[10] = BridgeFacet.enrollRemoteRouter.selector;
    bridgeFacetSelectors[11] = BridgeFacet.enrollCustom.selector;

    // public:bridge
    bridgeFacetSelectors[12] = BridgeFacet.xcall.selector;
    bridgeFacetSelectors[13] = BridgeFacet.xcallIntoLocal.selector;
    bridgeFacetSelectors[14] = BridgeFacet.execute.selector;
    bridgeFacetSelectors[15] = BridgeFacet.bumpTransfer.selector;
    bridgeFacetSelectors[16] = BridgeFacet.forceUpdateSlippage.selector;

>>>>>>> 4bc556c3
    return
      IDiamondCut.FacetCut({
        facetAddress: _bridgeFacet,
        action: IDiamondCut.FacetCutAction.Add,
        functionSelectors: bridgeFacetSelectors
      });
  }

  function getInboxFacetCut(address _inboxFacet) internal pure returns (IDiamondCut.FacetCut memory) {
    bytes4[] memory inboxFacetSelectors = new bytes4[](1);
    inboxFacetSelectors[0] = InboxFacet.handle.selector;
    return
      IDiamondCut.FacetCut({
        facetAddress: _inboxFacet,
        action: IDiamondCut.FacetCutAction.Add,
        functionSelectors: inboxFacetSelectors
      });
  }

  function getProposedOwnableFacetCut(address _proposedOwnableFacet)
    internal
    pure
    returns (IDiamondCut.FacetCut memory)
  {
    bytes4[] memory proposedOwnableFacetSelectors = new bytes4[](18);
    proposedOwnableFacetSelectors[0] = ProposedOwnableFacet.owner.selector;
    proposedOwnableFacetSelectors[1] = ProposedOwnableFacet.routerWhitelistRemoved.selector;
    proposedOwnableFacetSelectors[2] = ProposedOwnableFacet.assetWhitelistRemoved.selector;
    proposedOwnableFacetSelectors[3] = ProposedOwnableFacet.proposed.selector;
    proposedOwnableFacetSelectors[4] = ProposedOwnableFacet.proposedTimestamp.selector;
    proposedOwnableFacetSelectors[5] = ProposedOwnableFacet.routerWhitelistTimestamp.selector;
    proposedOwnableFacetSelectors[6] = ProposedOwnableFacet.assetWhitelistTimestamp.selector;
    proposedOwnableFacetSelectors[7] = ProposedOwnableFacet.delay.selector;
    proposedOwnableFacetSelectors[8] = ProposedOwnableFacet.proposeRouterWhitelistRemoval.selector;
    proposedOwnableFacetSelectors[9] = ProposedOwnableFacet.removeRouterWhitelist.selector;
    proposedOwnableFacetSelectors[10] = ProposedOwnableFacet.proposeAssetWhitelistRemoval.selector;
    proposedOwnableFacetSelectors[11] = ProposedOwnableFacet.removeAssetWhitelist.selector;
    proposedOwnableFacetSelectors[12] = ProposedOwnableFacet.renounced.selector;
    proposedOwnableFacetSelectors[13] = ProposedOwnableFacet.proposeNewOwner.selector;
    proposedOwnableFacetSelectors[14] = ProposedOwnableFacet.renounceOwnership.selector;
    proposedOwnableFacetSelectors[15] = ProposedOwnableFacet.acceptProposedOwner.selector;
    proposedOwnableFacetSelectors[16] = ProposedOwnableFacet.pause.selector;
    proposedOwnableFacetSelectors[17] = ProposedOwnableFacet.unpause.selector;
    return
      IDiamondCut.FacetCut({
        facetAddress: _proposedOwnableFacet,
        action: IDiamondCut.FacetCutAction.Add,
        functionSelectors: proposedOwnableFacetSelectors
      });
  }

  function getRelayerFacetCut(address _relayerFacet) internal pure returns (IDiamondCut.FacetCut memory) {
    bytes4[] memory relayerFacetSelectors = new bytes4[](8);
    relayerFacetSelectors[0] = RelayerFacet.transferRelayer.selector;
    relayerFacetSelectors[1] = RelayerFacet.approvedRelayers.selector;
    relayerFacetSelectors[2] = RelayerFacet.relayerFeeRouter.selector;
    relayerFacetSelectors[3] = RelayerFacet.setRelayerFeeRouter.selector;
    relayerFacetSelectors[4] = RelayerFacet.addRelayer.selector;
    relayerFacetSelectors[5] = RelayerFacet.removeRelayer.selector;
    relayerFacetSelectors[6] = RelayerFacet.initiateClaim.selector;
    relayerFacetSelectors[7] = RelayerFacet.claim.selector;
    return
      IDiamondCut.FacetCut({
        facetAddress: _relayerFacet,
        action: IDiamondCut.FacetCutAction.Add,
        functionSelectors: relayerFacetSelectors
      });
  }

  function getRoutersFacetCut(address _routersFacet) internal pure returns (IDiamondCut.FacetCut memory) {
    bytes4[] memory routersFacetSelectors = new bytes4[](23);
    routersFacetSelectors[0] = RoutersFacet.LIQUIDITY_FEE_NUMERATOR.selector;
    routersFacetSelectors[1] = RoutersFacet.LIQUIDITY_FEE_DENOMINATOR.selector;
    routersFacetSelectors[2] = RoutersFacet.getRouterApproval.selector;
    routersFacetSelectors[3] = RoutersFacet.getRouterRecipient.selector;
    routersFacetSelectors[4] = RoutersFacet.getRouterOwner.selector;
    routersFacetSelectors[5] = RoutersFacet.getProposedRouterOwner.selector;
    routersFacetSelectors[6] = RoutersFacet.getProposedRouterOwnerTimestamp.selector;
    routersFacetSelectors[7] = RoutersFacet.maxRoutersPerTransfer.selector;
    routersFacetSelectors[8] = RoutersFacet.routerBalances.selector;
    routersFacetSelectors[9] = RoutersFacet.getRouterApprovalForPortal.selector;
    routersFacetSelectors[10] = RoutersFacet.setupRouter.selector;
    routersFacetSelectors[11] = RoutersFacet.removeRouter.selector;
    routersFacetSelectors[12] = RoutersFacet.setMaxRoutersPerTransfer.selector;
    routersFacetSelectors[13] = RoutersFacet.setLiquidityFeeNumerator.selector;
    routersFacetSelectors[14] = RoutersFacet.approveRouterForPortal.selector;
    routersFacetSelectors[15] = RoutersFacet.unapproveRouterForPortal.selector;
    routersFacetSelectors[16] = RoutersFacet.setRouterRecipient.selector;
    routersFacetSelectors[17] = RoutersFacet.proposeRouterOwner.selector;
    routersFacetSelectors[18] = RoutersFacet.acceptProposedRouterOwner.selector;
    routersFacetSelectors[19] = RoutersFacet.addRouterLiquidityFor.selector;
    routersFacetSelectors[20] = RoutersFacet.addRouterLiquidity.selector;
    routersFacetSelectors[21] = RoutersFacet.removeRouterLiquidityFor.selector;
    routersFacetSelectors[22] = RoutersFacet.removeRouterLiquidity.selector;
    return
      IDiamondCut.FacetCut({
        facetAddress: _routersFacet,
        action: IDiamondCut.FacetCutAction.Add,
        functionSelectors: routersFacetSelectors
      });
  }

  function getStableSwapFacetCut(address _stableSwapFacet) internal pure returns (IDiamondCut.FacetCut memory) {
    bytes4[] memory stableSwapFacetSelectors = new bytes4[](20);
    stableSwapFacetSelectors[0] = StableSwapFacet.getSwapStorage.selector;
    stableSwapFacetSelectors[1] = StableSwapFacet.getSwapLPToken.selector;
    stableSwapFacetSelectors[2] = StableSwapFacet.getSwapA.selector;
    stableSwapFacetSelectors[3] = StableSwapFacet.getSwapAPrecise.selector;
    stableSwapFacetSelectors[4] = StableSwapFacet.getSwapToken.selector;
    stableSwapFacetSelectors[5] = StableSwapFacet.getSwapTokenIndex.selector;
    stableSwapFacetSelectors[6] = StableSwapFacet.getSwapTokenBalance.selector;
    stableSwapFacetSelectors[7] = StableSwapFacet.getSwapVirtualPrice.selector;
    stableSwapFacetSelectors[8] = StableSwapFacet.calculateSwap.selector;
    stableSwapFacetSelectors[9] = StableSwapFacet.calculateSwapTokenAmount.selector;
    stableSwapFacetSelectors[10] = StableSwapFacet.calculateRemoveSwapLiquidity.selector;
    stableSwapFacetSelectors[11] = StableSwapFacet.calculateRemoveSwapLiquidityOneToken.selector;
    stableSwapFacetSelectors[12] = StableSwapFacet.getSwapAdminBalance.selector;
    stableSwapFacetSelectors[13] = StableSwapFacet.swap.selector;
    stableSwapFacetSelectors[14] = StableSwapFacet.swapExact.selector;
    stableSwapFacetSelectors[15] = StableSwapFacet.swapExactOut.selector;
    stableSwapFacetSelectors[16] = StableSwapFacet.addSwapLiquidity.selector;
    stableSwapFacetSelectors[17] = StableSwapFacet.removeSwapLiquidity.selector;
    stableSwapFacetSelectors[18] = StableSwapFacet.removeSwapLiquidityOneToken.selector;
    stableSwapFacetSelectors[19] = StableSwapFacet.removeSwapLiquidityImbalance.selector;
    return
      IDiamondCut.FacetCut({
        facetAddress: _stableSwapFacet,
        action: IDiamondCut.FacetCutAction.Add,
        functionSelectors: stableSwapFacetSelectors
      });
  }

  function getSwapAdminFacetCut(address _swapAdminFacet) internal pure returns (IDiamondCut.FacetCut memory) {
    bytes4[] memory adminFacetSelectors = new bytes4[](6);
    adminFacetSelectors[0] = SwapAdminFacet.initializeSwap.selector;
    adminFacetSelectors[1] = SwapAdminFacet.withdrawSwapAdminFees.selector;
    adminFacetSelectors[2] = SwapAdminFacet.setSwapAdminFee.selector;
    adminFacetSelectors[3] = SwapAdminFacet.setSwapFee.selector;
    adminFacetSelectors[4] = SwapAdminFacet.rampA.selector;
    adminFacetSelectors[5] = SwapAdminFacet.stopRampA.selector;
    return
      IDiamondCut.FacetCut({
        facetAddress: _swapAdminFacet,
        action: IDiamondCut.FacetCutAction.Add,
        functionSelectors: adminFacetSelectors
      });
  }

  function getPortalFacetCut(address _portalFacet) internal pure returns (IDiamondCut.FacetCut memory) {
    bytes4[] memory portalFacetSelectors = new bytes4[](8);
    portalFacetSelectors[0] = PortalFacet.getAavePortalDebt.selector;
    portalFacetSelectors[1] = PortalFacet.getAavePortalFeeDebt.selector;
    portalFacetSelectors[2] = PortalFacet.aavePool.selector;
    portalFacetSelectors[3] = PortalFacet.aavePortalFee.selector;
    portalFacetSelectors[4] = PortalFacet.setAavePool.selector;
    portalFacetSelectors[5] = PortalFacet.setAavePortalFee.selector;
    portalFacetSelectors[6] = PortalFacet.repayAavePortal.selector;
    portalFacetSelectors[7] = PortalFacet.repayAavePortalFor.selector;

    return
      IDiamondCut.FacetCut({
        facetAddress: _portalFacet,
        action: IDiamondCut.FacetCutAction.Add,
        functionSelectors: portalFacetSelectors
      });
  }

  function getVersionFacetCut(address _versionFacet) internal pure returns (IDiamondCut.FacetCut memory) {
    bytes4[] memory versionFacetSelectors = new bytes4[](1);
    versionFacetSelectors[0] = VersionFacet.VERSION.selector;
    return
      IDiamondCut.FacetCut({
        facetAddress: _versionFacet,
        action: IDiamondCut.FacetCutAction.Add,
        functionSelectors: versionFacetSelectors
      });
  }

  function getTestSetterFacetCut(address _testSetterFacetFacet) internal pure returns (IDiamondCut.FacetCut memory) {
    bytes4[] memory testSetterFacetSelectors = new bytes4[](10);
    testSetterFacetSelectors[0] = TestSetterFacet.setTestRelayerFees.selector;
    testSetterFacetSelectors[1] = TestSetterFacet.setTestTransferRelayer.selector;
    testSetterFacetSelectors[2] = TestSetterFacet.setTestApproveRouterForPortal.selector;
    testSetterFacetSelectors[3] = TestSetterFacet.setTestApprovedRelayer.selector;
    testSetterFacetSelectors[4] = TestSetterFacet.setTestRouterBalances.selector;
    testSetterFacetSelectors[5] = TestSetterFacet.setTestApprovedRouter.selector;
    testSetterFacetSelectors[6] = TestSetterFacet.setTestCanonicalToAdopted.selector;
    testSetterFacetSelectors[7] = TestSetterFacet.setTestAavePortalDebt.selector;
    testSetterFacetSelectors[8] = TestSetterFacet.setTestAavePortalFeeDebt.selector;
    testSetterFacetSelectors[9] = TestSetterFacet.setTestRoutedTransfers.selector;
    return
      IDiamondCut.FacetCut({
        facetAddress: _testSetterFacetFacet,
        action: IDiamondCut.FacetCutAction.Add,
        functionSelectors: testSetterFacetSelectors
      });
  }

  function deployFacets() internal {
    diamondCutFacet = new DiamondCutFacet();
    diamondLoupeFacet = new DiamondLoupeFacet();
    diamondInit = new DiamondInit();
    assetFacet = new AssetFacet();
    bridgeFacet = new BridgeFacet();
    inboxFacet = new InboxFacet();
    proposedOwnableFacet = new ProposedOwnableFacet();
    relayerFacet = new RelayerFacet();
    routersFacet = new RoutersFacet();
    stableSwapFacet = new StableSwapFacet();
    swapAdminFacet = new SwapAdminFacet();
    portalFacet = new PortalFacet();
    versionFacet = new VersionFacet();
    testSetterFacet = new TestSetterFacet();
  }

  function getFacetCuts() internal view returns (IDiamondCut.FacetCut[] memory) {
    IDiamondCut.FacetCut[] memory facetCuts = new IDiamondCut.FacetCut[](13);
    facetCuts[0] = getTestSetterFacetCut(address(testSetterFacet));
    facetCuts[1] = getDiamondCutFacetCut(address(diamondCutFacet));
    facetCuts[2] = getDiamondLoupeFacetCut(address(diamondLoupeFacet));
    facetCuts[3] = getAssetFacetCut(address(assetFacet));
    facetCuts[4] = getBridgeFacetCut(address(bridgeFacet));
    facetCuts[5] = getInboxFacetCut(address(inboxFacet));
    facetCuts[6] = getProposedOwnableFacetCut(address(proposedOwnableFacet));
    facetCuts[7] = getRelayerFacetCut(address(relayerFacet));
    facetCuts[8] = getRoutersFacetCut(address(routersFacet));
    facetCuts[9] = getStableSwapFacetCut(address(stableSwapFacet));
    facetCuts[10] = getSwapAdminFacetCut(address(swapAdminFacet));
    facetCuts[11] = getPortalFacetCut(address(portalFacet));
    facetCuts[12] = getVersionFacetCut(address(versionFacet));

    return facetCuts;
  }

  function deployConnext(
    uint256 domain,
    address tokenRegistry,
    address relayerFeeRouter,
<<<<<<< HEAD
    uint256 acceptanceDelay
=======
    address xAppConnectionManager,
    uint256 acceptanceDelay,
    uint256 ownershipDelay
>>>>>>> 4bc556c3
  ) internal returns (address) {
    bytes memory initCallData = abi.encodeWithSelector(
      DiamondInit.init.selector,
      domain,
      tokenRegistry,
      relayerFeeRouter,
<<<<<<< HEAD
      acceptanceDelay
=======
      xAppConnectionManager,
      acceptanceDelay,
      ownershipDelay
>>>>>>> 4bc556c3
    );

    deployFacets();

    connextDiamondProxy = new Connext(address(this), address(diamondInit), initCallData, getFacetCuts());
    return address(connextDiamondProxy);
  }

  function getSelector(bytes memory fnSig) internal pure returns (bytes4) {
    return bytes4(keccak256(fnSig));
  }
}<|MERGE_RESOLUTION|>--- conflicted
+++ resolved
@@ -91,11 +91,7 @@
   }
 
   function getBridgeFacetCut(address _bridgeFacet) internal pure returns (IDiamondCut.FacetCut memory) {
-<<<<<<< HEAD
-    bytes4[] memory bridgeFacetSelectors = new bytes4[](12);
-=======
     bytes4[] memory bridgeFacetSelectors = new bytes4[](17);
->>>>>>> 4bc556c3
     // getters
     bridgeFacetSelectors[0] = BridgeFacet.relayerFees.selector;
     bridgeFacetSelectors[1] = BridgeFacet.routedTransfers.selector;
@@ -103,16 +99,6 @@
     bridgeFacetSelectors[3] = BridgeFacet.remote.selector;
     bridgeFacetSelectors[4] = BridgeFacet.domain.selector;
     bridgeFacetSelectors[5] = BridgeFacet.nonce.selector;
-<<<<<<< HEAD
-    // admin
-    bridgeFacetSelectors[6] = BridgeFacet.addConnextion.selector;
-    bridgeFacetSelectors[7] = BridgeFacet.addSequencer.selector;
-    bridgeFacetSelectors[8] = BridgeFacet.removeSequencer.selector;
-    // public
-    bridgeFacetSelectors[9] = BridgeFacet.xcall.selector;
-    bridgeFacetSelectors[10] = BridgeFacet.execute.selector;
-    bridgeFacetSelectors[11] = BridgeFacet.bumpTransfer.selector;
-=======
     bridgeFacetSelectors[6] = BridgeFacet.approvedSequencers.selector;
 
     // admin
@@ -129,7 +115,6 @@
     bridgeFacetSelectors[15] = BridgeFacet.bumpTransfer.selector;
     bridgeFacetSelectors[16] = BridgeFacet.forceUpdateSlippage.selector;
 
->>>>>>> 4bc556c3
     return
       IDiamondCut.FacetCut({
         facetAddress: _bridgeFacet,
@@ -368,26 +353,18 @@
     uint256 domain,
     address tokenRegistry,
     address relayerFeeRouter,
-<<<<<<< HEAD
-    uint256 acceptanceDelay
-=======
     address xAppConnectionManager,
     uint256 acceptanceDelay,
     uint256 ownershipDelay
->>>>>>> 4bc556c3
   ) internal returns (address) {
     bytes memory initCallData = abi.encodeWithSelector(
       DiamondInit.init.selector,
       domain,
       tokenRegistry,
       relayerFeeRouter,
-<<<<<<< HEAD
-      acceptanceDelay
-=======
       xAppConnectionManager,
       acceptanceDelay,
       ownershipDelay
->>>>>>> 4bc556c3
     );
 
     deployFacets();
