{
  "name": "@connext/smart-contracts",
  "version": "1.1.0-alpha.0",
  "description": "",
  "scripts": {
    "test": "yarn forge test --no-match-path '*/upgrade/**.sol'",
    "test:upgrade": "ts-node ./src/cli/upgrade/main.ts",
    "forge": "forge",
    "forge:install": "forge install",
    "build": "hardhat compile && tsc --build ./tsconfig.build.json",
    "coverage": "hardhat coverage --solcoverjs ./.solcover.js",
    "allowlist": "ts-node ./src/allowlist.ts",
    "create-router": "ts-node ./src/createRouter.ts",
    "prepublish": "yarn build",
    "export": "hardhat export --export-all ./deployments.json",
    "lint:sol": "solhint --config ./.solhint.json \"contracts/**/*.sol\"",
    "prettier:sol": "prettier --write './contracts/**/*.sol' && prettier --write './contracts_forge/**/*.sol'",
    "lint": "eslint ./src --ext .ts --env node && yarn lint:sol",
    "clean": "hardhat clean && forge clean && rimraf ./dist ./tsconfig.tsBuildInfo ./artifacts ./cache",
    "verify": "yarn test && yarn clean && yarn build && yarn lint --max-warnings 0",
    "purge": "yarn clean && rimraf ./node_modules ./cache ",
    "tsp": "yarn run tsp:root \"$@\" --cwd $(pwd)",
    "hardhat": "hardhat",
    "size": "hardhat size-contracts",
    "initialize": "ts-node ./src/cli/init/main.ts",
    "ownership": "ts-node ./src/cli/ownership/main.ts",
    "firedrill": "ts-node ./src/cli/watcher/main.ts",
    "version": "yarn version"
  },
  "main": "dist/src/index.js",
  "types": "dist/src/index.d.ts",
  "files": [
    "dist/**/*",
    "!dist/src/cli/**/*",
    "!deploy/**/*",
    "!tasks/**/*",
    "artifacts",
    "deployments.json",
    "contracts",
    "abi"
  ],
  "author": "Connext",
  "license": "ISC",
  "devDependencies": {
<<<<<<< HEAD
    "@arbitrum/sdk": "3.1.1",
=======
    "@arbitrum/sdk": "3.0.0-beta.12",
    "@connext/nxtp-utils": "workspace:*",
    "@eth-optimism/sdk": "1.6.9",
    "@gelatonetwork/relay-context": "2.1.0",
    "@matterlabs/hardhat-zksync-deploy": "^0.6.1",
    "@matterlabs/hardhat-zksync-solc": "^0.3.14",
    "@matterlabs/hardhat-zksync-verify": "^0.1.1",
>>>>>>> 52b4df26
    "@nomiclabs/hardhat-ethers": "2.2.2",
    "@nomiclabs/hardhat-etherscan": "3.1.6",
    "@nomiclabs/hardhat-waffle": "2.0.5",
    "@openzeppelin/contracts": "4.8.0",
    "@openzeppelin/contracts-upgradeable": "4.8.0",
    "@openzeppelin/hardhat-upgrades": "1.17.0",
    "@sinclair/typebox": "0.25.21",
    "@typechain/ethers-v5": "10.2.0",
    "@typechain/hardhat": "6.1.5",
    "@types/chai": "4.3.4",
    "@types/command-line-args": "5.2.0",
    "@types/mocha": "10.0.1",
    "@types/node": "18.13.0",
    "@typescript-eslint/eslint-plugin": "5.52.0",
    "chai": "4.3.7",
    "command-line-args": "5.2.1",
    "eslint": "8.34.0",
    "ethereum-waffle": "3.4.4",
    "ethers": "5.7.2",
    "hardhat": "2.12.7",
    "hardhat-abi-exporter": "2.10.1",
    "hardhat-contract-sizer": "2.8.0",
    "hardhat-deploy": "0.11.24",
    "hardhat-diamond-abi": "3.0.1",
    "hardhat-gas-reporter": "1.0.9",
    "prettier": "2.8.4",
    "prettier-plugin-solidity": "1.1.2",
    "rimraf": "3.0.2",
    "sinclair": "0.2.0",
    "sinon": "15.0.1",
    "solhint": "3.3.7",
    "solhint-plugin-prettier": "0.0.5",
    "solidity-coverage": "0.7.22",
    "ts-node": "10.9.1",
<<<<<<< HEAD
    "typescript": "4.9.5"
  },
  "dependencies": {
    "@connext/nxtp-utils": "workspace:*",
    "@eth-optimism/sdk": "2.0.0",
    "@gelatonetwork/relay-context": "2.1.0",
    "@matterlabs/hardhat-zksync-deploy": "0.6.2",
    "@matterlabs/hardhat-zksync-solc": "0.3.14",
    "@matterlabs/hardhat-zksync-verify": "0.1.3",
    "@openzeppelin/hardhat-upgrades": "1.17.0",
    "@typescript-eslint/eslint-plugin": "5.52.0",
    "adv": "0.1.5",
    "ajv": "8.12.0",
    "dotenv": "16.0.3",
    "eslint": "8.34.0",
    "hardhat-deploy": "0.11.24",
    "hardhat-diamond-abi": "3.0.1",
    "hardhat-gas-reporter": "1.0.9",
    "typechain": "8.1.1",
    "zksync-web3": "0.13.4"
=======
    "typechain": "8.1.1",
    "typescript": "4.9.5",
    "zksync-web3": "^0.13.0"
>>>>>>> 52b4df26
  },
  "gitHead": "937a7cde93e6ac1e151c6374f48adf83d3fa4ec6",
  "stableVersion": "0.1.25"
}<|MERGE_RESOLUTION|>--- conflicted
+++ resolved
@@ -42,17 +42,13 @@
   "author": "Connext",
   "license": "ISC",
   "devDependencies": {
-<<<<<<< HEAD
-    "@arbitrum/sdk": "3.1.1",
-=======
-    "@arbitrum/sdk": "3.0.0-beta.12",
+    "@arbitrum/sdk": "3.1.2",
     "@connext/nxtp-utils": "workspace:*",
-    "@eth-optimism/sdk": "1.6.9",
+    "@eth-optimism/sdk": "2.0.1",
     "@gelatonetwork/relay-context": "2.1.0",
     "@matterlabs/hardhat-zksync-deploy": "^0.6.1",
     "@matterlabs/hardhat-zksync-solc": "^0.3.14",
     "@matterlabs/hardhat-zksync-verify": "^0.1.1",
->>>>>>> 52b4df26
     "@nomiclabs/hardhat-ethers": "2.2.2",
     "@nomiclabs/hardhat-etherscan": "3.1.6",
     "@nomiclabs/hardhat-waffle": "2.0.5",
@@ -87,32 +83,9 @@
     "solhint-plugin-prettier": "0.0.5",
     "solidity-coverage": "0.7.22",
     "ts-node": "10.9.1",
-<<<<<<< HEAD
-    "typescript": "4.9.5"
-  },
-  "dependencies": {
-    "@connext/nxtp-utils": "workspace:*",
-    "@eth-optimism/sdk": "2.0.0",
-    "@gelatonetwork/relay-context": "2.1.0",
-    "@matterlabs/hardhat-zksync-deploy": "0.6.2",
-    "@matterlabs/hardhat-zksync-solc": "0.3.14",
-    "@matterlabs/hardhat-zksync-verify": "0.1.3",
-    "@openzeppelin/hardhat-upgrades": "1.17.0",
-    "@typescript-eslint/eslint-plugin": "5.52.0",
-    "adv": "0.1.5",
-    "ajv": "8.12.0",
-    "dotenv": "16.0.3",
-    "eslint": "8.34.0",
-    "hardhat-deploy": "0.11.24",
-    "hardhat-diamond-abi": "3.0.1",
-    "hardhat-gas-reporter": "1.0.9",
-    "typechain": "8.1.1",
-    "zksync-web3": "0.13.4"
-=======
     "typechain": "8.1.1",
     "typescript": "4.9.5",
     "zksync-web3": "^0.13.0"
->>>>>>> 52b4df26
   },
   "gitHead": "937a7cde93e6ac1e151c6374f48adf83d3fa4ec6",
   "stableVersion": "0.1.25"
