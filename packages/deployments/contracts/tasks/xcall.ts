import { BigNumber, constants, Contract, providers, utils } from "ethers";
import { task } from "hardhat/config";

import { Env, getDeploymentName, mustGetEnv } from "../src/utils";
import { canonizeId, chainIdToDomain } from "../src";

type TaskArgs = {
  asset?: string;
  amount?: string;
  to?: string;
  delegate?: string;
  destination?: string;
  slippage?: string;
  callData?: string;
  connextAddress?: string;
  env?: Env;
<<<<<<< HEAD
  receiveLocal?: string;
  agent?: string;
  originMinOut?: string;
  destinationMinOut?: string;
=======
  relayerFee?: string;
  receiveLocal?: string;
>>>>>>> 8900dab2
  runs?: number;
  accounts?: number;
  showArgs?: string;
};

export default task("xcall", "Prepare a cross-chain tx")
  .addOptionalParam("asset", "Transacting asset Id")
  .addOptionalParam("amount", "Amount to transfer")
  .addOptionalParam("to", "To address")
  .addOptionalParam("destination", "Destination domain")
  .addOptionalParam("callData", "Data for external call")
  .addOptionalParam("connextAddress", "Override connext address")
<<<<<<< HEAD
  .addOptionalParam("receiveLocal", "Override for receiving local")
  .addOptionalParam("agent", "Override for agent address")
  .addOptionalParam("originMinOut", "Override for origin domain tokens out (slippage tolerance)")
  .addOptionalParam("destinationMinOut", "Override for destination domain tokens out (slippage tolerance)")
=======
  .addOptionalParam("relayerFee", "Override relayer fee")
  .addOptionalParam("receiveLocal", "Override for receiving local")
  .addOptionalParam("delegate", "Override for delegate address")
  .addOptionalParam("slippage", "Override for destination domain tokens out (slippage tolerance)")
>>>>>>> 8900dab2
  .addOptionalParam("env", "Environment of contracts")
  .addOptionalParam("runs", "Number of times to fire the xcall")
  .addOptionalParam("accounts", "Number of accounts to fire xcalls in parallel")
  .addOptionalParam("showArgs", "Verbose logs of xcall args")
  .setAction(
    async (
      {
        asset: _asset,
        amount: _amount,
        connextAddress: _connextAddress,
        to: _to,
        callData: _callData,
        destination: _destination,
        env: _env,
<<<<<<< HEAD
        receiveLocal: _receiveLocal,
        agent: _agent,
        originMinOut: _originMinOut,
        destinationMinOut: _destinationMinOut,
=======
        relayerFee: _relayerFee,
        receiveLocal: _receiveLocal,
        delegate: _delegate,
        slippage: _slippage,
>>>>>>> 8900dab2
        runs: _runs,
        accounts: _accounts,
        showArgs: _showArgs,
      }: TaskArgs,
      hre,
    ) => {
      let tx: providers.TransactionResponse;

      const showArgs = _showArgs === "true" ? true : false;

      const env = mustGetEnv(_env);
      console.log("env:", env);

      const runs = _runs ?? 1;
      console.log("runs:", runs);

      const accounts = _accounts ?? 1;
      console.log("accounts:", accounts);

      const senders = await hre.ethers.getSigners();
      senders.splice(accounts);
      console.log(
        "senders: ",
        senders.map((s) => s.address),
      );

      // Get the origin and destination domains.
      const network = await hre.ethers.provider.getNetwork();
      const originDomain = chainIdToDomain(network.chainId);
      const destinationDomain = +(_destination ?? process.env.TRANSFER_DESTINATION_DOMAIN ?? "0");
      if (!destinationDomain) {
        throw new Error("Destination domain must be specified as params or from env (TRANSFER_DESTINATION_DOMAIN)");
      }

      // Get the "to" address (defaults to sender address)
      const to = _to ?? process.env.TRANSFER_TO ?? senders[0].address;

      // Get the call data, if applicable.
      const callData = _callData ?? process.env.TRANSFER_CALL_DATA ?? "0x";

      // Get the amount (defaults to 1 TEST)
      const amount = _amount ?? process.env.TRANSFER_AMOUNT ?? "1000000000000000000";

      // Get the transacting asset ID.
      let asset = _asset ?? process.env.TRANSFER_ASSET;
      if (!asset) {
        // Alternatively, try defaulting to using the canonical token from the .env (if present) as the transacting asset ID,
        // deriving the local asset using the token registry if applicable.
        const canonicalDomain = process.env.CANONICAL_DOMAIN;
        const canonicalAsset = process.env.CANONICAL_TOKEN;
        if (!canonicalAsset || !canonicalDomain) {
          throw new Error("No canonical domain or token in env");
        }
        const canonicalTokenId = utils.hexlify(canonizeId(canonicalAsset));

        // Retrieve the local asset from the token registry, if applicable.
        if (+canonicalDomain === originDomain) {
          // Use the canonical asset as the local asset since we're on the canonical network.
          asset = canonicalAsset;
        } else {
          // Current network's domain is not canonical domain, so we need to get the local asset representation.
          const tokenDeployment = await hre.deployments.get(getDeploymentName("TokenRegistryUpgradeBeaconProxy", env));
          const tokenRegistry = new Contract(
            tokenDeployment.address,
            (await hre.deployments.get(getDeploymentName("TokenRegistry"))).abi,
          );
          asset = await tokenRegistry.getRepresentationAddress(canonicalDomain, canonicalTokenId);
          if (asset === constants.AddressZero) {
            throw new Error("Empty asset on registry");
          }
        }
      }
      if (!asset) {
        // If the above attempt fails, then we default to telling the user to just specify the transacting asset ID.
        throw new Error("Transfer asset ID must be specified as param or from env (TRANSFER_ASSET)");
      }

<<<<<<< HEAD
      // Get the other params
      const receiveLocal = _receiveLocal === "true" ? true : false;
      const agent = _agent ?? to;
      const destinationMinOut = _destinationMinOut ?? "0";
      const originMinOut = _originMinOut ?? "0";

=======
>>>>>>> 8900dab2
      // Load contracts
      const connextName = getDeploymentName("ConnextHandler", env);
      const connextDeployment = await hre.deployments.get(connextName);
      const connextAddress = _connextAddress ?? connextDeployment.address;
      const connext = new Contract(connextAddress, connextDeployment.abi);
      console.log("connextAddress: ", connextAddress);

      const tokenRegistry = await connext.connect(senders[0]).tokenRegistry();
      if (tokenRegistry === constants.AddressZero) {
        throw new Error(`TokenRegistry not set on connext`);
      }
      console.log("tokenRegistry:", tokenRegistry);

      const domain = await connext.connect(senders[0]).domain();
      if (domain !== originDomain) {
        throw new Error(`Wrong origin domain!. expected: ${domain}, provided: ${originDomain}`);
      }

      if (originDomain === destinationDomain) {
        throw new Error(`origin domain == destination domain!`);
      }

      console.log("domain", domain);

      const connextion = await connext.connect(senders[0]).connextion(destinationDomain);
      if (connextion === "0x0000000000000000000000000000000000000000") {
        throw new Error(`destination domain not supported!`);
      }
      console.log(`connextion for domain ${destinationDomain}: ${connextion}`);

<<<<<<< HEAD
      const args: XCallArgs = {
        destination: `${destinationDomain}`,
        to: to,
        asset: assetId,
        delegate: agent,
        amount: amount,
        slippage: "0",
        callData,
      };
=======
>>>>>>> 8900dab2
      // Check balances and allowances
      for (let i = 0; i < senders.length; i++) {
        let balance: BigNumber;
        if (asset === constants.AddressZero) {
          balance = await hre.ethers.provider.getBalance(senders[i].address);
        } else {
          const erc20 = await hre.ethers.getContractAt("IERC20", asset, senders[i]);
          console.log("erc20: ", erc20.address);
          const allowance = await erc20.allowance(senders[i].address, connextAddress);
          console.log("allowance: ", allowance.toString());
          if (allowance.lt(BigNumber.from(amount).mul(runs))) {
            tx = await erc20.approve(connextAddress, constants.MaxUint256);
            console.log("allowance tx: ", tx.hash);
            const r = await tx.wait();
            console.log("allowance tx mined: ", r.transactionHash);
          }
          balance = await erc20.balanceOf(senders[i].address);
        }
        const balanceNeeded = BigNumber.from(amount).mul(runs);
        if (balance.lt(balanceNeeded)) {
          throw new Error(
            `Account (${
              senders[i].address
            }) has balance (${balance.toString()}), which is less than total needed (${balanceNeeded})`,
          );
        }
      }

      // Get the other params
      const receiveLocal = _receiveLocal === "true" ? true : false;
      const delegate = _delegate ?? to;
      const slippage = _slippage ?? "0";

      // Run as many times as specified
      for (let i = 1; i <= runs; i++) {
        const receipts = Promise.all(
          senders.map(async (sender) => {
<<<<<<< HEAD
            args.to = sender.address;
            const encoded = connext.interface.encodeFunctionData("xcall", [args]);
=======
            const to = _to ?? process.env.TRANSFER_TO ?? sender.address;
            const args = [destinationDomain, to, asset, delegate, amount, slippage, callData];
            const encoded = connext.interface.encodeFunctionData("xcall", args);
>>>>>>> 8900dab2
            if (showArgs) {
              console.log("  destinationDomain: ", destinationDomain);
              console.log("  asset: ", asset);
              console.log("  amount: ", amount);
              console.log("  callData: ", callData);
<<<<<<< HEAD
              console.log("  receiveLocal: ", receiveLocal);
              console.log("  originMinOut:", originMinOut);
              console.log("  destinationMinOut:", destinationMinOut);
              console.log("xcall args", JSON.stringify(args));
=======
              console.log("  delegate: ", delegate);
              console.log("  slippage:", slippage);
              console.log("  receiveLocal: ", receiveLocal);
              console.log("xcall args", args);
>>>>>>> 8900dab2
              console.log("encoded: ", encoded);
              console.log("to: ", connext.address);
            }

            // TODO: For receiveLocal calls, use xcallIntoLocal.
            const tx = await connext
              .connect(sender)
              .functions.xcall(destinationDomain, to, asset, delegate, amount, slippage, callData, {
                from: sender.address,
                gasLimit: 2_000_000,
                value: relayerFee,
              });
            console.log(`Transaction from sender: ${sender.address}`);
            console.log("  Tx: ", tx.hash);

            return tx.wait();
          }),
        );
        await receipts;
        console.log(`--> Transactions mined for run #${i}`);
      }
    },
  );<|MERGE_RESOLUTION|>--- conflicted
+++ resolved
@@ -14,15 +14,8 @@
   callData?: string;
   connextAddress?: string;
   env?: Env;
-<<<<<<< HEAD
-  receiveLocal?: string;
-  agent?: string;
-  originMinOut?: string;
-  destinationMinOut?: string;
-=======
   relayerFee?: string;
   receiveLocal?: string;
->>>>>>> 8900dab2
   runs?: number;
   accounts?: number;
   showArgs?: string;
@@ -35,17 +28,10 @@
   .addOptionalParam("destination", "Destination domain")
   .addOptionalParam("callData", "Data for external call")
   .addOptionalParam("connextAddress", "Override connext address")
-<<<<<<< HEAD
-  .addOptionalParam("receiveLocal", "Override for receiving local")
-  .addOptionalParam("agent", "Override for agent address")
-  .addOptionalParam("originMinOut", "Override for origin domain tokens out (slippage tolerance)")
-  .addOptionalParam("destinationMinOut", "Override for destination domain tokens out (slippage tolerance)")
-=======
   .addOptionalParam("relayerFee", "Override relayer fee")
   .addOptionalParam("receiveLocal", "Override for receiving local")
   .addOptionalParam("delegate", "Override for delegate address")
   .addOptionalParam("slippage", "Override for destination domain tokens out (slippage tolerance)")
->>>>>>> 8900dab2
   .addOptionalParam("env", "Environment of contracts")
   .addOptionalParam("runs", "Number of times to fire the xcall")
   .addOptionalParam("accounts", "Number of accounts to fire xcalls in parallel")
@@ -60,17 +46,10 @@
         callData: _callData,
         destination: _destination,
         env: _env,
-<<<<<<< HEAD
-        receiveLocal: _receiveLocal,
-        agent: _agent,
-        originMinOut: _originMinOut,
-        destinationMinOut: _destinationMinOut,
-=======
         relayerFee: _relayerFee,
         receiveLocal: _receiveLocal,
         delegate: _delegate,
         slippage: _slippage,
->>>>>>> 8900dab2
         runs: _runs,
         accounts: _accounts,
         showArgs: _showArgs,
@@ -113,6 +92,9 @@
 
       // Get the amount (defaults to 1 TEST)
       const amount = _amount ?? process.env.TRANSFER_AMOUNT ?? "1000000000000000000";
+
+      // Get the relayer fee (defaults to 0)
+      const relayerFee = _relayerFee ?? process.env.RELAYER_FEE ?? "0";
 
       // Get the transacting asset ID.
       let asset = _asset ?? process.env.TRANSFER_ASSET;
@@ -148,15 +130,6 @@
         throw new Error("Transfer asset ID must be specified as param or from env (TRANSFER_ASSET)");
       }
 
-<<<<<<< HEAD
-      // Get the other params
-      const receiveLocal = _receiveLocal === "true" ? true : false;
-      const agent = _agent ?? to;
-      const destinationMinOut = _destinationMinOut ?? "0";
-      const originMinOut = _originMinOut ?? "0";
-
-=======
->>>>>>> 8900dab2
       // Load contracts
       const connextName = getDeploymentName("ConnextHandler", env);
       const connextDeployment = await hre.deployments.get(connextName);
@@ -187,18 +160,6 @@
       }
       console.log(`connextion for domain ${destinationDomain}: ${connextion}`);
 
-<<<<<<< HEAD
-      const args: XCallArgs = {
-        destination: `${destinationDomain}`,
-        to: to,
-        asset: assetId,
-        delegate: agent,
-        amount: amount,
-        slippage: "0",
-        callData,
-      };
-=======
->>>>>>> 8900dab2
       // Check balances and allowances
       for (let i = 0; i < senders.length; i++) {
         let balance: BigNumber;
@@ -236,30 +197,18 @@
       for (let i = 1; i <= runs; i++) {
         const receipts = Promise.all(
           senders.map(async (sender) => {
-<<<<<<< HEAD
-            args.to = sender.address;
-            const encoded = connext.interface.encodeFunctionData("xcall", [args]);
-=======
             const to = _to ?? process.env.TRANSFER_TO ?? sender.address;
             const args = [destinationDomain, to, asset, delegate, amount, slippage, callData];
             const encoded = connext.interface.encodeFunctionData("xcall", args);
->>>>>>> 8900dab2
             if (showArgs) {
               console.log("  destinationDomain: ", destinationDomain);
               console.log("  asset: ", asset);
               console.log("  amount: ", amount);
               console.log("  callData: ", callData);
-<<<<<<< HEAD
-              console.log("  receiveLocal: ", receiveLocal);
-              console.log("  originMinOut:", originMinOut);
-              console.log("  destinationMinOut:", destinationMinOut);
-              console.log("xcall args", JSON.stringify(args));
-=======
               console.log("  delegate: ", delegate);
               console.log("  slippage:", slippage);
               console.log("  receiveLocal: ", receiveLocal);
               console.log("xcall args", args);
->>>>>>> 8900dab2
               console.log("encoded: ", encoded);
               console.log("to: ", connext.address);
             }
