--- conflicted
+++ resolved
@@ -1,9 +1,5 @@
 [
-<<<<<<< HEAD
   "constructor(bool,uint32,uint32,address,address,address,uint256,uint256,uint256)",
-=======
-  "constructor(uint32,uint32,address,address,address,uint256,uint256,uint256)",
->>>>>>> d0f8f266
   "error ProposedOwnable__acceptProposedOwner_delayNotElapsed()",
   "error ProposedOwnable__onlyOwner_notOwner()",
   "error ProposedOwnable__onlyProposed_notProposedOwner()",
@@ -17,11 +13,8 @@
   "event OwnershipProposed(address indexed)",
   "event OwnershipTransferred(address indexed,address indexed)",
   "event Process(bytes32,bool,bytes)",
-<<<<<<< HEAD
   "event RootUpdateReceived(address,bytes,address)",
   "event RootUpdateSent(bytes,address)",
-=======
->>>>>>> d0f8f266
   "event SenderAdded(address)",
   "event SenderRemoved(address)",
   "function AMB() view returns (address)",
@@ -37,16 +30,12 @@
   "function delay() view returns (uint256)",
   "function dispatch(uint32,bytes32,bytes)",
   "function domain() view returns (uint32)",
-<<<<<<< HEAD
-=======
   "function home() view returns (address)",
   "function isReplica(address) view returns (bool)",
   "function localDomain() view returns (uint32)",
->>>>>>> d0f8f266
   "function messages(bytes32) view returns (uint8)",
   "function mirrorConnector() view returns (address)",
   "function mirrorDomain() view returns (uint32)",
-  "function mirrorProcessGas() view returns (uint256)",
   "function nonces(uint32) view returns (uint32)",
   "function outboundRoot() view returns (bytes32)",
   "function owner() view returns (address)",
@@ -56,22 +45,14 @@
   "function proposedTimestamp() view returns (uint256)",
   "function proveAndProcess(bytes,bytes32[32],uint256)",
   "function provenRoots(bytes32) view returns (bool)",
-<<<<<<< HEAD
   "function receiveGas() view returns (uint256)",
   "function receiveRoot(address,bytes)",
-=======
->>>>>>> d0f8f266
   "function removeSender(address)",
   "function renounceOwnership()",
   "function renounced() view returns (bool)",
   "function root() view returns (bytes32)",
   "function sendRoot()",
   "function setMirrorConnector(address)",
-<<<<<<< HEAD
-  "function tree() view returns (uint256)"
-=======
   "function tree() view returns (uint256)",
-  "function verifySender(address) returns (bool)",
   "function whitelistedSenders(address) view returns (bool)"
->>>>>>> d0f8f266
 ]