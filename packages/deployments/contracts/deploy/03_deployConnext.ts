--- conflicted
+++ resolved
@@ -220,11 +220,8 @@
         gelatoRelayer,
         feeCollector,
         KEEP3R_ADDRESSES[network.chainId] ?? constants.AddressZero,
-<<<<<<< HEAD
-=======
         constants.AddressZero,
         AUTONOLAS_PRIORITY,
->>>>>>> 57ce8c66
       ],
     });
 
