--- conflicted
+++ resolved
@@ -137,11 +137,7 @@
     } catch (e: unknown) {
       console.log("ConnextPriceOracle not deployed yet:", (e as Error).message);
     }
-<<<<<<< HEAD
-    await hre.deployments.deploy(priceOracleDeploymentName, {
-=======
     const { newlyDeployed: oracleNewlyDeployed } = await hre.deployments.deploy("ConnextPriceOracle", {
->>>>>>> 523ee17b
       from: deployer.address,
       args: [WRAPPED_ETH_MAP.get(+chainId)],
       log: true,
@@ -159,17 +155,11 @@
       await tx.wait();
     }
 
-<<<<<<< HEAD
-    // verify deployment
-    console.log("verifying ConnextPriceOracle...");
-    await verify(hre, priceOracleDeployment.address, [WRAPPED_ETH_MAP.get(+chainId)]);
-=======
     // verify
     if (oracleNewlyDeployed) {
       console.log("verifying price oracle...");
       await verify(hre, newPriceOracleAddress, [WRAPPED_ETH_MAP.get(+chainId)]);
     }
->>>>>>> 523ee17b
   }
 
   console.log("Deploying multicall...");
