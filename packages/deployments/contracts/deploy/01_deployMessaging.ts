import { HardhatRuntimeEnvironment } from "hardhat/types";
import { DeployFunction, DeployResult } from "hardhat-deploy/types";
import { BigNumber, constants, Wallet } from "ethers";

import { chainIdToDomain, getConnectorName, getDeploymentName, getProtocolNetwork, deployBeaconProxy } from "../src";
import { MessagingProtocolConfig, MESSAGING_PROTOCOL_CONFIGS } from "../deployConfig/shared";

// Format the arguments for Connector contract constructor.
const formatConnectorArgs = (
  protocol: MessagingProtocolConfig,
  args: {
    connectorChainId: number;
    deploymentChainId: number;
    mirrorChainId: number;
    rootManager: string;
    mirrorConnector?: string;
    merkleManager?: string;
    watcherManager?: string;
    amb?: string;
  },
): any[] => {
  const {
    deploymentChainId,
    mirrorChainId,
    rootManager,
    mirrorConnector,
    connectorChainId,
    merkleManager,
    watcherManager,
  } = args;
  const config = protocol.configs[connectorChainId];
  console.log(`using config`, config);

  const isHub = deploymentChainId === protocol.hub && connectorChainId != protocol.hub;

  const deploymentDomain = BigNumber.from(chainIdToDomain(deploymentChainId).toString());
  const mirrorDomain = BigNumber.from(chainIdToDomain(mirrorChainId).toString());

  const amb = args.amb ?? isHub ? config.ambs.hub : config.ambs.spoke;

  const hubArgs = [
    deploymentDomain,
    // Mirror domain should be known.
    mirrorDomain,
    amb,
    rootManager,
    mirrorConnector ?? constants.AddressZero,
    ...Object.values((isHub ? config?.custom?.hub : {}) ?? {}),
  ];
  if (isHub) {
    if (config.prefix.includes("Optimism")) {
      hubArgs.push(config.processGas);
    }
    console.log(
      `hub connector constructorArgs:`,
      hubArgs.map((c) => c.toString()),
    );
    return hubArgs;
  }
  const constructorArgs = [
    ...hubArgs,
    config.processGas,
    config.reserveGas,
    config.delayBlocks,
    merkleManager!,
    watcherManager!,
    ...Object.values(config?.custom?.spoke ?? {}),
  ];
  if (config.prefix.includes("Optimism")) {
    constructorArgs.push(config.processGas);
  }
  console.log(
    `spoke connector constructorArgs:`,
    constructorArgs.map((c) => c.toString()),
  );
  // console.log(`- domain:`, constructorArgs[0].toString());
  return constructorArgs;
};

// Deploy messaging contracts unique to Eth mainnet, including hub connectors.
const handleDeployHub = async (
  hre: HardhatRuntimeEnvironment,
  deployer: Wallet,
  protocol: MessagingProtocolConfig,
): Promise<void> => {
  // Deploy WatcherManager.
  console.log("Deploying WatcherManager...");
  const watcherManager = await hre.deployments.deploy(getDeploymentName("WatcherManager"), {
    contract: "WatcherManager",
    from: deployer.address,
    args: [],
    skipIfAlreadyDeployed: true,
    log: true,
  });
  console.log(`WatcherManager deployed to ${watcherManager.address}`);

  // Deploy MerkleTreeManager(beacon proxy)
  console.log("Deploying MerkleTreeManager proxy For RootManager...");
  const merkleTreeManagerForRoot = await deployBeaconProxy(
    "MerkleTreeManager",
    [constants.AddressZero],
    deployer,
    hre,
    [],
    "MerkleTreeManagerRoot",
  );

  // Deploy RootManager.
  console.log("Deploying RootManager...");
  // TODO: need to make this hardcoded value configurable
  const delayBlocks = 100;
  const rootManager = await hre.deployments.deploy(getDeploymentName("RootManager"), {
    contract: "RootManager",
    from: deployer.address,
    args: [delayBlocks, merkleTreeManagerForRoot.address, watcherManager.address],
    skipIfAlreadyDeployed: true,
    log: true,
  });
  console.log(`RootManager deployed to ${rootManager.address}`);

  // setArborist to Merkle for RootManager
  const merkleForRootContract = await hre.ethers.getContractAt(
    "MerkleTreeManager",
    merkleTreeManagerForRoot.address,
    deployer,
  );
  if (!(await merkleForRootContract.arborist())) {
    const tx = await merkleForRootContract.setArborist(rootManager.address);
    console.log(`setArborist for RootManager tx submitted:`, tx.hash);
    await tx.wait();
  }

  // Deploy MerkleTreeManager(beacon proxy)
  console.log("Deploying MerkleTreeManager proxy For MainnetSpokeConnector...");
  const merkleTreeManagerForSpoke = await deployBeaconProxy(
    "MerkleTreeManager",
    [constants.AddressZero],
    deployer,
    hre,
    [],
    "MerkleTreeManagerSpoke",
  );

  // Deploy MainnetSpokeConnector.
  const connectorName = getConnectorName(protocol, protocol.hub);
  console.log(`Deploying ${connectorName}...`);
  const deployment = await hre.deployments.deploy(getDeploymentName(connectorName), {
    contract: connectorName,
    from: deployer.address,
    args: formatConnectorArgs(protocol, {
      connectorChainId: protocol.hub,
      deploymentChainId: protocol.hub,
      mirrorChainId: protocol.hub,
      rootManager: rootManager.address,
      merkleManager: merkleTreeManagerForSpoke.address,
      watcherManager: watcherManager.address,
    }),
    skipIfAlreadyDeployed: true,
    log: true,
  });
  console.log(`${connectorName} deployed to ${deployment.address}`);

  // setArborist for Spoke to Merkle
  const merkleForSpokeContract = await hre.ethers.getContractAt(
    "MerkleTreeManager",
    merkleTreeManagerForSpoke.address,
    deployer,
  );
  if (!(await merkleForSpokeContract.arborist())) {
    const tx = await merkleForSpokeContract.setArborist(deployment.address);
    console.log(`setArborist for MainnetSpokeConnector tx submitted:`, tx.hash);
    await tx.wait();
  }

  /// HUBCONNECTOR DEPLOYMENT
  // Loop through every HubConnector configuration (except for the actual hub's) and deploy.
  const { configs } = protocol;
  for (const mirrorChain of Object.keys(configs)) {
    const mirrorChainId = +mirrorChain;
    if (mirrorChainId === protocol.hub) {
      // Skip; we're just deploying the spokes' hub-side connectors.
      continue;
    }

    const contract = getConnectorName(protocol, mirrorChainId, protocol.hub);

    const deploymentName = getDeploymentName(contract, undefined, protocol.configs[mirrorChainId].networkName);

    console.log(`Deploying ${contract}...`);
    const deployment = await hre.deployments.deploy(deploymentName, {
      contract,
      from: deployer.address,
      args: formatConnectorArgs(protocol, {
        connectorChainId: mirrorChainId,
        deploymentChainId: protocol.hub,
        mirrorChainId,
        rootManager: rootManager.address,
      }),
      skipIfAlreadyDeployed: true,
      log: true,
    });
    console.log(`${contract} deployed to ${deployment.address}`);
  }
};

/**
 * @notice Deploys the `Connector` contract on the given domain
 * @param hre
 * @param deployer
 * @param protocol
 * @param deploymentChainId
 * @param rootManager
 */
const handleDeploySpoke = async (
  hre: HardhatRuntimeEnvironment,
  deployer: Wallet,
  protocol: MessagingProtocolConfig,
  deploymentChainId: number,
): Promise<DeployResult | undefined> => {
  // Get hub root manager from deployments. if it does not exist, error (should always
  // deploy hub chain first in series of chain deployments)
  const rootManagerDeployment = await hre.companionNetworks["hub"].deployments.getOrNull(
    getDeploymentName("RootManager"),
  );
  if (!rootManagerDeployment) {
    throw new Error(`RootManager (hub) not deployed`);
  }

  // Deploy the Connector contract for this Spoke chain.
  const contract = getConnectorName(protocol, deploymentChainId);
  if (
    (!contract.includes("Optimism") &&
      !contract.includes("Polygon") &&
      !contract.includes("Gnosis") &&
      !contract.includes("Arbitrum") &&
<<<<<<< HEAD
      !contract.includes("PolygonZk") &&
=======
      !contract.includes("ZkSync") &&
      !contract.includes("Consensys") &&
>>>>>>> cc4aabdb
      !contract.includes("Multichain")) ||
    contract.includes("Mainnet")
  ) {
    return;
  }

  // Deploy WatcherManager.
  console.log("Deploying WatcherManager...");
  const watcherManager = await hre.deployments.deploy(getDeploymentName("WatcherManager"), {
    contract: "WatcherManager",
    from: deployer.address,
    args: [],
    skipIfAlreadyDeployed: true,
    log: true,
  });
  console.log(`WatcherManager deployed to ${watcherManager.address}`);

  // Deploy MerkleTreeManager(beacon proxy)
  console.log("Deploying MerkleTreeManager proxy...");
  const merkleTreeManager = await deployBeaconProxy("MerkleTreeManager", [constants.AddressZero], deployer, hre);

  // Deploy Spoke Connector

  let amb: undefined | string;
  let hubConnectorAddress;
  if (protocol.configs[deploymentChainId].prefix.includes("Arbitrum")) {
    // NOTE: If the spoke network is arbitrum, the AMB should be set to the alias address.
    // For more info, see alias address in docs:
    // https://developer.offchainlabs.com/arbos/l1-to-l2-messaging
    const arbitrumHubConnector = await hre.companionNetworks["hub"].deployments.getOrNull(
      getDeploymentName("ArbitrumHubConnector"),
    );
    if (!arbitrumHubConnector) {
      throw new Error(
        "Could not find the ArbitrumHubConnector contract deployment; " +
          "address is needed in order to deploy ArbitrumSpokeConnector",
      );
    }
    hubConnectorAddress = arbitrumHubConnector.address;
  }

  console.log(`Deploying ${contract}...`);
  const deployment = await hre.deployments.deploy(
    getDeploymentName(contract, undefined, protocol.configs[deploymentChainId].networkName),
    {
      contract,
      from: deployer.address,
      args: formatConnectorArgs(protocol, {
        connectorChainId: deploymentChainId,
        deploymentChainId,
        mirrorChainId: protocol.hub,
        mirrorConnector: hubConnectorAddress,
        rootManager: rootManagerDeployment.address,
        merkleManager: merkleTreeManager.address,
        watcherManager: watcherManager.address,
        amb,
      }),
      skipIfAlreadyDeployed: true,
      log: true,
    },
  );
  console.log(`${contract} deployed to ${deployment.address}`);

  // setArborist to Merkle
  const merkleContract = await hre.ethers.getContractAt("MerkleTreeManager", merkleTreeManager.address, deployer);
  console.log("merkleContract: ", merkleContract.address);

  console.log("await merkleContract.arborist(): ", await merkleContract.arborist());
  if (!(await merkleContract.arborist())) {
    const tx = await merkleContract.setArborist(deployment.address);
    console.log(`setArborist tx submitted:`, tx.hash);
    await tx.wait();
  }
  return deployment;
};

/**
 * Hardhat task for deploying the AMB Messaging Layer contracts.
 *
 * @param hre Hardhat environment to deploy to
 */
const func: DeployFunction = async (hre: HardhatRuntimeEnvironment): Promise<void> => {
  const chain = await hre.getChainId();

  let _deployer: any;
  ({ deployer: _deployer } = await hre.ethers.getNamedSigners());
  if (!_deployer) {
    [_deployer] = await hre.ethers.getUnnamedSigners();
  }
  const deployer = _deployer as Wallet;
  console.log("\n============================= Deploying Messaging Contracts ===============================");
  console.log("deployer: ", deployer.address);

  const network = getProtocolNetwork(chain);
  console.log("Network: ", network, chain);
  const protocol = MESSAGING_PROTOCOL_CONFIGS[network];

  if (!protocol.configs[+chain] && +chain !== protocol.hub) {
    throw new Error(`Network ${network} is not supported for chain ${chain}!`);
  }

  const isHub = chain === protocol.hub.toString();

  // Handle deployment for Connector(s) and RootManager, if applicable.
  if (isHub) {
    console.log("Deploying hub messaging contracts...");
    await handleDeployHub(hre, deployer, protocol);
  } else {
    if (!hre.companionNetworks["hub"]) {
      throw new Error(`Cannot handle deployments for Spoke chain ${chain}; hub deployments not found!`);
    }
    console.log("Deploying spoke messaging contracts...");
    if (!Object.keys(protocol.configs).includes(chain)) {
      throw new Error(`Invalid chain (${chain}) for deployment!`);
    }

    await handleDeploySpoke(hre, deployer, protocol, +chain);
  }
};

export default func;

func.tags = ["Messaging", "prod", "local", "mainnet"];
func.dependencies = [];<|MERGE_RESOLUTION|>--- conflicted
+++ resolved
@@ -233,12 +233,9 @@
       !contract.includes("Polygon") &&
       !contract.includes("Gnosis") &&
       !contract.includes("Arbitrum") &&
-<<<<<<< HEAD
       !contract.includes("PolygonZk") &&
-=======
       !contract.includes("ZkSync") &&
       !contract.includes("Consensys") &&
->>>>>>> cc4aabdb
       !contract.includes("Multichain")) ||
     contract.includes("Mainnet")
   ) {
