--- conflicted
+++ resolved
@@ -24,13 +24,7 @@
   StableSwapFacet,
   ConnextHandler,
   DiamondInit,
-<<<<<<< HEAD
-  AmplificationUtils,
-  SwapUtils,
-  PortalFacet,
-=======
   PromiseRouter,
->>>>>>> a9fea1c7
 } from "../typechain-types";
 
 import {
@@ -185,15 +179,7 @@
     const nomadFacet = await deployContract<NomadFacet>("NomadFacet");
     const proposedOwnableFacet = await deployContract<ProposedOwnableFacet>("ProposedOwnableFacet");
     const relayerFacet = await deployContract<RelayerFacet>("RelayerFacet");
-<<<<<<< HEAD
-    const stableSwapFacet = await deployContractWithLibs<StableSwapFacet>("StableSwapFacet", {
-      AmplificationUtils: amplificationUtils.address,
-      SwapUtils: swapUtils.address,
-    });
-    const portalFacet = await deployContract<PortalFacet>("PortalFacet");
-=======
     const stableSwapFacet = await deployContract<StableSwapFacet>("StableSwapFacet");
->>>>>>> a9fea1c7
 
     const diamondInit = await deployContract<DiamondInit>("DiamondInit");
 
