--- conflicted
+++ resolved
@@ -95,15 +95,10 @@
   function execute(ExecuteArgs calldata _args) external returns (bytes32 transferId);
 
   function forceUpdateSlippage(CallParams calldata _params, uint256 _slippage) external;
-<<<<<<< HEAD
 
   function bumpTransfer(bytes32 _transferId) external payable;
-=======
-
-  function bumpTransfer(bytes32 _transferId) external payable;
 
   function setXAppConnectionManager(address _xAppConnectionManager) external;
->>>>>>> 4bc556c3
 
   function enrollRemoteRouter(uint32 _domain, bytes32 _router) external;
 
