--- conflicted
+++ resolved
@@ -95,12 +95,8 @@
 
     // First check the direct price which stored in contract. Only owner can set direct price.
     uint256 tokenPrice = assetPrices[tokenAddress].price;
-<<<<<<< HEAD
-    if (tokenPrice != 0 && ((block.timestamp - assetPrices[tokenAddress].updatedAt) < VALID_PERIOD + 1)) {
-=======
     // only accept up to and not including VALID_PERIOD time deviation
     if (tokenPrice != 0 && ((block.timestamp - assetPrices[tokenAddress].updatedAt) < VALID_PERIOD)) {
->>>>>>> bc5ab210
       return (tokenPrice, uint256(PriceSource.DIRECT));
     }
 
