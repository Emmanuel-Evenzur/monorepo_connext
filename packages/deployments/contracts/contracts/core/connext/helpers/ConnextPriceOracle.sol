// SPDX-License-Identifier: MIT
pragma solidity 0.8.15;

import {SafeMath} from "@openzeppelin/contracts/utils/math/SafeMath.sol";
import {SafeERC20} from "@openzeppelin/contracts/token/ERC20/utils/SafeERC20.sol";
import {IERC20Extended} from "../interfaces/IERC20Extended.sol";

import {PriceOracle} from "./PriceOracle.sol";
import {IPriceOracle} from "../interfaces/IPriceOracle.sol";

interface AggregatorV3Interface {
  function decimals() external view returns (uint8);

  function description() external view returns (string memory);

  function version() external view returns (uint256);

  // getRoundData and latestRoundData should both raise "No data present"
  // if they do not have data to report, instead of returning unset values
  // which could be misinterpreted as actual reported values.
  function getRoundData(uint80 _roundId)
    external
    view
    returns (
      uint80 roundId,
      int256 answer,
      uint256 startedAt,
      uint256 updatedAt,
      uint80 answeredInRound
    );

  function latestRoundData()
    external
    view
    returns (
      uint80 roundId,
      int256 answer,
      uint256 startedAt,
      uint256 updatedAt,
      uint80 answeredInRound
    );
}

contract ConnextPriceOracle is PriceOracle {
  using SafeMath for uint256;
  using SafeERC20 for IERC20Extended;

  address public admin;
  address public wrapped;
  address public v1PriceOracle;

  uint256 public constant VALID_PERIOD = 1 minutes;

  /// @notice Chainlink Aggregators
  mapping(address => AggregatorV3Interface) public aggregators;

  struct PriceInfo {
    address token; // Address of token contract, TOKEN
    address baseToken; // Address of base token contract, BASETOKEN
    address lpToken; // Address of TOKEN-BASETOKEN pair contract
    bool active; // Active status of price record 0
  }

  struct Price {
    uint256 updatedAt;
    uint256 price;
  }

  mapping(address => PriceInfo) public priceRecords;
  mapping(address => Price) public assetPrices;

  event NewAdmin(address oldAdmin, address newAdmin);
  event PriceRecordUpdated(address token, address baseToken, address lpToken, bool _active);
  event DirectPriceUpdated(address token, uint256 oldPrice, uint256 newPrice);
  event AggregatorUpdated(address tokenAddress, address source);
  event V1PriceOracleUpdated(address oldAddress, address newAddress);

  modifier onlyAdmin() {
    require(msg.sender == admin, "caller is not the admin");
    _;
  }

  constructor(address _wrapped) {
    wrapped = _wrapped;
    admin = msg.sender;
  }

  function getTokenPrice(address _tokenAddress) public view override returns (uint256) {
    address tokenAddress = _tokenAddress;
    if (_tokenAddress == address(0)) {
      tokenAddress = wrapped;
    }
    uint256 tokenPrice = assetPrices[tokenAddress].price;
<<<<<<< HEAD
    if (tokenPrice != 0 && ((block.timestamp - assetPrices[tokenAddress].updatedAt) <= VALID_PERIOD)) {
=======
    if (tokenPrice > 0 && ((block.timestamp - assetPrices[tokenAddress].updatedAt) <= VALID_PERIOD)) {
>>>>>>> 2065858a
      return tokenPrice;
    }
    if (tokenPrice == 0) {
      tokenPrice = getPriceFromOracle(tokenAddress);
    }
    if (tokenPrice == 0) {
      tokenPrice = getPriceFromDex(tokenAddress);
    }
    if (tokenPrice == 0 && v1PriceOracle != address(0)) {
      tokenPrice = IPriceOracle(v1PriceOracle).getTokenPrice(tokenAddress);
    }
    return tokenPrice;
  }

  function getPriceFromDex(address _tokenAddress) public view returns (uint256) {
    PriceInfo storage priceInfo = priceRecords[_tokenAddress];
    if (priceInfo.active) {
      uint256 rawTokenAmount = IERC20Extended(priceInfo.token).balanceOf(priceInfo.lpToken);
      uint256 tokenDecimals = uint256(IERC20Extended(priceInfo.token).decimals());
      uint256 tokenAmount;
      if (tokenDecimals > 18) {
        tokenAmount = rawTokenAmount.div(10**(tokenDecimals - 18));
      } else {
        tokenAmount = rawTokenAmount.div(10**(18 - tokenDecimals));
      }
      uint256 rawBaseTokenAmount = IERC20Extended(priceInfo.baseToken).balanceOf(priceInfo.lpToken);
      uint256 baseTokenDecimals = uint256(IERC20Extended(priceInfo.baseToken).decimals());
      uint256 baseTokenAmount;
      if (baseTokenDecimals > 18) {
        baseTokenAmount = rawBaseTokenAmount.div(10**(baseTokenDecimals - 18));
      } else {
        baseTokenAmount = rawBaseTokenAmount.mul(10**(18 - baseTokenDecimals));
      }
      uint256 baseTokenPrice = getTokenPrice(priceInfo.baseToken);
      uint256 tokenPrice = baseTokenPrice.mul(baseTokenAmount).div(tokenAmount);

      return tokenPrice;
    } else {
      return 0;
    }
  }

  function getPriceFromOracle(address _tokenAddress) public view returns (uint256) {
    uint256 chainLinkPrice = getPriceFromChainlink(_tokenAddress);
    return chainLinkPrice;
  }

  function getPriceFromChainlink(address _tokenAddress) public view returns (uint256) {
    AggregatorV3Interface aggregator = aggregators[_tokenAddress];
    if (address(aggregator) != address(0)) {
      try aggregator.latestRoundData() returns (
        uint80 roundId,
        int256 answer,
        uint256,
        uint256 updateAt,
        uint80 answeredInRound
      ) {
        // It's fine for price to be 0. We have more price feeds.
        if (answer == 0 || answeredInRound < roundId || updateAt == 0) {
          // answeredInRound > roundId ===> ChainLink Error: Stale price
          // updatedAt = 0 ===> ChainLink Error: Round not complete
          return 0;
        }

        uint256 retVal = uint256(answer);
        uint256 price;
        // Make the decimals to 1e18.
        uint256 aggregatorDecimals = uint256(aggregator.decimals());
        if (aggregatorDecimals > 18) {
          price = retVal.div(10**(aggregatorDecimals - 18));
        } else {
          price = retVal.mul(10**(18 - aggregatorDecimals));
        }

        return price;
      } catch {
        // return 0 to be able to fetch the price from next oracles
        return 0;
      }
    }

    return 0;
  }

  function setDexPriceInfo(
    address _token,
    address _baseToken,
    address _lpToken,
    bool _active
  ) external onlyAdmin {
    PriceInfo storage priceInfo = priceRecords[_token];
    uint256 baseTokenPrice = getTokenPrice(_baseToken);
    require(baseTokenPrice != 0, "invalid base token");
    priceInfo.token = _token;
    priceInfo.baseToken = _baseToken;
    priceInfo.lpToken = _lpToken;
    priceInfo.active = _active;
    emit PriceRecordUpdated(_token, _baseToken, _lpToken, _active);
  }

  function setDirectPrice(
    address _token,
    uint256 _price,
    uint256 _timestamp
  ) external onlyAdmin {
<<<<<<< HEAD
    require(_price != 0, "bad price");
=======
    require(_price > 0, "bad price");
>>>>>>> 2065858a

    if (block.timestamp > _timestamp) {
      // reject stale price
      require(block.timestamp - _timestamp < VALID_PERIOD, "bad timestamp");
    } else {
      // reject future timestamp (<3s is allowed)
      require(_timestamp - block.timestamp < 3, "in future");
      _timestamp = block.timestamp;
    }
    emit DirectPriceUpdated(_token, assetPrices[_token].price, _price);

    assetPrices[_token].price = _price;
    assetPrices[_token].updatedAt = _timestamp;
  }

  function setV1PriceOracle(address _v1PriceOracle) external onlyAdmin {
    emit V1PriceOracleUpdated(v1PriceOracle, _v1PriceOracle);
    v1PriceOracle = _v1PriceOracle;
  }

  function setAdmin(address newAdmin) external onlyAdmin {
    address oldAdmin = admin;
    admin = newAdmin;

    emit NewAdmin(oldAdmin, newAdmin);
  }

  function setAggregators(address[] calldata tokenAddresses, address[] calldata sources) external onlyAdmin {
    uint256 numTokens = tokenAddresses.length;
    for (uint256 i; i < numTokens; ) {
      aggregators[tokenAddresses[i]] = AggregatorV3Interface(sources[i]);
      emit AggregatorUpdated(tokenAddresses[i], sources[i]);

      unchecked {
        ++i;
      }
    }
  }
}<|MERGE_RESOLUTION|>--- conflicted
+++ resolved
@@ -91,11 +91,7 @@
       tokenAddress = wrapped;
     }
     uint256 tokenPrice = assetPrices[tokenAddress].price;
-<<<<<<< HEAD
     if (tokenPrice != 0 && ((block.timestamp - assetPrices[tokenAddress].updatedAt) <= VALID_PERIOD)) {
-=======
-    if (tokenPrice > 0 && ((block.timestamp - assetPrices[tokenAddress].updatedAt) <= VALID_PERIOD)) {
->>>>>>> 2065858a
       return tokenPrice;
     }
     if (tokenPrice == 0) {
@@ -201,11 +197,7 @@
     uint256 _price,
     uint256 _timestamp
   ) external onlyAdmin {
-<<<<<<< HEAD
     require(_price != 0, "bad price");
-=======
-    require(_price > 0, "bad price");
->>>>>>> 2065858a
 
     if (block.timestamp > _timestamp) {
       // reject stale price
