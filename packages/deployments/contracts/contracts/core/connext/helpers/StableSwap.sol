--- conflicted
+++ resolved
@@ -330,19 +330,12 @@
    * @param assetIn the token the user wants to swap from
    * @param assetOut the token the user wants to swap to
    * @param amountIn the amount of tokens the user wants to swap from
-<<<<<<< HEAD
-   * @param minReceived the minimum amount received from the swap
-=======
    * @param minAmountOut the min amount of tokens the user wants to swap to
->>>>>>> d32f4a1e
    */
   function swapExact(
     uint256 amountIn,
     address assetIn,
     address assetOut,
-<<<<<<< HEAD
-    uint256 minReceived
-=======
     uint256 minAmountOut
   ) external payable override nonReentrant whenNotPaused returns (uint256) {
     uint8 tokenIndexFrom = getTokenIndex(assetIn);
@@ -362,7 +355,6 @@
     address assetIn,
     address assetOut,
     uint256 maxAmountIn
->>>>>>> d32f4a1e
   ) external payable override nonReentrant whenNotPaused returns (uint256) {
     uint8 tokenIndexFrom = getTokenIndex(assetIn);
     uint8 tokenIndexTo = getTokenIndex(assetOut);
