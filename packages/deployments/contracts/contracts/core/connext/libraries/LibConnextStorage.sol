// SPDX-License-Identifier: UNLICENSED
pragma solidity 0.8.15;

import {RelayerFeeRouter} from "../../relayer-fee/RelayerFeeRouter.sol";
import {PromiseRouter} from "../../promise/PromiseRouter.sol";

import {IWeth} from "../interfaces/IWeth.sol";
import {ITokenRegistry} from "../interfaces/ITokenRegistry.sol";

import {IBridgeRouter} from "../interfaces/IBridgeRouter.sol";
import {IExecutor} from "../interfaces/IExecutor.sol";
import {IStableSwap} from "../interfaces/IStableSwap.sol";
import {ISponsorVault} from "../interfaces/ISponsorVault.sol";

import {SwapUtils} from "./SwapUtils.sol";

// ============= Structs =============

struct TokenId {
  uint32 domain;
  bytes32 id;
}

/**
 * @notice Contains all information needed to calculate transfer id within the
 * `onReceive` hook from nomad.
 * @dev This excludes information that is included within that interface
 */
struct TransferIdInformation {
  CallParams params;
  uint256 nonce;
  address originSender;
}

/**
 * @notice These are the call parameters that will remain constant between the
 * two chains. They are supplied on `xcall` and should be asserted on `execute`
 * @property to - The account that receives funds, in the event of a crosschain call,
 * will receive funds if the call fails.
 *
 * @param to - The address you are sending funds (and potentially data) to
 * @param callData - The data to execute on the receiving chain. If no crosschain call is needed, then leave empty.
 * @param originDomain - The originating domain (i.e. where `xcall` is called). Must match nomad domain schema
 * @param destinationDomain - The final domain (i.e. where `execute` / `reconcile` are called). Must match nomad domain schema
 * @param agent - An address who can execute txs on behalf of `to`, in addition to allowing relayers
 * @param recovery - The address to send funds to if your `Executor.execute call` fails
 * @param callback - The address on the origin domain of the callback contract
 * @param callbackFee - The relayer fee to execute the callback
 * @param forceSlow - If true, will take slow liquidity path even if it is not a permissioned call
 * @param receiveLocal - If true, will use the local nomad asset on the destination instead of adopted.
 * @param relayerFee - The amount of relayer fee the tx called xcall with
 * @param destinationMinOut - Minimum amount received on swaps for local <> adopted on destination chain.
 */
struct CallParams {
  address to;
  bytes callData;
  uint32 originDomain;
  uint32 destinationDomain;
  address agent;
  address recovery;
  bool forceSlow;
  bool receiveLocal;
  address callback;
  uint256 callbackFee;
  uint256 relayerFee;
  uint256 destinationMinOut;
}

/**
 * @notice The arguments you supply to the `xcall` function called by user on origin domain
 * @param params - The CallParams. These are consistent across sending and receiving chains
 * @param asset - The asset the caller sent with the transfer. Can be the adopted, canonical,
 * or the representational asset.
 * @param amount - The amount of transferring asset supplied by the user in the `xcall`.
 * @param originMinOut - Minimum amount received on swaps for adopted <> local on origin chain
 */
struct XCallArgs {
  CallParams params;
<<<<<<< HEAD
  address transactingAsset; // Could be adopted, local, or canonical.
  uint256 amount;
=======
  address asset; // Could be adopted, local, or canonical.
  uint256 transactingAmount;
>>>>>>> f5df5604
  uint256 originMinOut;
}

/**
 * @notice
 * @param params - The CallParams. These are consistent across sending and receiving chains.
 * @param local - The local asset for the transfer, will be swapped to the adopted asset if
 * appropriate.
 * @param routers - The routers who you are sending the funds on behalf of.
 * @param routerSignatures - Signatures belonging to the routers indicating permission to use funds
 * for the signed transfer ID.
 * @param sequencer - The sequencer who assigned the router path to this transfer.
 * @param sequencerSignature - Signature produced by the sequencer for path assignment accountability
 * for the path that was signed.
 * @param amount - The amount of liquidity the router provided or the bridge forwarded, depending on
 * whether fast liquidity was used.
 * @param nonce - The nonce used to generate transfer ID.
 * @param originSender - The msg.sender of the xcall on origin domain.
 */
struct ExecuteArgs {
  CallParams params;
  address local; // local representation of canonical token
  address[] routers;
  bytes[] routerSignatures;
  address sequencer;
  bytes sequencerSignature;
  uint256 amount;
  uint256 nonce;
  address originSender;
}

/**
 * @notice Contains RouterFacet related state
 * @param approvedRouters - Mapping of whitelisted router addresses
 * @param routerRecipients - Mapping of router withdraw recipient addresses.
 * If set, all liquidity is withdrawn only to this address. Must be set by routerOwner
 * (if configured) or the router itself
 * @param routerOwners - Mapping of router owners
 * If set, can update the routerRecipient
 * @param proposedRouterOwners - Mapping of proposed router owners
 * Must wait timeout to set the
 * @param proposedRouterTimestamp - Mapping of proposed router owners timestamps
 * When accepting a proposed owner, must wait for delay to elapse
 */
struct RouterPermissionsManagerInfo {
  mapping(address => bool) approvedRouters;
  mapping(address => bool) approvedForPortalRouters;
  mapping(address => address) routerRecipients;
  mapping(address => address) routerOwners;
  mapping(address => address) proposedRouterOwners;
  mapping(address => uint256) proposedRouterTimestamp;
}

struct AppStorage {
  //
  // 0
  bool initialized;
  //
  // ConnextHandler
  //
  // 1
  uint256 LIQUIDITY_FEE_NUMERATOR;
  // The local nomad relayer fee router
  // 2
  RelayerFeeRouter relayerFeeRouter;
  // The local nomad promise callback router
  // 3
  PromiseRouter promiseRouter;
  /**
   * @notice Nonce for the contract, used to keep unique transfer ids.
   * @dev Assigned at first interaction (xcall on origin domain);
   */
  // 4
  uint256 nonce;
  /**
   * @notice The external contract that will execute crosschain calldata
   */
  // 5
  IExecutor executor;
  /**
   * @notice The domain this contract exists on
   * @dev Must match the nomad domain, which is distinct from the "chainId"
   */
  // 6
  uint32 domain;
  /**
   * @notice The local nomad token registry
   */
  // 7
  ITokenRegistry tokenRegistry;
  /**
   * @notice Mapping holding the AMMs for swapping in and out of local assets
   * @dev Swaps for an adopted asset <> nomad local asset (i.e. POS USDC <> madUSDC on polygon).
   * This mapping is keyed on the hash of the canonical id + domain for local asset
   */
  // 8
  mapping(bytes32 => IStableSwap) adoptedToLocalPools;
  /**
   * @notice Mapping of whitelisted assets on same domain as contract
   * @dev Mapping is keyed on the hash of the canonical id and domain taken from the
   * token registry
   */
  // 9
  mapping(bytes32 => bool) approvedAssets;
  /**
   * @notice Mapping of adopted to canonical asset information
   * @dev If the adopted asset is the native asset, the keyed address will
   * be the wrapped asset address
   */
  // 10
  mapping(address => TokenId) adoptedToCanonical;
  /**
   * @notice Mapping of hash(canonicalId, canonicalDomain) to adopted asset on this domain
   * @dev If the adopted asset is the native asset, the stored address will be the
   * wrapped asset address
   */
  // 11
  mapping(bytes32 => address) canonicalToAdopted;
  /**
   * @notice Mapping to determine if transfer is reconciled
   */
  // 12
  mapping(bytes32 => bool) reconciledTransfers;
  /**
   * @notice Mapping holding router address that provided fast liquidity
   */
  // 13
  mapping(bytes32 => address[]) routedTransfers;
  /**
   * @notice Mapping of router to available balance of an asset
   * @dev Routers should always store liquidity that they can expect to receive via the bridge on
   * this domain (the nomad local asset)
   */
  // 14
  mapping(address => mapping(address => uint256)) routerBalances;
  /**
   * @notice Mapping of approved relayers
   * @dev Send relayer fee if msg.sender is approvedRelayer. otherwise revert()
   */
  // 15
  mapping(address => bool) approvedRelayers;
  /**
   * @notice Stores the relayer fee for a transfer. Updated on origin domain when a user calls xcall or bump
   * @dev This will track all of the relayer fees assigned to a transfer by id, including any bumps made by the relayer
   */
  // 16
  mapping(bytes32 => uint256) relayerFees;
  /**
   * @notice Stores the relayer of a transfer. Updated on the destination domain when a relayer calls execute
   * for transfer
   * @dev When relayer claims, must check that the msg.sender has forwarded transfer
   */
  // 17
  mapping(bytes32 => address) transferRelayer;
  /**
   * @notice The max amount of routers a payment can be routed through
   */
  // 18
  uint256 maxRoutersPerTransfer;
  /**
   * @notice The Vault used for sponsoring fees
   */
  // 19
  ISponsorVault sponsorVault;
  /**
   * @notice The address of the nomad bridge router for this chain
   */
  // 20
  IBridgeRouter bridgeRouter;
  /**
   * @notice Stores whether a transfer has had `receiveLocal` overrides forced
   */
  // 21
  mapping(bytes32 => bool) receiveLocalOverrides;
  /**
   * @notice Stores a mapping of connext addresses keyed on domains
   * @dev Addresses are cast to bytes32
   */
  // 22
  mapping(uint32 => bytes32) connextions;
  //
  // ProposedOwnable
  //
  // 23
  address _proposed;
  // 24
  uint256 _proposedOwnershipTimestamp;
  // 25
  bool _routerWhitelistRemoved;
  // 26
  uint256 _routerWhitelistTimestamp;
  // 27
  bool _assetWhitelistRemoved;
  // 28
  uint256 _assetWhitelistTimestamp;
  //
  // RouterFacet
  //
  // 29
  RouterPermissionsManagerInfo routerPermissionInfo;
  //
  // ReentrancyGuard
  //
  // 30
  uint256 _status;
  //
  // StableSwap
  //
  /**
   * @notice Mapping holding the AMM storages for swapping in and out of local assets
   * @dev Swaps for an adopted asset <> nomad local asset (i.e. POS USDC <> madUSDC on polygon)
   * Struct storing data responsible for automatic market maker functionalities. In order to
   * access this data, this contract uses SwapUtils library. For more details, see SwapUtils.sol
   */
  // 31
  mapping(bytes32 => SwapUtils.Swap) swapStorages;
  /**
   * @notice Maps token address to an index in the pool. Used to prevent duplicate tokens in the pool.
   * @dev getTokenIndex function also relies on this mapping to retrieve token index.
   */
  // 32
  mapping(bytes32 => mapping(address => uint8)) tokenIndexes;
  /**
   * @notice Stores whether or not bribing, AMMs, have been paused
   */
  // 33
  bool _paused;
  //
  // AavePortals
  //
  /**
   * @notice Address of Aave Pool contract
   */
  // 34
  address aavePool;
  /**
   * @notice Fee percentage numerator for using Portal liquidity
   * @dev Assumes the same basis points as the liquidity fee
   */
  // 35
  uint256 aavePortalFeeNumerator;
  /**
   * @notice Mapping to store the transfer liquidity amount provided by Aave Portals
   */
  // 36
  mapping(bytes32 => uint256) portalDebt;
  /**
   * @notice Mapping to store the transfer liquidity amount provided by Aave Portals
   */
  // 37
  mapping(bytes32 => uint256) portalFeeDebt;
  /**
   * @notice Mapping of approved sequencers
   * @dev Sequencer address provided must belong to an approved sequencer in order to call `execute`
   * for the fast liquidity route.
   */
  // 38
  mapping(address => bool) approvedSequencers;
}

library LibConnextStorage {
  function connextStorage() internal pure returns (AppStorage storage ds) {
    assembly {
      ds.slot := 0
    }
  }
}<|MERGE_RESOLUTION|>--- conflicted
+++ resolved
@@ -76,13 +76,8 @@
  */
 struct XCallArgs {
   CallParams params;
-<<<<<<< HEAD
-  address transactingAsset; // Could be adopted, local, or canonical.
+  address asset; // Could be adopted, local, or canonical.
   uint256 amount;
-=======
-  address asset; // Could be adopted, local, or canonical.
-  uint256 transactingAmount;
->>>>>>> f5df5604
   uint256 originMinOut;
 }
 
