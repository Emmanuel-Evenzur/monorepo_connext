// SPDX-License-Identifier: UNLICENSED
pragma solidity 0.8.17;

import {IStableSwap} from "../interfaces/IStableSwap.sol";
import {IConnectorManager} from "../../../messaging/interfaces/IConnectorManager.sol";
import {SwapUtils} from "./SwapUtils.sol";
import {TokenId} from "./TokenId.sol";

// ============= Enum =============

/// @notice Enum representing address role
// Returns uint
// None     - 0
// Router   - 1
// Watcher  - 2
// Admin    - 3
enum Role {
  None,
  RouterAdmin,
  Watcher,
  Admin
}

/**
 * @notice Enum representing status of destination transfer
 * @dev Status is only assigned on the destination domain, will always be "none" for the
 * origin domains
 * @return uint - Index of value in enum
 */
enum DestinationTransferStatus {
  None, // 0
  Reconciled, // 1
  Executed, // 2
  Completed // 3 - executed + reconciled
}

/**
 * @notice These are the parameters that will remain constant between the
 * two chains. They are supplied on `xcall` and should be asserted on `execute`
 * @property to - The account that receives funds, in the event of a crosschain call,
 * will receive funds if the call fails.
 *
 * @param originDomain - The originating domain (i.e. where `xcall` is called)
 * @param destinationDomain - The final domain (i.e. where `execute` / `reconcile` are called)\
 * @param canonicalDomain - The canonical domain of the asset you are bridging
 * @param to - The address you are sending funds (and potentially data) to
 * @param delegate - An address who can execute txs on behalf of `to`, in addition to allowing relayers
 * @param receiveLocal - If true, will use the local asset on the destination instead of adopted.
 * @param callData - The data to execute on the receiving chain. If no crosschain call is needed, then leave empty.
 * @param slippage - Slippage user is willing to accept from original amount in expressed in BPS (i.e. if
 * a user takes 1% slippage, this is expressed as 1_000)
 * @param originSender - The msg.sender of the xcall
 * @param bridgedAmt - The amount sent over the bridge (after potential AMM on xcall)
 * @param normalizedIn - The amount sent to `xcall`, normalized to 18 decimals
 * @param nonce - The nonce on the origin domain used to ensure the transferIds are unique
 * @param canonicalId - The unique identifier of the canonical token corresponding to bridge assets
 */
struct TransferInfo {
  uint32 originDomain;
  uint32 destinationDomain;
  uint32 canonicalDomain;
  address to;
  address delegate;
  bool receiveLocal;
  bytes callData;
  uint256 slippage;
  address originSender;
  uint256 bridgedAmt;
  uint256 normalizedIn;
  uint256 nonce;
  bytes32 canonicalId;
}

/**
 * @notice
 * @param params - The TransferInfo. These are consistent across sending and receiving chains.
 * @param routers - The routers who you are sending the funds on behalf of.
 * @param routerSignatures - Signatures belonging to the routers indicating permission to use funds
 * for the signed transfer ID.
 * @param sequencer - The sequencer who assigned the router path to this transfer.
 * @param sequencerSignature - Signature produced by the sequencer for path assignment accountability
 * for the path that was signed.
 */
struct ExecuteArgs {
  TransferInfo params;
  address[] routers;
  bytes[] routerSignatures;
  address sequencer;
  bytes sequencerSignature;
}

/**
 * @notice Contains configs for each router
 * @param approved Whether the router is allowlisted, settable by admin
 * @param portalApproved Whether the router is allowlisted for portals, settable by admin
 * @param routerOwners The address that can update the `recipient`
 * @param proposedRouterOwners Owner candidates
 * @param proposedRouterTimestamp When owner candidate was proposed (there is a delay to acceptance)
 */
struct RouterConfig {
  bool approved;
  bool portalApproved;
  address owner;
  address recipient;
  address proposed;
  uint256 proposedTimestamp;
}

/**
 * @notice Contains configurations for tokens
 * @dev Struct will be stored on the hash of the `canonicalId` and `canonicalDomain`. There are also
 * two separate reverse lookups, that deliver plaintext information based on the passed in address (can
 * either be representation or adopted address passed in).
 *
 * If the decimals are updated in a future token upgrade, the transfers should fail. If that happens, the
 * asset and swaps must be removed, and then they can be readded
 *
 * @param representation Address of minted asset on this domain. If the token is of local origin (meaning it was
 * originally deployed on this chain), this MUST map to address(0).
 * @param representationDecimals Decimals of minted asset on this domain
 * @param adopted Address of adopted asset on this domain
 * @param adoptedDecimals Decimals of adopted asset on this domain
 * @param adoptedToLocalExternalPools Holds the AMMs for swapping in and out of local assets
 * @param approval Allowed assets
 * @param cap Liquidity caps of whitelisted assets. If 0, no cap is enforced.
 * @param custodied Custodied balance by address
 */
struct TokenConfig {
  address representation;
  uint8 representationDecimals;
  address adopted;
  uint8 adoptedDecimals;
  address adoptedToLocalExternalPools;
  bool approval;
  uint256 cap;
  uint256 custodied;
}

struct AppStorage {
  //
  // 0
  bool initialized;
  //
  // Connext
  //
  // 1
  uint256 LIQUIDITY_FEE_NUMERATOR;
  /**
   * @notice The local address that is custodying relayer fees
   */
  // 2
  address relayerFeeVault;
  /**
   * @notice Nonce for the contract, used to keep unique transfer ids.
   * @dev Assigned at first interaction (xcall on origin domain).
   */
  // 3
  uint256 nonce;
  /**
   * @notice The domain this contract exists on.
   * @dev Must match the domain identifier, which is distinct from the "chainId".
   */
  // 4
  uint32 domain;
  /**
<<<<<<< HEAD
=======
   * @notice Mapping holding the AMMs for swapping in and out of local assets.
   * @dev Swaps for an adopted asset <> local asset (i.e. POS USDC <> nextUSDC on polygon).
   * This mapping is keyed on the hash of the canonical id + domain for local asset.
   */
  // 6
  mapping(bytes32 => IStableSwap) adoptedToLocalExternalPools;
  /**
   * @notice Mapping of allowlisted assets on same domain as contract.
   * @dev Mapping is keyed on the hash of the canonical id and domain
   */
  // 7
  mapping(bytes32 => bool) approvedAssets;
  /**
   * @notice Mapping of liquidity caps of allowlisted assets. If 0, no cap is enforced.
   * @dev Mapping is keyed on the hash of the canonical id and domain
   */
  // 7
  mapping(bytes32 => uint256) caps;
  /**
   * @notice Mapping of custodied balance by address
   * @dev Used to enforce cap
   */
  mapping(address => uint256) custodied;
  /**
>>>>>>> 2152-spearbit-audit-fixes
   * @notice Mapping of adopted to canonical asset information.
   */
  mapping(address => TokenId) adoptedToCanonical;
  /**
   * @notice Mapping of representation to canonical asset information.
   */
  mapping(address => TokenId) representationToCanonical;
  /**
   * @notice Mapping of hash(canonicalId, canonicalDomain) to token config on this domain.
   */
  mapping(bytes32 => TokenConfig) tokenConfigs;
  /**
   * @notice Mapping to track transfer status on destination domain
   */
  // 12
  mapping(bytes32 => DestinationTransferStatus) transferStatus;
  /**
   * @notice Mapping holding router address that provided fast liquidity.
   */
  // 13
  mapping(bytes32 => address[]) routedTransfers;
  /**
   * @notice Mapping of router to available balance of an asset.
   * @dev Routers should always store liquidity that they can expect to receive via the bridge on
   * this domain (the local asset).
   */
  // 14
  mapping(address => mapping(address => uint256)) routerBalances;
  /**
   * @notice Mapping of approved relayers
   * @dev Send relayer fee if msg.sender is approvedRelayer; otherwise revert.
   */
  // 15
  mapping(address => bool) approvedRelayers;
  /**
   * @notice The max amount of routers a payment can be routed through.
   */
  // 18
  uint256 maxRoutersPerTransfer;
  /**
   * @notice Stores a mapping of transfer id to slippage overrides.
   */
  // 20
  mapping(bytes32 => uint256) slippage;
  /**
   * @notice Stores a mapping of transfer id to receive local overrides.
   */
  mapping(bytes32 => bool) receiveLocalOverride;
  /**
   * @notice Stores a mapping of remote routers keyed on domains.
   * @dev Addresses are cast to bytes32.
   * This mapping is required because the Connext now contains the BridgeRouter and must implement
   * the remotes interface.
   */
  // 21
  mapping(uint32 => bytes32) remotes;
  //
  // ProposedOwnable
  //
  // 22
  address _proposed;
  // 23
  uint256 _proposedOwnershipTimestamp;
  // 24
  bool _routerAllowlistRemoved;
  // 25
  uint256 _routerAllowlistTimestamp;
  // 26
  bool _assetAllowlistRemoved;
  // 27
  uint256 _assetAllowlistTimestamp;
  /**
   * @notice Stores a mapping of address to Roles
   * @dev returns uint representing the enum Role value
   */
  // 28
  mapping(address => Role) roles;
  //
  // RouterFacet
  //
  // 29
  mapping(address => RouterConfig) routerConfigs;
  //
  // ReentrancyGuard
  //
  // 30
  uint256 _status;
  uint256 _xcallStatus;
  //
  // StableSwap
  //
  /**
   * @notice Mapping holding the AMM storages for swapping in and out of local assets
   * @dev Swaps for an adopted asset <> local asset (i.e. POS USDC <> nextUSDC on polygon)
   * Struct storing data responsible for automatic market maker functionalities. In order to
   * access this data, this contract uses SwapUtils library. For more details, see SwapUtils.sol.
   */
  // 31
  mapping(bytes32 => SwapUtils.Swap) swapStorages;
  /**
   * @notice Maps token address to an index in the pool. Used to prevent duplicate tokens in the pool.
   * @dev getTokenIndex function also relies on this mapping to retrieve token index.
   */
  // 32
  mapping(bytes32 => mapping(address => uint8)) tokenIndexes;
  /**
   * @notice Stores whether or not bribing, AMMs, have been paused.
   */
  // 33
  bool _paused;
  //
  // AavePortals
  //
  /**
   * @notice Address of Aave Pool contract.
   */
  // 34
  address aavePool;
  /**
   * @notice Fee percentage numerator for using Portal liquidity.
   * @dev Assumes the same basis points as the liquidity fee.
   */
  // 35
  uint256 aavePortalFeeNumerator;
  /**
   * @notice Mapping to store the transfer liquidity amount provided by Aave Portals.
   */
  // 36
  mapping(bytes32 => uint256) portalDebt;
  /**
   * @notice Mapping to store the transfer liquidity amount provided by Aave Portals.
   */
  // 37
  mapping(bytes32 => uint256) portalFeeDebt;
  /**
   * @notice Mapping of approved sequencers
   * @dev Sequencer address provided must belong to an approved sequencer in order to call `execute`
   * for the fast liquidity route.
   */
  // 38
  mapping(address => bool) approvedSequencers;
  /**
   * @notice Remote connection manager for xapp.
   */
  // 39
  IConnectorManager xAppConnectionManager;
}

library LibConnextStorage {
  function connextStorage() internal pure returns (AppStorage storage ds) {
    assembly {
      ds.slot := 0
    }
  }
}<|MERGE_RESOLUTION|>--- conflicted
+++ resolved
@@ -163,33 +163,6 @@
   // 4
   uint32 domain;
   /**
-<<<<<<< HEAD
-=======
-   * @notice Mapping holding the AMMs for swapping in and out of local assets.
-   * @dev Swaps for an adopted asset <> local asset (i.e. POS USDC <> nextUSDC on polygon).
-   * This mapping is keyed on the hash of the canonical id + domain for local asset.
-   */
-  // 6
-  mapping(bytes32 => IStableSwap) adoptedToLocalExternalPools;
-  /**
-   * @notice Mapping of allowlisted assets on same domain as contract.
-   * @dev Mapping is keyed on the hash of the canonical id and domain
-   */
-  // 7
-  mapping(bytes32 => bool) approvedAssets;
-  /**
-   * @notice Mapping of liquidity caps of allowlisted assets. If 0, no cap is enforced.
-   * @dev Mapping is keyed on the hash of the canonical id and domain
-   */
-  // 7
-  mapping(bytes32 => uint256) caps;
-  /**
-   * @notice Mapping of custodied balance by address
-   * @dev Used to enforce cap
-   */
-  mapping(address => uint256) custodied;
-  /**
->>>>>>> 2152-spearbit-audit-fixes
    * @notice Mapping of adopted to canonical asset information.
    */
   mapping(address => TokenId) adoptedToCanonical;
