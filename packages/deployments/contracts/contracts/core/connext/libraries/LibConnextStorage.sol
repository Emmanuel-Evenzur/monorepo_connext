--- conflicted
+++ resolved
@@ -283,7 +283,11 @@
    */
   // 32
   mapping(bytes32 => mapping(address => uint8)) tokenIndexes;
-<<<<<<< HEAD
+  /**
+   * @notice Stores whether or not briding, AMMs, have been paused
+   */
+  // 33
+  PausedFunctions _paused;
   //
   // AavePortals
   //
@@ -300,14 +304,6 @@
    * @notice Mapping to store the transfer liquidity amount provided by Aave Portals
    */
   mapping(bytes32 => uint256) aavePortalsTransfers;
-=======
-  // TODO: can i move this
-  /**
-   * @notice Stores whether or not briding, AMMs, have been paused
-   */
-  // 33
-  PausedFunctions _paused;
->>>>>>> ebd6ac1d
 }
 
 library LibConnextStorage {
