// SPDX-License-Identifier: UNLICENSED
pragma solidity 0.8.17;

import {SafeERC20} from "@openzeppelin/contracts/token/ERC20/utils/SafeERC20.sol";
import {IERC20Metadata} from "@openzeppelin/contracts/token/ERC20/extensions/IERC20Metadata.sol";

import {TypeCasts} from "../../../shared/libraries/TypeCasts.sol";

import {IStableSwap} from "../interfaces/IStableSwap.sol";

import {LibConnextStorage, AppStorage, TokenConfig} from "./LibConnextStorage.sol";
import {SwapUtils} from "./SwapUtils.sol";
import {Constants} from "./Constants.sol";
import {TokenId} from "./TokenId.sol";

library AssetLogic {
  // ============ Libraries ============

  using SwapUtils for SwapUtils.Swap;
  using SafeERC20 for IERC20Metadata;

  // ============ Errors ============

  error AssetLogic__handleIncomingAsset_nativeAssetNotSupported();
  error AssetLogic__handleIncomingAsset_feeOnTransferNotSupported();
  error AssetLogic__handleOutgoingAsset_notNative();
  error AssetLogic__getTokenIndexFromStableSwapPool_notExist();
<<<<<<< HEAD
  error AssetLogic__getConfig_notRegistered();
=======
  error AssetLogic__swapAsset_externalStableSwapPoolDoesNotExist();
>>>>>>> 08bb691a

  // ============ Internal: Handle Transfer ============

  function getConfig(bytes32 _key) internal view returns (TokenConfig storage) {
    AppStorage storage s = LibConnextStorage.connextStorage();
    TokenConfig storage config = s.tokenConfigs[_key];

    // Sanity check: not empty
    // NOTE: adopted decimals will *always* be nonzero (or reflect what is onchain
    // for the asset). The same is not true for the representation assets, which
    // will always have 0 decimals on the canonical domain
    if (config.adoptedDecimals < 1) {
      revert AssetLogic__getConfig_notRegistered();
    }

    return config;
  }

  /**
   * @notice Handles transferring funds from msg.sender to the Connext contract.
   * @dev Does NOT work with fee-on-transfer tokens: will revert.
   *
   * @param _asset - The address of the ERC20 token to transfer.
   * @param _amount - The specified amount to transfer.
   */
  function handleIncomingAsset(address _asset, uint256 _amount) internal {
    // Sanity check: if amount is 0, do nothing.
    if (_amount == 0) {
      return;
    }
    // Sanity check: asset address is not zero.
    if (_asset == address(0)) {
      revert AssetLogic__handleIncomingAsset_nativeAssetNotSupported();
    }

    IERC20Metadata asset = IERC20Metadata(_asset);

    // Record starting amount to validate correct amount is transferred.
    uint256 starting = asset.balanceOf(address(this));

    // Transfer asset to contract.
    asset.safeTransferFrom(msg.sender, address(this), _amount);

    // Ensure correct amount was transferred (i.e. this was not a fee-on-transfer token).
    if (asset.balanceOf(address(this)) - starting != _amount) {
      revert AssetLogic__handleIncomingAsset_feeOnTransferNotSupported();
    }
  }

  /**
   * @notice Handles transferring funds from the Connext contract to a specified address
   * @param _asset - The address of the ERC20 token to transfer.
   * @param _to - The recipient address that will receive the funds.
   * @param _amount - The amount to withdraw from contract.
   */
  function handleOutgoingAsset(
    address _asset,
    address _to,
    uint256 _amount
  ) internal {
    // Sanity check: if amount is 0, do nothing.
    if (_amount == 0) {
      return;
    }
    // Sanity check: asset address is not zero.
    if (_asset == address(0)) revert AssetLogic__handleOutgoingAsset_notNative();

    // Transfer ERC20 asset to target recipient.
    SafeERC20.safeTransfer(IERC20Metadata(_asset), _to, _amount);
  }

  // ============ Internal: StableSwap Pools ============

  /**
   * @notice Return the index of the given token address. Reverts if no matching
   * token is found.
   * @param key the hash of the canonical id and domain
   * @param tokenAddress address of the token
   * @return the index of the given token address
   */
  function getTokenIndexFromStableSwapPool(bytes32 key, address tokenAddress) internal view returns (uint8) {
    AppStorage storage s = LibConnextStorage.connextStorage();
    uint8 index = s.tokenIndexes[key][tokenAddress];
    if (address(s.swapStorages[key].pooledTokens[index]) != tokenAddress)
      revert AssetLogic__getTokenIndexFromStableSwapPool_notExist();
    return index;
  }

  // ============ Internal: Handle Swap ============

  /**
   * @notice Swaps an adopted asset to the local (representation or canonical) asset.
   * @dev Will not swap if the asset passed in is the local asset.
   * @param _key - The hash of canonical id and domain.
   * @param _asset - The address of the adopted asset to swap into the local asset.
   * @param _amount - The amount of the adopted asset to swap.
   * @param _slippage - The maximum amount of slippage user will take on from _amount in BPS.
   * @return uint256 The amount of local asset received from swap.
   */
  function swapToLocalAssetIfNeeded(
    bytes32 _key,
    address _asset,
    address _local,
    uint256 _amount,
    uint256 _slippage
  ) internal returns (uint256) {
    // If there's no amount, no need to swap.
    if (_amount == 0) {
      return 0;
    }

    // Check the case where the adopted asset *is* the local asset. If so, no need to swap.
    if (_local == _asset) {
      return _amount;
    }

    // Get the configs.
    TokenConfig storage config = getConfig(_key);

    // Swap the asset to the proper local asset.
    (uint256 out, ) = _swapAsset(
      _key,
      _asset,
      _local,
      _amount,
      calculateSlippageBoundary(config.adoptedDecimals, config.representationDecimals, _amount, _slippage)
    );
    return out;
  }

  /**
   * @notice Swaps a local bridge asset for the adopted asset using the stored stable swap
   * @dev Will not swap if the asset passed in is the adopted asset
   * @param _key the hash of the canonical id and domain
   * @param _asset - The address of the local asset to swap into the adopted asset
   * @param _amount - The amount of the local asset to swap
   * @param _slippage - The minimum amount of slippage user will take on from _amount in BPS
   * @param _normalizedIn - The amount sent in on xcall to take the slippage from, in 18 decimals
   * by convention
   * @return The amount of adopted asset received from swap
   * @return The address of asset received post-swap
   */
  function swapFromLocalAssetIfNeeded(
    bytes32 _key,
    address _asset,
    uint256 _amount,
    uint256 _slippage,
    uint256 _normalizedIn
  ) internal returns (uint256, address) {
    // Get the token config.
    TokenConfig storage config = getConfig(_key);
    address adopted = config.adopted;

    // If the adopted asset is the local asset, no need to swap.
    if (adopted == _asset) {
      return (_amount, adopted);
    }

    // If there's no amount, no need to swap.
    if (_amount == 0) {
      return (_amount, adopted);
    }

    // Swap the asset to the proper local asset
    return
      _swapAsset(
        _key,
        _asset,
        adopted,
        _amount,
        // NOTE: To get the slippage boundary here, you must take the slippage % off of the
        // normalized amount in (at 18 decimals by convention), then convert that amount
        // to the proper decimals of adopted.
<<<<<<< HEAD
        calculateSlippageBoundary(uint8(18), config.adoptedDecimals, _normalizedIn, _slippage)
=======
        calculateSlippageBoundary(
          Constants.DEFAULT_NORMALIZED_DECIMALS,
          IERC20Metadata(adopted).decimals(),
          _normalizedIn,
          _slippage
        )
>>>>>>> 08bb691a
      );
  }

  /**
   * @notice Swaps a local bridge asset for the adopted asset using the stored stable swap
   * @dev Will not swap if the asset passed in is the adopted asset
   * @param _key the hash of the canonical id and domain
   * @param _asset - The address of the local asset to swap into the adopted asset
   * @param _amount - The exact amount to receive out of the swap
   * @param _maxIn - The most you will supply to the swap
   * @return The amount of local asset put into  swap
   * @return The address of asset received post-swap
   */
  function swapFromLocalAssetIfNeededForExactOut(
    bytes32 _key,
    address _asset,
    uint256 _amount,
    uint256 _maxIn
  ) internal returns (uint256, address) {
    TokenConfig storage config = getConfig(_key);

    // If the adopted asset is the local asset, no need to swap.
    address adopted = config.adopted;
    if (adopted == _asset) {
      return (_amount, adopted);
    }

    return _swapAssetOut(_key, _asset, adopted, _amount, _maxIn);
  }

  /**
   * @notice Swaps assetIn to assetOut using the stored stable swap or internal swap pool.
   * @dev Will not swap if the asset passed in is the adopted asset
   * @param _key - The hash of canonical id and domain.
   * @param _assetIn - The address of the from asset
   * @param _assetOut - The address of the to asset
   * @param _amount - The amount of the local asset to swap
   * @param _minOut - The minimum amount of `_assetOut` the user will accept
   * @return The amount of asset received
   * @return The address of asset received
   */
  function _swapAsset(
    bytes32 _key,
    address _assetIn,
    address _assetOut,
    uint256 _amount,
    uint256 _minOut
  ) internal returns (uint256, address) {
    AppStorage storage s = LibConnextStorage.connextStorage();

    // Retrieve internal swap pool reference.
    SwapUtils.Swap storage ipool = s.swapStorages[_key];

    if (ipool.exists()) {
      // Swap via the internal pool.
      return (
        ipool.swapInternal(
          getTokenIndexFromStableSwapPool(_key, _assetIn),
          getTokenIndexFromStableSwapPool(_key, _assetOut),
          _amount,
          _minOut
        ),
        _assetOut
      );
    } else {
      // Otherwise, swap via external stableswap pool.
      IStableSwap pool = IStableSwap(getConfig(_key).adoptedToLocalExternalPools);

      IERC20Metadata assetIn = IERC20Metadata(_assetIn);

      assetIn.safeApprove(address(pool), 0);
      assetIn.safeIncreaseAllowance(address(pool), _amount);

      // NOTE: If pool is not registered here, then this call will revert.
      return (
        pool.swapExact(_amount, _assetIn, _assetOut, _minOut, block.timestamp + Constants.DEFAULT_DEADLINE_EXTENSION),
        _assetOut
      );
    }
  }

  /**
   * @notice Swaps assetIn to assetOut using the stored stable swap or internal swap pool.
   * @param _key - The hash of the canonical id and domain.
   * @param _assetIn - The address of the from asset.
   * @param _assetOut - The address of the to asset.
   * @param _amountOut - The amount of the _assetOut to swap.
   * @param _maxIn - The most you will supply to the swap.
   * @return amountIn The amount of assetIn. Will be 0 if the swap was unsuccessful (slippage
   * too high).
   * @return assetOut The address of asset received.
   */
  function _swapAssetOut(
    bytes32 _key,
    address _assetIn,
    address _assetOut,
    uint256 _amountOut,
    uint256 _maxIn
  ) internal returns (uint256, address) {
    AppStorage storage s = LibConnextStorage.connextStorage();

    // Retrieve internal swap pool reference. If it doesn't exist, we'll resort to using an
    // external stableswap below.
    SwapUtils.Swap storage ipool = s.swapStorages[_key];

    // Swap the asset to the proper local asset.
    // NOTE: IFF slippage was too high to perform swap in either case: success = false, amountIn = 0
    if (ipool.exists()) {
      // Swap via the internal pool.
      return (
        ipool.swapInternalOut(
          getTokenIndexFromStableSwapPool(_key, _assetIn),
          getTokenIndexFromStableSwapPool(_key, _assetOut),
          _amountOut,
          _maxIn
        ),
        _assetOut
      );
    } else {
      // Otherwise, swap via external stableswap pool.
<<<<<<< HEAD
      IStableSwap pool = IStableSwap(getConfig(_key).adoptedToLocalExternalPools);
=======
      IStableSwap pool = s.adoptedToLocalExternalPools[_key];
      address poolAddress = address(pool);
>>>>>>> 08bb691a

      // NOTE: This call will revert if the external stableswap pool doesn't exist.

      // Perform the swap.
      // Edge case with some tokens: Example USDT in ETH Mainnet, after the backUnbacked call
      // there could be a remaining allowance if not the whole amount is pulled by aave.
      // Later, if we try to increase the allowance it will fail. USDT demands if allowance
      // is not 0, it has to be set to 0 first.
      // Example: https://github.com/aave/aave-v3-periphery/blob/ca184e5278bcbc10d28c3dbbc604041d7cfac50b/contracts/adapters/paraswap/ParaSwapRepayAdapter.sol#L138-L140
      IERC20Metadata assetIn = IERC20Metadata(_assetIn);

      assetIn.safeApprove(poolAddress, 0);
      assetIn.safeIncreaseAllowance(poolAddress, _maxIn);

      uint256 out = pool.swapExactOut(
        _amountOut,
        _assetIn,
        _assetOut,
        _maxIn,
        block.timestamp + Constants.DEFAULT_DEADLINE_EXTENSION
      );

      // Reset allowance
      assetIn.safeApprove(poolAddress, 0);
      return (out, _assetOut);
    }
  }

  /**
   * @notice Calculate amount of tokens you receive on a local bridge asset for the adopted asset
   * using the stored stable swap
   * @dev Will not use the stored stable swap if the asset passed in is the local asset
   * @param _key - The hash of the canonical id and domain
   * @param _asset - The address of the local asset to swap into the local asset
   * @param _amount - The amount of the local asset to swap
   * @return The amount of local asset received from swap
   * @return The address of asset received post-swap
   */
  function calculateSwapFromLocalAssetIfNeeded(
    bytes32 _key,
    address _asset,
    uint256 _amount
  ) internal view returns (uint256, address) {
    AppStorage storage s = LibConnextStorage.connextStorage();

    // If the adopted asset is the local asset, no need to swap.
    TokenConfig memory config = getConfig(_key);
    address adopted = config.adopted;
    if (adopted == _asset) {
      return (_amount, adopted);
    }

    SwapUtils.Swap storage ipool = s.swapStorages[_key];

    // Calculate the swap using the appropriate pool.
    if (ipool.exists()) {
      // Calculate with internal swap pool.
      uint8 tokenIndexIn = getTokenIndexFromStableSwapPool(_key, _asset);
      uint8 tokenIndexOut = getTokenIndexFromStableSwapPool(_key, adopted);
      return (ipool.calculateSwap(tokenIndexIn, tokenIndexOut, _amount), adopted);
    } else {
      // Otherwise, try to calculate with external pool.
      IStableSwap pool = IStableSwap(config.adoptedToLocalExternalPools);
      // NOTE: This call will revert if no external pool exists.
      return (pool.calculateSwapFromAddress(_asset, adopted, _amount), adopted);
    }
  }

  /**
   * @notice Calculate amount of tokens you receive of a local bridge asset for the adopted asset
   * using the stored stable swap
   * @dev Will not use the stored stable swap if the asset passed in is the local asset
   * @param _asset - The address of the asset to swap into the local asset
   * @param _amount - The amount of the asset to swap
   * @return The amount of local asset received from swap
   * @return The address of asset received post-swap
   */
  function calculateSwapToLocalAssetIfNeeded(
    bytes32 _key,
    address _asset,
    address _local,
    uint256 _amount
  ) internal view returns (uint256, address) {
    AppStorage storage s = LibConnextStorage.connextStorage();

    // If the asset is the local asset, no swap needed
    if (_asset == _local) {
      return (_amount, _local);
    }

    SwapUtils.Swap storage ipool = s.swapStorages[_key];

    // Calculate the swap using the appropriate pool.
    if (ipool.exists()) {
      // if internal swap pool exists
      uint8 tokenIndexIn = getTokenIndexFromStableSwapPool(_key, _asset);
      uint8 tokenIndexOut = getTokenIndexFromStableSwapPool(_key, _local);
      return (ipool.calculateSwap(tokenIndexIn, tokenIndexOut, _amount), _local);
    } else {
      IStableSwap pool = IStableSwap(getConfig(_key).adoptedToLocalExternalPools);

      return (pool.calculateSwapFromAddress(_asset, _local, _amount), _local);
    }
  }

  // ============ Internal: Token ID Helpers ============

  /**
   * @notice Gets the canonical information for a given candidate.
   * @dev First checks the `address(0)` convention, then checks if the asset given is the
   * adopted asset, then calculates the local address.
   * @return TokenId The canonical token ID information for the given candidate.
   */
  function getCanonicalTokenId(address _candidate, AppStorage storage s) internal view returns (TokenId memory) {
    TokenId memory _canonical;
    // If candidate is address(0), return an empty `_canonical`.
    if (_candidate == address(0)) {
      return _canonical;
    }

    // Check to see if candidate is an adopted asset.
    _canonical = s.adoptedToCanonical[_candidate];
    if (_canonical.domain != 0) {
      // Candidate is an adopted asset, return canonical info.
      return _canonical;
    }

    // Candidate was not adopted; it could be the local address.
    // IFF this domain is the canonical domain, then the local == canonical.
    // Otherwise, it will be the representation asset.
    if (isLocalOrigin(_candidate, s)) {
      // The token originates on this domain, canonical information is the information
      // of the candidate
      _canonical.domain = s.domain;
      _canonical.id = TypeCasts.addressToBytes32(_candidate);
    } else {
      // on a remote domain, return the representation
      _canonical = s.representationToCanonical[_candidate];
    }
    return _canonical;
  }

  /**
   * @notice Determine if token is of local origin (i.e. it is a locally originating contract,
   * and NOT a token deployed by the bridge).
   * @param s AppStorage instance.
   * @return bool true if token is locally originating, false otherwise.
   */
  function isLocalOrigin(address _token, AppStorage storage s) internal view returns (bool) {
    // If the token contract WAS deployed by the bridge, it will be stored in this mapping.
    // If so, the token is NOT of local origin.
    if (s.representationToCanonical[_token].domain != 0) {
      return false;
    }
    // If the contract was NOT deployed by the bridge, but the contract does exist, then it
    // IS of local origin. Returns true if code exists at `_addr`.
    return _token.code.length != 0;
  }

  /**
   * @notice Get the local asset address for a given canonical key, id, and domain.
   * @param _key - The hash of canonical id and domain.
   * @param _id Canonical ID.
   * @param _domain Canonical domain.
   * @param s AppStorage instance.
   * @return address of the the local asset.
   */
  function getLocalAsset(
    bytes32 _key,
    bytes32 _id,
    uint32 _domain,
    AppStorage storage s
  ) internal view returns (address) {
    if (_domain == s.domain) {
      // Token is of local origin
      return TypeCasts.bytes32ToAddress(_id);
    } else {
      // Token is a representation of a token of remote origin
      return getConfig(_key).representation;
    }
  }

  /**
   * @notice Calculates the hash of canonical ID and domain.
   * @dev This hash is used as the key for many asset-related mappings.
   * @param _id Canonical ID.
   * @param _domain Canonical domain.
   * @return bytes32 Canonical hash, used as key for accessing token info from mappings.
   */
  function calculateCanonicalHash(bytes32 _id, uint32 _domain) internal pure returns (bytes32) {
    return keccak256(abi.encode(_id, _domain));
  }

  // ============ Internal: Math ============

  /**
   * @notice This function calculates slippage as a %age of the amount in, and normalizes
   * That to the `_out` decimals.
   *
   * @dev This *ONLY* works for 1:1 assets
   *
   * @param _in The decimals of the asset in / amount in
   * @param _out The decimals of the target asset
   * @param _amountIn The starting amount for the swap
   * @param _slippage The slippage allowed for the swap, in BPS
   * @return uint256 The minimum amount out for the swap
   */
  function calculateSlippageBoundary(
    uint8 _in,
    uint8 _out,
    uint256 _amountIn,
    uint256 _slippage
  ) internal pure returns (uint256) {
    if (_amountIn == 0) {
      return 0;
    }
    // Get the min recieved (in same decimals as _amountIn)
    uint256 min = (_amountIn * (Constants.BPS_FEE_DENOMINATOR - _slippage)) / Constants.BPS_FEE_DENOMINATOR;
    return normalizeDecimals(_in, _out, min);
  }

  /**
   * @notice This function translates the _amount in _in decimals
   * to _out decimals
   *
   * @param _in The decimals of the asset in / amount in
   * @param _out The decimals of the target asset
   * @param _amount The value to normalize to the `_out` decimals
   * @return uint256 Normalized decimals.
   */
  function normalizeDecimals(
    uint8 _in,
    uint8 _out,
    uint256 _amount
  ) internal pure returns (uint256) {
    if (_in == _out) {
      return _amount;
    }
    // Convert this value to the same decimals as _out
    uint256 normalized;
    if (_in < _out) {
      normalized = _amount * (10**(_out - _in));
    } else {
      normalized = _amount / (10**(_in - _out));
    }
    return normalized;
  }
}<|MERGE_RESOLUTION|>--- conflicted
+++ resolved
@@ -25,11 +25,8 @@
   error AssetLogic__handleIncomingAsset_feeOnTransferNotSupported();
   error AssetLogic__handleOutgoingAsset_notNative();
   error AssetLogic__getTokenIndexFromStableSwapPool_notExist();
-<<<<<<< HEAD
   error AssetLogic__getConfig_notRegistered();
-=======
   error AssetLogic__swapAsset_externalStableSwapPoolDoesNotExist();
->>>>>>> 08bb691a
 
   // ============ Internal: Handle Transfer ============
 
@@ -203,16 +200,12 @@
         // NOTE: To get the slippage boundary here, you must take the slippage % off of the
         // normalized amount in (at 18 decimals by convention), then convert that amount
         // to the proper decimals of adopted.
-<<<<<<< HEAD
-        calculateSlippageBoundary(uint8(18), config.adoptedDecimals, _normalizedIn, _slippage)
-=======
         calculateSlippageBoundary(
           Constants.DEFAULT_NORMALIZED_DECIMALS,
-          IERC20Metadata(adopted).decimals(),
+          config.adoptedDecimals,
           _normalizedIn,
           _slippage
         )
->>>>>>> 08bb691a
       );
   }
 
@@ -333,14 +326,9 @@
       );
     } else {
       // Otherwise, swap via external stableswap pool.
-<<<<<<< HEAD
+      // NOTE: This call will revert if the external stableswap pool doesn't exist.
       IStableSwap pool = IStableSwap(getConfig(_key).adoptedToLocalExternalPools);
-=======
-      IStableSwap pool = s.adoptedToLocalExternalPools[_key];
       address poolAddress = address(pool);
->>>>>>> 08bb691a
-
-      // NOTE: This call will revert if the external stableswap pool doesn't exist.
 
       // Perform the swap.
       // Edge case with some tokens: Example USDT in ETH Mainnet, after the backUnbacked call
