--- conflicted
+++ resolved
@@ -509,12 +509,7 @@
       // NOTE: Above we check that you can only have `address(0)` as the input asset if this is a
       // 0-value transfer. Because 0-value transfers short-circuit all checks on mappings keyed on
       // hash(canonicalId, canonicalDomain), this is safe even when the address(0) asset is not
-<<<<<<< HEAD
-      // whitelisted.
-=======
       // allowlisted.
-      bytes32 key;
->>>>>>> 393095a6
       if (_asset != address(0)) {
         // Retrieve the canonical token information.
         bytes32 key;
