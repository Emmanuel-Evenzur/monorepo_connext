// SPDX-License-Identifier: UNLICENSED
pragma solidity 0.8.17;

import {SafeERC20} from "@openzeppelin/contracts/token/ERC20/utils/SafeERC20.sol";
import {IERC20} from "@openzeppelin/contracts/token/ERC20/IERC20.sol";
import {ERC20} from "@openzeppelin/contracts/token/ERC20/ERC20.sol";
import {ECDSA} from "@openzeppelin/contracts/utils/cryptography/ECDSA.sol";
import {Address} from "@openzeppelin/contracts/utils/Address.sol";

import {ExcessivelySafeCall} from "../../../shared/libraries/ExcessivelySafeCall.sol";
import {TypedMemView} from "../../../shared/libraries/TypedMemView.sol";
import {TypeCasts} from "../../../shared/libraries/TypeCasts.sol";

import {IOutbox} from "../../../messaging/interfaces/IOutbox.sol";
import {IConnectorManager} from "../../../messaging/interfaces/IConnectorManager.sol";

import {BaseConnextFacet} from "./BaseConnextFacet.sol";

import {AssetLogic} from "../libraries/AssetLogic.sol";
import {ExecuteArgs, TransferInfo, TokenId, DestinationTransferStatus} from "../libraries/LibConnextStorage.sol";
import {BridgeMessage} from "../libraries/BridgeMessage.sol";

import {IXReceiver} from "../interfaces/IXReceiver.sol";
import {IAavePool} from "../interfaces/IAavePool.sol";
import {IBridgeToken} from "../interfaces/IBridgeToken.sol";

contract BridgeFacet is BaseConnextFacet {
  // ============ Libraries ============
  using TypedMemView for bytes;
  using TypedMemView for bytes29;
  using BridgeMessage for bytes29;
  using SafeERC20 for IERC20;

  // ========== Custom Errors ===========

  error BridgeFacet__addRemote_invalidDomain();
  error BridgeFacet__onlyDelegate_notDelegate();
  error BridgeFacet__addSequencer_alreadyApproved();
  error BridgeFacet__removeSequencer_notApproved();
  error BridgeFacet__xcall_nativeAssetNotSupported();
  error BridgeFacet__xcall_emptyTo();
  error BridgeFacet__xcall_notSupportedAsset();
  error BridgeFacet__xcall_invalidSlippage();
  error BridgeFacet__xcall_canonicalAssetNotReceived();
  error BridgeFacet__xcall_capReached();
  error BridgeFacet__execute_unapprovedSender();
  error BridgeFacet__execute_wrongDomain();
  error BridgeFacet__execute_notSupportedSequencer();
  error BridgeFacet__execute_invalidSequencerSignature();
  error BridgeFacet__execute_maxRoutersExceeded();
  error BridgeFacet__execute_notSupportedRouter();
  error BridgeFacet__execute_invalidRouterSignature();
  error BridgeFacet__execute_notApprovedForPortals();
  error BridgeFacet__execute_badFastLiquidityStatus();
  error BridgeFacet__execute_notReconciled();
  error BridgeFacet__executePortalTransfer_insufficientAmountWithdrawn();
  error BridgeFacet__bumpTransfer_valueIsZero();
  error BridgeFacet__bumpTransfer_noRelayerVault();
  error BridgeFacet__forceUpdateSlippage_invalidSlippage();
  error BridgeFacet__forceUpdateSlippage_notDestination();
  error BridgeFacet__forceReceiveLocal_notDestination();
  error BridgeFacet__mustHaveRemote_destinationNotSupported();

  // ============ Properties ============

  uint16 public constant AAVE_REFERRAL_CODE = 0;

  // ============ Events ============

  /**
   * @notice Emitted when `xcall` is called on the origin domain of a transfer.
   * @param transferId - The unique identifier of the crosschain transfer.
   * @param nonce - The bridge nonce of the transfer on the origin domain.
   * @param messageHash - The hash of the message bytes (containing all transfer info) that were bridged.
   * @param params - The `TransferInfo` provided to the function.
   * @param asset - The asset sent in with xcall
   * @param amount - The amount sent in with xcall
   * @param local - The local asset that is controlled by the bridge and can be burned/minted
   */
  event XCalled(
    bytes32 indexed transferId,
    uint256 indexed nonce,
    bytes32 indexed messageHash,
    TransferInfo params,
    address asset,
    uint256 amount,
    address local
  );

  /**
   * @notice Emitted when a transfer has its external data executed
   * @param transferId - The unique identifier of the crosschain transfer.
   * @param success - Whether calldata succeeded
   * @param returnData - Return bytes from the IXReceiver
   */
  event ExternalCalldataExecuted(bytes32 indexed transferId, bool success, bytes returnData);

  /**
   * @notice Emitted when `execute` is called on the destination domain of a transfer.
   * @dev `execute` may be called when providing fast liquidity or when processing a reconciled (slow) transfer.
   * @param transferId - The unique identifier of the crosschain transfer.
   * @param to - The recipient `TransferInfo.to` provided, created as indexed parameter.
   * @param asset - The asset the recipient is given or the external call is executed with. Should be the
   * adopted asset on that chain.
   * @param args - The `ExecuteArgs` provided to the function.
   * @param local - The local asset that was either supplied by the router for a fast-liquidity transfer or
   * minted by the bridge in a reconciled (slow) transfer. Could be the same as the adopted `asset` param.
   * @param amount - The amount of transferring asset the recipient address receives or the external call is
   * executed with.
   * @param caller - The account that called the function.
   */
  event Executed(
    bytes32 indexed transferId,
    address indexed to,
    address indexed asset,
    ExecuteArgs args,
    address local,
    uint256 amount,
    address caller
  );

  /**
   * @notice Emitted when `_bumpTransfer` is called by an user on the origin domain both in
   * `xcall` and `bumpTransfer`
   * @param transferId - The unique identifier of the crosschain transaction
   * @param increase - The additional amount fees increased by
   * @param caller - The account that called the function
   */
  event TransferRelayerFeesIncreased(bytes32 indexed transferId, uint256 increase, address caller);

  /**
   * @notice Emitted when `forceUpdateSlippage` is called by user-delegated EOA
   * on the destination domain
   * @param transferId - The unique identifier of the crosschain transaction
   * @param slippage - The updated slippage boundary
   */
  event SlippageUpdated(bytes32 indexed transferId, uint256 slippage);

  /**
   * @notice Emitted when `forceReceiveLocal` is called by a user-delegated EOA
   * on the destination domain
   * @param transferId - The unique identifier of the crosschain transaction
   */
  event ForceReceiveLocal(bytes32 indexed transferId);

  /**
   * @notice Emitted when a router used Aave Portal liquidity for fast transfer
   * @param transferId - The unique identifier of the crosschain transaction
   * @param router - The authorized router that used Aave Portal liquidity
   * @param asset - The asset that was provided by Aave Portal
   * @param amount - The amount of asset that was provided by Aave Portal
   */
  event AavePortalMintUnbacked(bytes32 indexed transferId, address indexed router, address asset, uint256 amount);

  /**
   * @notice Emitted when a new remote instance is added
   * @param domain - The domain the remote instance is on
   * @param remote - The address of the remote instance
   * @param caller - The account that called the function
   */
  event RemoteAdded(uint32 domain, address remote, address caller);

  /**
   * @notice Emitted when a sequencer is added or removed from whitelists
   * @param sequencer - The sequencer address to be added or removed
   * @param caller - The account that called the function
   */
  event SequencerAdded(address sequencer, address caller);

  /**
   * @notice Emitted when a sequencer is added or removed from whitelists
   * @param sequencer - The sequencer address to be added or removed
   * @param caller - The account that called the function
   */
  event SequencerRemoved(address sequencer, address caller);

  // ============ Modifiers ============

  /**
   * @notice Only accept a transfer's designated delegate.
   * @param _params The TransferInfo of the transfer.
   */
  modifier onlyDelegate(TransferInfo calldata _params) {
    if (_params.delegate != msg.sender) revert BridgeFacet__onlyDelegate_notDelegate();
    _;
  }

  // ============ Getters ============

  function routedTransfers(bytes32 _transferId) public view returns (address[] memory) {
    return s.routedTransfers[_transferId];
  }

  function transferStatus(bytes32 _transferId) public view returns (DestinationTransferStatus) {
    return s.transferStatus[_transferId];
  }

  function remote(uint32 _domain) public view returns (address) {
    return TypeCasts.bytes32ToAddress(s.remotes[_domain]);
  }

  function domain() public view returns (uint32) {
    return s.domain;
  }

  function nonce() public view returns (uint256) {
    return s.nonce;
  }

  function approvedSequencers(address _sequencer) external view returns (bool) {
    return s.approvedSequencers[_sequencer];
  }

  function xAppConnectionManager() public view returns (address) {
    return address(s.xAppConnectionManager);
  }

  // ============ Admin Functions ==============

  /**
   * @notice Used to add an approved sequencer to the whitelist.
   * @param _sequencer - The sequencer address to add.
   */
  function addSequencer(address _sequencer) external onlyOwnerOrAdmin {
    if (s.approvedSequencers[_sequencer]) revert BridgeFacet__addSequencer_alreadyApproved();
    s.approvedSequencers[_sequencer] = true;

    emit SequencerAdded(_sequencer, msg.sender);
  }

  /**
   * @notice Used to remove an approved sequencer from the whitelist.
   * @param _sequencer - The sequencer address to remove.
   */
  function removeSequencer(address _sequencer) external onlyOwnerOrAdmin {
    if (!s.approvedSequencers[_sequencer]) revert BridgeFacet__removeSequencer_notApproved();
    delete s.approvedSequencers[_sequencer];

    emit SequencerRemoved(_sequencer, msg.sender);
  }

  /**
   * @notice Modify the contract the xApp uses to validate Replica contracts
   * @param _xAppConnectionManager The address of the xAppConnectionManager contract
   */
  function setXAppConnectionManager(address _xAppConnectionManager) external onlyOwnerOrAdmin {
    s.xAppConnectionManager = IConnectorManager(_xAppConnectionManager);
  }

  /**
   * @notice Register the address of a Router contract for the same xApp on a remote chain
   * @param _domain The domain of the remote xApp Router
   * @param _router The address of the remote xApp Router
   */
  function enrollRemoteRouter(uint32 _domain, bytes32 _router) external onlyOwnerOrAdmin {
    // Make sure we aren't setting the current domain as the connextion.
    if (_domain == s.domain) {
      revert BridgeFacet__addRemote_invalidDomain();
    }
    s.remotes[_domain] = _router;
    emit RemoteAdded(_domain, TypeCasts.bytes32ToAddress(_router), msg.sender);
  }

  // ============ Public Functions: Bridge ==============

  function xcall(
    uint32 _destination,
    address _to,
    address _asset,
    address _delegate,
    uint256 _amount,
    uint256 _slippage,
    bytes calldata _callData
  ) external payable returns (bytes32) {
    // NOTE: Here, we fill in as much information as we can for the TransferInfo.
    // Some info is left blank and will be assigned in the internal `_xcall` function (e.g.
    // `normalizedIn`, `bridgedAmt`, canonical info, etc).
    TransferInfo memory params = TransferInfo({
      to: _to,
      callData: _callData,
      originDomain: s.domain,
      destinationDomain: _destination,
      delegate: _delegate,
      // `receiveLocal: false` indicates we should always deliver the adopted asset on the
      // destination chain, swapping from the local asset if needed.
      receiveLocal: false,
      slippage: _slippage,
      originSender: msg.sender,
      // The following values should be assigned in _xcall.
      nonce: 0,
      canonicalDomain: 0,
      bridgedAmt: 0,
      normalizedIn: 0,
      canonicalId: bytes32(0)
    });
    return _xcall(params, _asset, _amount);
  }

  function xcallIntoLocal(
    uint32 _destination,
    address _to,
    address _asset,
    address _delegate,
    uint256 _amount,
    uint256 _slippage,
    bytes calldata _callData
  ) external payable returns (bytes32) {
    // NOTE: Here, we fill in as much information as we can for the TransferInfo.
    // Some info is left blank and will be assigned in the internal `_xcall` function (e.g.
    // `normalizedIn`, `bridgedAmt`, canonical info, etc).
    TransferInfo memory params = TransferInfo({
      to: _to,
      callData: _callData,
      originDomain: s.domain,
      destinationDomain: _destination,
      delegate: _delegate,
      // `receiveLocal: true` indicates we should always deliver the local asset on the
      // destination chain, and NOT swap into any adopted assets.
      receiveLocal: true,
      slippage: _slippage,
      originSender: msg.sender,
      // The following values should be assigned in _xcall.
      nonce: 0,
      canonicalDomain: 0,
      bridgedAmt: 0,
      normalizedIn: 0,
      canonicalId: bytes32(0)
    });
    return _xcall(params, _asset, _amount);
  }

  /**
   * @notice Called on a destination domain to disburse correct assets to end recipient and execute any included
   * calldata.
   *
   * @dev Can be called before or after `handle` [reconcile] is called (regarding the same transfer), depending on
   * whether the fast liquidity route (i.e. funds provided by routers) is being used for this transfer. As a result,
   * executed calldata (including properties like `originSender`) may or may not be verified depending on whether the
   * reconcile has been completed (i.e. the optimistic confirmation period has elapsed).
   *
   * @param _args - ExecuteArgs arguments.
   * @return bytes32 - The transfer ID of the crosschain transfer. Should match the xcall's transfer ID in order for
   * reconciliation to occur.
   */
  function execute(ExecuteArgs calldata _args) external nonReentrant whenNotPaused returns (bytes32) {
    (bytes32 transferId, DestinationTransferStatus status) = _executeSanityChecks(_args);

    DestinationTransferStatus updated = status == DestinationTransferStatus.Reconciled
      ? DestinationTransferStatus.Completed
      : DestinationTransferStatus.Executed;

    s.transferStatus[transferId] = updated;

    // Supply assets to target recipient. Use router liquidity when this is a fast transfer, or mint bridge tokens
    // when this is a slow transfer.
    // NOTE: Asset will be adopted unless specified to `receiveLocal` in params.
    (uint256 amountOut, address asset, address local) = _handleExecuteLiquidity(
      transferId,
      AssetLogic.calculateCanonicalHash(_args.params.canonicalId, _args.params.canonicalDomain),
      updated != DestinationTransferStatus.Completed,
      _args
    );

    // Execute the transaction using the designated calldata.
    uint256 amount = _handleExecuteTransaction(
      _args,
      amountOut,
      asset,
      transferId,
      updated == DestinationTransferStatus.Completed
    );

    // Emit event.
    emit Executed(transferId, _args.params.to, asset, _args, local, amount, msg.sender);

    return transferId;
  }

  /**
   * @notice Anyone can call this function on the origin domain to increase the relayer fee for a transfer.
   * @param _transferId - The unique identifier of the crosschain transaction
   */
  function bumpTransfer(bytes32 _transferId) external payable nonReentrant whenNotPaused {
    if (msg.value == 0) revert BridgeFacet__bumpTransfer_valueIsZero();
    _bumpTransfer(_transferId);
  }

  function _bumpTransfer(bytes32 _transferId) internal {
    address relayerVault = s.relayerFeeVault;
    if (relayerVault == address(0)) revert BridgeFacet__bumpTransfer_noRelayerVault();
    Address.sendValue(payable(relayerVault), msg.value);

    emit TransferRelayerFeesIncreased(_transferId, msg.value, msg.sender);
  }

  /**
   * @notice Allows a user-specified account to update the slippage they are willing
   * to take on destination transfers.
   *
   * @param _params TransferInfo associated with the transfer
   * @param _slippage The updated slippage
   */
  function forceUpdateSlippage(TransferInfo calldata _params, uint256 _slippage) external onlyDelegate(_params) {
    // Sanity check slippage
    if (_slippage > BPS_FEE_DENOMINATOR) {
      revert BridgeFacet__forceUpdateSlippage_invalidSlippage();
    }

    // Should only be called on destination domain
    if (_params.destinationDomain != s.domain) {
      revert BridgeFacet__forceUpdateSlippage_notDestination();
    }

    // Get transferId
    bytes32 transferId = _calculateTransferId(_params);

    // Store overrides
    s.slippage[transferId] = _slippage;

    // Emit event
    emit SlippageUpdated(transferId, _slippage);
  }

  /**
   * @notice Allows a user-specified account to withdraw the local asset directly
   * @dev Calldata will still be executed with the local asset. `IXReceiver` contracts
   * should be able to handle local assets in event of failures.
   * @param _params TransferInfo associated with the transfer
   */
  function forceReceiveLocal(TransferInfo calldata _params) external onlyDelegate(_params) {
    // Should only be called on destination domain
    if (_params.destinationDomain != s.domain) {
      revert BridgeFacet__forceReceiveLocal_notDestination();
    }

    // Get transferId
    bytes32 transferId = _calculateTransferId(_params);

    // Store overrides
    s.receiveLocalOverride[transferId] = true;

    // Emit event
    emit ForceReceiveLocal(transferId);
  }

  // ============ Internal: Bridge ============

  /**
   * @notice Initiates a cross-chain transfer of funds, calldata, and/or various named properties using the nomad
   * network.
   *
   * @dev For ERC20 transfers, this contract must have approval to transfer the input (transacting) assets. The adopted
   * assets will be swapped for their local nomad asset counterparts (i.e. bridgeable tokens) via the configured AMM if
   * necessary. In the event that the adopted assets *are* local nomad assets, no swap is needed. The local tokens will
   * then be sent via the bridge router. If the local assets are representational for an asset on another chain, we will
   * burn the tokens here. If the local assets are canonical (meaning that the adopted<>local asset pairing is native
   * to this chain), we will custody the tokens here.
   *
   * @param _params - The TransferInfo arguments.
   * @return bytes32 - The transfer ID of the newly created crosschain transfer.
   */
  function _xcall(
    TransferInfo memory _params,
    address _asset,
    uint256 _amount
  ) internal whenNotPaused returns (bytes32) {
    // Sanity checks.
    bytes32 remoteInstance;
    {
      // Not native asset.
      // NOTE: We support using address(0) as an intuitive default if you are sending a 0-value
      // transfer. In that edge case, address(0) will not be registered as a supported asset, but should
      // pass the `isLocalOrigin` check
      if (_asset == address(0) && _amount != 0) {
        revert BridgeFacet__xcall_nativeAssetNotSupported();
      }

      // Destination domain is supported.
      // NOTE: This check implicitly also checks that `_params.destinationDomain != s.domain`, because the index
      // `s.domain` of `s.remotes` should always be `bytes32(0)`.
      remoteInstance = _mustHaveRemote(_params.destinationDomain);

      // Recipient defined.
      if (_params.to == address(0)) {
        revert BridgeFacet__xcall_emptyTo();
      }

      if (_params.slippage > BPS_FEE_DENOMINATOR) {
        revert BridgeFacet__xcall_invalidSlippage();
      }
    }

    // NOTE: The local asset will stay address(0) if input asset is address(0) in the event of a
    // 0-value transfer. Otherwise, the local address will be retrieved below
    address local;
    bytes32 transferId;
    TokenId memory canonical;
    bool isCanonical;
    {
      // Check that the asset is supported -- can be either adopted or local.
      // NOTE: Above we check that you can only have `address(0)` as the input asset if this is a
      // 0-value transfer. Because 0-value transfers short-circuit all checks on mappings keyed on
      // hash(canonicalId, canonicalDomain), this is safe even when the address(0) asset is not
      // whitelisted.
      bytes32 key;
      if (_asset != address(0)) {
        // Retrieve the canonical token information.
        (canonical, key) = _getApprovedCanonicalId(_asset);

        // Get the local address
        local = _getLocalAsset(key, canonical.id, canonical.domain);

        // Set boolean flag
        isCanonical = _params.originDomain == canonical.domain && local == _asset;

        // Enforce liquidity caps
        // NOTE: safe to do this before the swap because canonical domains do
        // not hit the AMMs (local == canonical)
        uint256 cap = s.caps[key];
        if (isCanonical && cap > 0) {
          // NOTE: this method includes router liquidity as part of the caps,
          // not only the minted amount
          uint256 updatedCap = s.custodied[_asset] + _amount;
          if (updatedCap > cap) {
            revert BridgeFacet__xcall_capReached();
          }
          s.custodied[_asset] = updatedCap;
        }

        // Update TransferInfo to reflect the canonical token information.
        _params.canonicalDomain = canonical.domain;
        _params.canonicalId = canonical.id;
      }

      if (_amount > 0) {
        // Transfer funds of input asset to the contract from the user.
        AssetLogic.handleIncomingAsset(_asset, _amount);

        // Swap to the local asset from adopted if applicable.
        // TODO: drop the "IfNeeded", instead just check whether the asset is already local / needs swap here.
        _params.bridgedAmt = AssetLogic.swapToLocalAssetIfNeeded(key, _asset, local, _amount, _params.slippage);
      }

      // Get the normalized amount in (amount sent in by user in 18 decimals).
      _params.normalizedIn = _asset == address(0)
        ? 0 // we know from assertions above this is the case IFF amount == 0
        : AssetLogic.normalizeDecimals(ERC20(_asset).decimals(), uint8(18), _amount);

      // Calculate the transfer ID.
      _params.nonce = s.nonce++;
      transferId = _calculateTransferId(_params);
    }

    // Handle the relayer fee.
    // NOTE: This has to be done *after* transferring in + swapping assets because
    // the transfer id uses the amount that is bridged (i.e. amount in local asset).
    if (msg.value > 0) {
      _bumpTransfer(transferId);
    }

    // Send the crosschain message.
    bytes32 messageHash = _sendMessage(
      transferId,
      _params.destinationDomain,
      remoteInstance,
      canonical,
      local,
      _params.bridgedAmt,
      isCanonical
    );

    // emit event
    emit XCalled(transferId, _params.nonce, messageHash, _params, _asset, _amount, local);

    return transferId;
  }

  /**
   * @notice Holds the logic to recover the signer from an encoded payload.
   * @dev Will hash and convert to an eth signed message.
   * @param _signed The hash that was signed.
   * @param _sig The signature from which we will recover the signer.
   */
  function _recoverSignature(bytes32 _signed, bytes calldata _sig) internal pure returns (address) {
    // Recover
    return ECDSA.recover(ECDSA.toEthSignedMessageHash(_signed), _sig);
  }

  /**
   * @notice Performs some sanity checks for `execute`.
   * @dev Need this to prevent stack too deep.
   * @param _args ExecuteArgs that were passed in to the `execute` call.
   */
  function _executeSanityChecks(ExecuteArgs calldata _args) private view returns (bytes32, DestinationTransferStatus) {
    // If the sender is not approved relayer, revert
    if (!s.approvedRelayers[msg.sender] && msg.sender != _args.params.delegate) {
      revert BridgeFacet__execute_unapprovedSender();
    }

    // If this is not the destination domain revert
    if (_args.params.destinationDomain != s.domain) {
      revert BridgeFacet__execute_wrongDomain();
    }

    // Path length refers to the number of facilitating routers. A transfer is considered 'multipath'
    // if multiple routers provide liquidity (in even 'shares') for it.
    uint256 pathLength = _args.routers.length;

    // Derive transfer ID based on given arguments.
    bytes32 transferId = _calculateTransferId(_args.params);

    // Retrieve the reconciled record.
    DestinationTransferStatus status = s.transferStatus[transferId];

    if (pathLength != 0) {
      // Make sure number of routers is below the configured maximum.
      if (pathLength > s.maxRoutersPerTransfer) revert BridgeFacet__execute_maxRoutersExceeded();

      // Check to make sure the transfer has not been reconciled (no need for routers if the transfer is
      // already reconciled; i.e. if there are routers provided, the transfer must *not* be reconciled).
      if (status != DestinationTransferStatus.None) revert BridgeFacet__execute_badFastLiquidityStatus();

      // NOTE: The sequencer address may be empty and no signature needs to be provided in the case of the
      // slow liquidity route (i.e. no routers involved). Additionally, the sequencer does not need to be the
      // msg.sender.
      // Check to make sure the sequencer address provided is approved
      if (!s.approvedSequencers[_args.sequencer]) {
        revert BridgeFacet__execute_notSupportedSequencer();
      }
      // Check to make sure the sequencer provided did sign the transfer ID and router path provided.
      if (
        _args.sequencer != _recoverSignature(keccak256(abi.encode(transferId, _args.routers)), _args.sequencerSignature)
      ) {
        revert BridgeFacet__execute_invalidSequencerSignature();
      }

      // Hash the payload for which each router should have produced a signature.
      // Each router should have signed the `transferId` (which implicitly signs call params,
      // amount, and tokenId) as well as the `pathLength`, or the number of routers with which
      // they are splitting liquidity provision.
      bytes32 routerHash = keccak256(abi.encode(transferId, pathLength));

      for (uint256 i; i < pathLength; ) {
        // Make sure the router is approved, if applicable.
        // If router ownership is renounced (_RouterOwnershipRenounced() is true), then the router whitelist
        // no longer applies and we can skip this approval step.
        if (!_isRouterWhitelistRemoved() && !s.routerConfigs[_args.routers[i]].approved) {
          revert BridgeFacet__execute_notSupportedRouter();
        }

        // Validate the signature. We'll recover the signer's address using the expected payload and basic ECDSA
        // signature scheme recovery. The address for each signature must match the router's address.
        if (_args.routers[i] != _recoverSignature(routerHash, _args.routerSignatures[i])) {
          revert BridgeFacet__execute_invalidRouterSignature();
        }

        unchecked {
          ++i;
        }
      }
    } else {
      // If there are no routers for this transfer, this `execute` must be a slow liquidity route; in which
      // case, we must make sure the transfer's been reconciled.
      if (status != DestinationTransferStatus.Reconciled) revert BridgeFacet__execute_notReconciled();
    }

    return (transferId, status);
  }

  /**
   * @notice Calculates fast transfer amount.
   * @param _amount Transfer amount
   * @param _numerator Numerator
   * @param _denominator Denominator
   */
  function _muldiv(
    uint256 _amount,
    uint256 _numerator,
    uint256 _denominator
  ) private pure returns (uint256) {
    return (_amount * _numerator) / _denominator;
  }

  /**
   * @notice Execute liquidity process used when calling `execute`.
   * @dev Will revert with underflow if any router in the path has insufficient liquidity to provide
   * for the transfer.
   * @dev Need this to prevent stack too deep.
   */
  function _handleExecuteLiquidity(
    bytes32 _transferId,
    bytes32 _key,
    bool _isFast,
    ExecuteArgs calldata _args
  )
    private
    returns (
      uint256,
      address,
      address
    )
  {
    // Save the addresses of all routers providing liquidity for this transfer.
    s.routedTransfers[_transferId] = _args.routers;

    // Get the local asset contract address.
    address local = _getLocalAsset(_key, _args.params.canonicalId, _args.params.canonicalDomain);

    // If this is a zero-value transfer, short-circuit remaining logic.
    if (_args.params.bridgedAmt == 0) {
      return (0, local, local);
    }

<<<<<<< HEAD
    // If it is the canonical domain, decrease custodied value
    if (s.domain == _args.params.canonicalDomain && s.caps[_key] > 0) {
      // NOTE: safe to use the amount here instead of post-swap because there are no
      // AMMs on the canonical domain (assuming canonical == adopted on canonical domain)
      s.custodied[local] -= _args.params.bridgedAmt;
    }
=======
    // Get the receive local status
    bool receiveLocal = _args.params.receiveLocal || s.receiveLocalOverride[_transferId];
>>>>>>> 68ef978b

    uint256 toSwap = _args.params.bridgedAmt;
    // If this is a fast liquidity path, we should handle deducting from applicable routers' liquidity.
    // If this is a slow liquidity path, the transfer must have been reconciled (if we've reached this point),
    // and the funds would have been custodied in this contract. The exact custodied amount is untracked in state
    // (since the amount is hashed in the transfer ID itself) - thus, no updates are required.
    if (_isFast) {
      uint256 pathLen = _args.routers.length;

      // Calculate amount that routers will provide with the fast-liquidity fee deducted.
      toSwap = _muldiv(_args.params.bridgedAmt, s.LIQUIDITY_FEE_NUMERATOR, BPS_FEE_DENOMINATOR);

      if (pathLen == 1) {
        // If router does not have enough liquidity, try to use Aave Portals.
        // NOTE: Only one router should be responsible for taking on this credit risk, and it should only deal
        // with transfers expecting adopted assets (to avoid introducing runtime slippage).
        if (!receiveLocal && s.routerBalances[_args.routers[0]][local] < toSwap && s.aavePool != address(0)) {
          if (!s.routerConfigs[_args.routers[0]].portalApproved) revert BridgeFacet__execute_notApprovedForPortals();

          // Portals deliver the adopted asset directly; return after portal execution is completed.
          (uint256 portalDeliveredAmount, address adoptedAsset) = _executePortalTransfer(
            _transferId,
            _key,
            toSwap,
            _args.routers[0]
          );
          return (portalDeliveredAmount, adoptedAsset, local);
        } else {
          // Decrement the router's liquidity.
          s.routerBalances[_args.routers[0]][local] -= toSwap;
        }
      } else {
        // For each router, assert they are approved, and deduct liquidity.
        uint256 routerAmount = toSwap / pathLen;
        for (uint256 i; i < pathLen - 1; ) {
          // Decrement router's liquidity.
          // NOTE: If any router in the path has insufficient liquidity, this will revert with an underflow error.
          s.routerBalances[_args.routers[i]][local] -= routerAmount;

          unchecked {
            ++i;
          }
        }
        // The last router in the multipath will sweep the remaining balance to account for remainder dust.
        uint256 toSweep = routerAmount + (toSwap % pathLen);
        s.routerBalances[_args.routers[pathLen - 1]][local] -= toSweep;
      }
    }

    // If the local asset is specified, or the adopted asset was overridden (e.g. when user facing slippage
    // conditions outside of their boundaries), exit without swapping.
    if (receiveLocal) {
      return (toSwap, local, local);
    }

    // Swap out of representational asset into adopted asset if needed.
    uint256 slippageOverride = s.slippage[_transferId];
    (uint256 amount, address adopted) = AssetLogic.swapFromLocalAssetIfNeeded(
      _key,
      local,
      toSwap,
      slippageOverride != 0 ? slippageOverride : _args.params.slippage,
      _args.params.normalizedIn
    );
    return (amount, adopted, local);
  }

  /**
   * @notice Process the transfer, and calldata if needed, when calling `execute`
   * @dev Need this to prevent stack too deep
   */
  function _handleExecuteTransaction(
    ExecuteArgs calldata _args,
    uint256 _amountOut,
    address _asset, // adopted (or local if specified)
    bytes32 _transferId,
    bool _reconciled
  ) private returns (uint256) {
    // transfer funds to recipient
    AssetLogic.handleOutgoingAsset(_asset, _args.params.to, _amountOut);

    // execute the calldata
    _executeCalldata(_transferId, _amountOut, _asset, _reconciled, _args.params);

    return _amountOut;
  }

  /**
   * @notice Executes external calldata.
   * 
   * @dev Once a transfer is reconciled (i.e. data is authenticated), external calls will
   * fail gracefully. This means errors will be emitted in an event, but the function itself
   * will not revert.

   * In the case where a transaction is *not* reconciled (i.e. data is unauthenticated), this
   * external call will fail loudly. This allows all functions that rely on authenticated data
   * (using a specific check on the origin sender), to be forced into the slow path for
   * execution to succeed.
   * 
   */
  function _executeCalldata(
    bytes32 _transferId,
    uint256 _amount,
    address _asset,
    bool _reconciled,
    TransferInfo calldata _params
  ) internal {
    // execute the calldata
    if (keccak256(_params.callData) == EMPTY_HASH) {
      // no call data, return amount out
      return;
    }

    bool success;
    bytes memory returnData;

    // See above devnote
    if (_reconciled) {
      // after this function executes:
      // - 2 events are emitted
      // - transfer id is returned
      // -> reserve 10K gas

      // Use SafeCall here
      (success, returnData) = ExcessivelySafeCall.excessivelySafeCall(
        _params.to,
        gasleft() - 10_000,
        0, // native asset value (always 0)
        256, // only copy 256 bytes back as calldata
        abi.encodeWithSelector(
          IXReceiver.xReceive.selector,
          _transferId,
          _amount,
          _asset,
          _params.originSender, // use passed in value iff authenticated
          _params.originDomain,
          _params.callData
        )
      );
    } else {
      // use address(0) for origin sender on fast path
      returnData = IXReceiver(_params.to).xReceive(
        _transferId,
        _amount,
        _asset,
        address(0),
        _params.originDomain,
        _params.callData
      );
      success = true;
    }

    emit ExternalCalldataExecuted(_transferId, success, returnData);
  }

  /**
   * @notice Uses Aave Portals to provide fast liquidity
   */
  function _executePortalTransfer(
    bytes32 _transferId,
    bytes32 _key,
    uint256 _fastTransferAmount,
    address _router
  ) internal returns (uint256, address) {
    // Calculate local to adopted swap output if needed
    address adopted = _getAdoptedAsset(_key);

    IAavePool(s.aavePool).mintUnbacked(adopted, _fastTransferAmount, address(this), AAVE_REFERRAL_CODE);

    // Improvement: Instead of withdrawing to address(this), withdraw directly to the user or executor to save 1 transfer
    uint256 amountWithdrawn = IAavePool(s.aavePool).withdraw(adopted, _fastTransferAmount, address(this));

    if (amountWithdrawn < _fastTransferAmount) revert BridgeFacet__executePortalTransfer_insufficientAmountWithdrawn();

    // Store principle debt
    s.portalDebt[_transferId] = _fastTransferAmount;

    // Store fee debt
    s.portalFeeDebt[_transferId] = (s.aavePortalFeeNumerator * _fastTransferAmount) / BPS_FEE_DENOMINATOR;

    emit AavePortalMintUnbacked(_transferId, _router, adopted, _fastTransferAmount);

    return (_fastTransferAmount, adopted);
  }

  // ============ Internal: Send ============

  /**
   * @notice Format and send transfer message to a remote chain.
   *
   * @param _transferId Unique identifier for the transfer.
   * @param _destination The destination domain.
   * @param _connextion The connext instance on the destination domain.
   * @param _canonical The canonical token ID/domain info.
   * @param _local The local token address.
   * @param _amount The token amount.
   * @param _isCanonical Whether or not the local token is the canonical asset (i.e. this is the token's
   * "home" chain).
   */
  function _sendMessage(
    bytes32 _transferId,
    uint32 _destination,
    bytes32 _connextion,
    TokenId memory _canonical,
    address _local,
    uint256 _amount,
    bool _isCanonical
  ) private returns (bytes32) {
    IBridgeToken _token = IBridgeToken(_local);

    // Get the formatted token ID
    bytes29 _tokenId = BridgeMessage.formatTokenId(_canonical.domain, _canonical.id);

    // Remove tokens from circulation on this chain if applicable.
    if (_amount > 0) {
      if (!_isCanonical) {
        // If the token originates on a remote chain, burn the representational tokens on this chain.
        _token.burn(address(this), _amount);
      }
      // IFF the token IS the canonical token (i.e. originates on this chain), we lock the input tokens in escrow
      // in this contract, as an equal amount of representational assets will be minted on the destination chain.
      // NOTE: The tokens should be in the contract already at this point from xcall.
    }

    // Format hook action.
    bytes29 _action = BridgeMessage.formatTransfer(_amount, _transferId);
    // Send message to destination chain bridge router.
    bytes32 _messageHash = IOutbox(s.xAppConnectionManager.home()).dispatch(
      _destination,
      _connextion,
      BridgeMessage.formatMessage(_tokenId, _action)
    );

    // return message hash
    return _messageHash;
  }

  /**
   * @notice Assert that the given domain has a xApp Router registered and return its address
   * @param _domain The domain of the chain for which to get the xApp Router
   * @return _remote The address of the remote xApp Router on _domain
   */
  function _mustHaveRemote(uint32 _domain) internal view returns (bytes32 _remote) {
    _remote = s.remotes[_domain];
    if (_remote == bytes32(0)) {
      revert BridgeFacet__mustHaveRemote_destinationNotSupported();
    }
  }
}<|MERGE_RESOLUTION|>--- conflicted
+++ resolved
@@ -711,17 +711,15 @@
       return (0, local, local);
     }
 
-<<<<<<< HEAD
     // If it is the canonical domain, decrease custodied value
     if (s.domain == _args.params.canonicalDomain && s.caps[_key] > 0) {
       // NOTE: safe to use the amount here instead of post-swap because there are no
       // AMMs on the canonical domain (assuming canonical == adopted on canonical domain)
       s.custodied[local] -= _args.params.bridgedAmt;
     }
-=======
+
     // Get the receive local status
     bool receiveLocal = _args.params.receiveLocal || s.receiveLocalOverride[_transferId];
->>>>>>> 68ef978b
 
     uint256 toSwap = _args.params.bridgedAmt;
     // If this is a fast liquidity path, we should handle deducting from applicable routers' liquidity.
