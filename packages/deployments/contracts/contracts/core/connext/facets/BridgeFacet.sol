--- conflicted
+++ resolved
@@ -37,12 +37,7 @@
   error BridgeFacet__xcall_destinationNotSupported();
   error BridgeFacet__xcall_emptyTo();
   error BridgeFacet__xcall_notSupportedAsset();
-<<<<<<< HEAD
-  error BridgeFacet__xcall_invalidSlippageTol();
-=======
-  error BridgeFacet__xcall_missingAgent();
   error BridgeFacet__xcall_invalidSlippage();
->>>>>>> 5d5f913d
   error BridgeFacet__execute_unapprovedSender();
   error BridgeFacet__execute_wrongDomain();
   error BridgeFacet__execute_notSupportedSequencer();
@@ -242,13 +237,8 @@
       originDomain: s.domain,
       destinationDomain: _args.params.destinationDomain,
       agent: _args.params.agent,
-<<<<<<< HEAD
       receiveLocal: false, // always swap into adopted in xcall pass
-      destinationMinOut: _args.params.destinationMinOut
-=======
-      receiveLocal: _args.params.receiveLocal,
       slippage: _args.params.slippage
->>>>>>> 5d5f913d
     });
     {
       // Not native asset
@@ -271,19 +261,10 @@
       if (_args.params.to == address(0)) {
         revert BridgeFacet__xcall_emptyTo();
       }
-<<<<<<< HEAD
-=======
-
-      // If the user might be receiving adopted assets on the destination chain, they ought to have a defined agent
-      // so that they can call `forceReceiveLocal` if need be.
-      if (params.agent == address(0) && !params.receiveLocal) {
-        revert BridgeFacet__xcall_missingAgent();
-      }
 
       if (params.slippage > BPS_FEE_DENOMINATOR) {
         revert BridgeFacet__xcall_invalidSlippage();
       }
->>>>>>> 5d5f913d
     }
 
     bytes32 transferId;
@@ -424,51 +405,6 @@
     emit TransferRelayerFeesUpdated(_transferId, s.relayerFees[_transferId], msg.sender);
   }
 
-<<<<<<< HEAD
-=======
-  /**
-   * @notice A user-specified agent can call this to accept the local asset instead of the
-   * previously specified adopted asset.
-   * @dev Should be called in situations where transfers are facing unfavorable slippage
-   * conditions for extended periods
-   * @param _params - The call params for the transaction
-   * @param _amount - The amount of transferring asset the tx called xcall with
-   * @param _nonce - The nonce for the transfer
-   * @param _canonicalId - The identifier of the canonical asset associated with the transfer
-   * @param _canonicalDomain - The domain of the canonical asset associated with the transfer
-   * @param _originSender - The msg.sender of the origin call
-   */
-  function forceReceiveLocal(
-    CallParams calldata _params,
-    uint256 _amount,
-    uint256 _normalizedIn,
-    uint256 _nonce,
-    bytes32 _canonicalId,
-    uint32 _canonicalDomain,
-    address _originSender
-  ) external nonReentrant {
-    // Enforce caller
-    if (msg.sender != _params.agent) revert BridgeFacet__forceReceiveLocal_invalidSender();
-
-    // Calculate transfer id
-    bytes32 transferId = _calculateTransferId(
-      _params,
-      _normalizedIn,
-      _amount,
-      _nonce,
-      _canonicalId,
-      _canonicalDomain,
-      _originSender
-    );
-
-    // Store receive local
-    s.receiveLocalOverrides[transferId] = true;
-
-    // Emit event
-    emit ForcedReceiveLocal(transferId, _canonicalId, _canonicalDomain, _amount);
-  }
-
->>>>>>> 5d5f913d
   // ============ Private Functions ============
 
   /**
