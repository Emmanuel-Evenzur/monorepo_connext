--- conflicted
+++ resolved
@@ -712,12 +712,7 @@
       AssetLogic.handleOutgoingAsset(_asset, _args.params.to, _amount);
     } else {
       // execute calldata w/funds
-<<<<<<< HEAD
-      bool isNative = _asset == address(s.wrapper);
-      _asset = AssetLogic.transferAssetFromContract(_asset, isNative ? address(this) : address(s.executor), _amount);
-=======
       address transferred = AssetLogic.handleOutgoingAsset(_asset, address(s.executor), _amount);
->>>>>>> c5b63f1e
 
       (bool success, bytes memory returnData) = s.executor.execute{value: transferred == address(0) ? _amount : 0}(
         IExecutor.ExecutorArgs(
@@ -725,11 +720,7 @@
           _amount,
           _args.params.to,
           _args.params.recovery,
-<<<<<<< HEAD
-          _asset,
-=======
           transferred,
->>>>>>> c5b63f1e
           _reconciled
             ? LibCrossDomainProperty.formatDomainAndSenderBytes(_args.params.originDomain, _args.originSender)
             : LibCrossDomainProperty.EMPTY_BYTES,
