// SPDX-License-Identifier: UNLICENSED
pragma solidity 0.8.17;

import {IERC20Metadata} from "@openzeppelin/contracts/token/ERC20/extensions/IERC20Metadata.sol";
import {ECDSA} from "@openzeppelin/contracts/utils/cryptography/ECDSA.sol";
import {Address} from "@openzeppelin/contracts/utils/Address.sol";

import {ExcessivelySafeCall} from "../../../shared/libraries/ExcessivelySafeCall.sol";
import {TypedMemView} from "../../../shared/libraries/TypedMemView.sol";
import {TypeCasts} from "../../../shared/libraries/TypeCasts.sol";

import {IOutbox} from "../../../messaging/interfaces/IOutbox.sol";
import {IConnectorManager} from "../../../messaging/interfaces/IConnectorManager.sol";

import {BaseConnextFacet} from "./BaseConnextFacet.sol";

import {AssetLogic} from "../libraries/AssetLogic.sol";
import {ExecuteArgs, TransferInfo, DestinationTransferStatus} from "../libraries/LibConnextStorage.sol";
import {BridgeMessage} from "../libraries/BridgeMessage.sol";
import {TokenId} from "../libraries/TokenId.sol";

import {IXReceiver} from "../interfaces/IXReceiver.sol";
import {IAavePool} from "../interfaces/IAavePool.sol";
import {IBridgeToken} from "../interfaces/IBridgeToken.sol";

contract BridgeFacet is BaseConnextFacet {
  // ============ Libraries ============
  using TypedMemView for bytes;
  using TypedMemView for bytes29;
  using BridgeMessage for bytes29;

  // ========== Custom Errors ===========

  error BridgeFacet__addRemote_invalidRouter();
  error BridgeFacet__addRemote_invalidDomain();
  error BridgeFacet__onlyDelegate_notDelegate();
  error BridgeFacet__addSequencer_invalidSequencer();
  error BridgeFacet__addSequencer_alreadyApproved();
  error BridgeFacet__removeSequencer_notApproved();
  error BridgeFacet__setXAppConnectionManager_domainsDontMatch();
  error BridgeFacet__xcall_nativeAssetNotSupported();
  error BridgeFacet__xcall_emptyTo();
  error BridgeFacet__xcall_notSupportedAsset();
  error BridgeFacet__xcall_invalidSlippage();
  error BridgeFacet__xcall_canonicalAssetNotReceived();
  error BridgeFacet__xcall_capReached();
  error BridgeFacet__execute_unapprovedSender();
  error BridgeFacet__execute_wrongDomain();
  error BridgeFacet__execute_notSupportedSequencer();
  error BridgeFacet__execute_invalidSequencerSignature();
  error BridgeFacet__execute_maxRoutersExceeded();
  error BridgeFacet__execute_notSupportedRouter();
  error BridgeFacet__execute_invalidRouterSignature();
  error BridgeFacet__execute_notApprovedForPortals();
  error BridgeFacet__execute_badFastLiquidityStatus();
  error BridgeFacet__execute_notReconciled();
<<<<<<< HEAD
  error BridgeFacet__execute_externalCallFailed();
=======
  error BridgeFacet__excecute_insufficientGas();
>>>>>>> f098b40e
  error BridgeFacet__executePortalTransfer_insufficientAmountWithdrawn();
  error BridgeFacet__bumpTransfer_valueIsZero();
  error BridgeFacet__bumpTransfer_noRelayerVault();
  error BridgeFacet__forceUpdateSlippage_invalidSlippage();
  error BridgeFacet__forceUpdateSlippage_notDestination();
  error BridgeFacet__forceReceiveLocal_notDestination();
  error BridgeFacet__mustHaveRemote_destinationNotSupported();

  // ============ Properties ============

  uint16 public constant AAVE_REFERRAL_CODE = 0;

  // ============ Events ============

  /**
   * @notice Emitted when `xcall` is called on the origin domain of a transfer.
   * @param transferId - The unique identifier of the crosschain transfer.
   * @param nonce - The bridge nonce of the transfer on the origin domain.
   * @param messageHash - The hash of the message bytes (containing all transfer info) that were bridged.
   * @param params - The `TransferInfo` provided to the function.
   * @param asset - The asset sent in with xcall
   * @param amount - The amount sent in with xcall
   * @param local - The local asset that is controlled by the bridge and can be burned/minted
   */
  event XCalled(
    bytes32 indexed transferId,
    uint256 indexed nonce,
    bytes32 indexed messageHash,
    TransferInfo params,
    address asset,
    uint256 amount,
    address local
  );

  /**
   * @notice Emitted when a transfer has its external data executed
   * @param transferId - The unique identifier of the crosschain transfer.
   * @param success - Whether calldata succeeded
   * @param returnData - Return bytes from the IXReceiver
   */
  event ExternalCalldataExecuted(bytes32 indexed transferId, bool success, bytes returnData);

  /**
   * @notice Emitted when `execute` is called on the destination domain of a transfer.
   * @dev `execute` may be called when providing fast liquidity or when processing a reconciled (slow) transfer.
   * @param transferId - The unique identifier of the crosschain transfer.
   * @param to - The recipient `TransferInfo.to` provided, created as indexed parameter.
   * @param asset - The asset the recipient is given or the external call is executed with. Should be the
   * adopted asset on that chain.
   * @param args - The `ExecuteArgs` provided to the function.
   * @param local - The local asset that was either supplied by the router for a fast-liquidity transfer or
   * minted by the bridge in a reconciled (slow) transfer. Could be the same as the adopted `asset` param.
   * @param amount - The amount of transferring asset the recipient address receives or the external call is
   * executed with.
   * @param caller - The account that called the function.
   */
  event Executed(
    bytes32 indexed transferId,
    address indexed to,
    address indexed asset,
    ExecuteArgs args,
    address local,
    uint256 amount,
    address caller
  );

  /**
   * @notice Emitted when `_bumpTransfer` is called by an user on the origin domain both in
   * `xcall` and `bumpTransfer`
   * @param transferId - The unique identifier of the crosschain transaction
   * @param increase - The additional amount fees increased by
   * @param caller - The account that called the function
   */
  event TransferRelayerFeesIncreased(bytes32 indexed transferId, uint256 increase, address caller);

  /**
   * @notice Emitted when `forceUpdateSlippage` is called by user-delegated EOA
   * on the destination domain
   * @param transferId - The unique identifier of the crosschain transaction
   * @param slippage - The updated slippage boundary
   */
  event SlippageUpdated(bytes32 indexed transferId, uint256 slippage);

  /**
   * @notice Emitted when `forceReceiveLocal` is called by a user-delegated EOA
   * on the destination domain
   * @param transferId - The unique identifier of the crosschain transaction
   */
  event ForceReceiveLocal(bytes32 indexed transferId);

  /**
   * @notice Emitted when a router used Aave Portal liquidity for fast transfer
   * @param transferId - The unique identifier of the crosschain transaction
   * @param router - The authorized router that used Aave Portal liquidity
   * @param asset - The asset that was provided by Aave Portal
   * @param amount - The amount of asset that was provided by Aave Portal
   */
  event AavePortalMintUnbacked(bytes32 indexed transferId, address indexed router, address asset, uint256 amount);

  /**
   * @notice Emitted when a new remote instance is added
   * @param domain - The domain the remote instance is on
   * @param remote - The address of the remote instance
   * @param caller - The account that called the function
   */
  event RemoteAdded(uint32 domain, address remote, address caller);

  /**
   * @notice Emitted when a sequencer is added or removed from whitelists
   * @param sequencer - The sequencer address to be added or removed
   * @param caller - The account that called the function
   */
  event SequencerAdded(address sequencer, address caller);

  /**
   * @notice Emitted when a sequencer is added or removed from whitelists
   * @param sequencer - The sequencer address to be added or removed
   * @param caller - The account that called the function
   */
  event SequencerRemoved(address sequencer, address caller);

  // ============ Modifiers ============

  /**
   * @notice Only accept a transfer's designated delegate.
   * @param _params The TransferInfo of the transfer.
   */
  modifier onlyDelegate(TransferInfo calldata _params) {
    if (_params.delegate != msg.sender) revert BridgeFacet__onlyDelegate_notDelegate();
    _;
  }

  // ============ Getters ============

  function routedTransfers(bytes32 _transferId) public view returns (address[] memory) {
    return s.routedTransfers[_transferId];
  }

  function transferStatus(bytes32 _transferId) public view returns (DestinationTransferStatus) {
    return s.transferStatus[_transferId];
  }

  function remote(uint32 _domain) public view returns (address) {
    return TypeCasts.bytes32ToAddress(s.remotes[_domain]);
  }

  function domain() public view returns (uint32) {
    return s.domain;
  }

  function nonce() public view returns (uint256) {
    return s.nonce;
  }

  function approvedSequencers(address _sequencer) external view returns (bool) {
    return s.approvedSequencers[_sequencer];
  }

  function xAppConnectionManager() public view returns (address) {
    return address(s.xAppConnectionManager);
  }

  // ============ Admin Functions ==============

  /**
   * @notice Used to add an approved sequencer to the whitelist.
   * @param _sequencer - The sequencer address to add.
   */
  function addSequencer(address _sequencer) external onlyOwnerOrAdmin {
    if (_sequencer == address(0)) revert BridgeFacet__addSequencer_invalidSequencer();

    if (s.approvedSequencers[_sequencer]) revert BridgeFacet__addSequencer_alreadyApproved();
    s.approvedSequencers[_sequencer] = true;

    emit SequencerAdded(_sequencer, msg.sender);
  }

  /**
   * @notice Used to remove an approved sequencer from the whitelist.
   * @param _sequencer - The sequencer address to remove.
   */
  function removeSequencer(address _sequencer) external onlyOwnerOrAdmin {
    if (!s.approvedSequencers[_sequencer]) revert BridgeFacet__removeSequencer_notApproved();
    delete s.approvedSequencers[_sequencer];

    emit SequencerRemoved(_sequencer, msg.sender);
  }

  /**
   * @notice Modify the contract the xApp uses to validate Replica contracts
   * @param _xAppConnectionManager The address of the xAppConnectionManager contract
   */
  function setXAppConnectionManager(address _xAppConnectionManager) external onlyOwnerOrAdmin {
    IConnectorManager manager = IConnectorManager(_xAppConnectionManager);
    if (manager.localDomain() != s.domain) {
      revert BridgeFacet__setXAppConnectionManager_domainsDontMatch();
    }
    s.xAppConnectionManager = manager;
  }

  /**
   * @notice Register the address of a Router contract for the same xApp on a remote chain
   * @param _domain The domain of the remote xApp Router
   * @param _router The address of the remote xApp Router
   */
  function enrollRemoteRouter(uint32 _domain, bytes32 _router) external onlyOwnerOrAdmin {
    if (_router == bytes32("")) revert BridgeFacet__addRemote_invalidRouter();

    // Make sure we aren't setting the current domain (or an empty one) as the connextion.
    if (_domain == 0 || _domain == s.domain) {
      revert BridgeFacet__addRemote_invalidDomain();
    }

    s.remotes[_domain] = _router;
    emit RemoteAdded(_domain, TypeCasts.bytes32ToAddress(_router), msg.sender);
  }

  // ============ Public Functions: Bridge ==============

  function xcall(
    uint32 _destination,
    address _to,
    address _asset,
    address _delegate,
    uint256 _amount,
    uint256 _slippage,
    bytes calldata _callData
  ) external payable nonXCallReentrant returns (bytes32) {
    // NOTE: Here, we fill in as much information as we can for the TransferInfo.
    // Some info is left blank and will be assigned in the internal `_xcall` function (e.g.
    // `normalizedIn`, `bridgedAmt`, canonical info, etc).
    TransferInfo memory params = TransferInfo({
      to: _to,
      callData: _callData,
      originDomain: s.domain,
      destinationDomain: _destination,
      delegate: _delegate,
      // `receiveLocal: false` indicates we should always deliver the adopted asset on the
      // destination chain, swapping from the local asset if needed.
      receiveLocal: false,
      slippage: _slippage,
      originSender: msg.sender,
      // The following values should be assigned in _xcall.
      nonce: 0,
      canonicalDomain: 0,
      bridgedAmt: 0,
      normalizedIn: 0,
      canonicalId: bytes32(0)
    });
    return _xcall(params, _asset, _amount);
  }

  function xcallIntoLocal(
    uint32 _destination,
    address _to,
    address _asset,
    address _delegate,
    uint256 _amount,
    uint256 _slippage,
    bytes calldata _callData
  ) external payable nonXCallReentrant returns (bytes32) {
    // NOTE: Here, we fill in as much information as we can for the TransferInfo.
    // Some info is left blank and will be assigned in the internal `_xcall` function (e.g.
    // `normalizedIn`, `bridgedAmt`, canonical info, etc).
    TransferInfo memory params = TransferInfo({
      to: _to,
      callData: _callData,
      originDomain: s.domain,
      destinationDomain: _destination,
      delegate: _delegate,
      // `receiveLocal: true` indicates we should always deliver the local asset on the
      // destination chain, and NOT swap into any adopted assets.
      receiveLocal: true,
      slippage: _slippage,
      originSender: msg.sender,
      // The following values should be assigned in _xcall.
      nonce: 0,
      canonicalDomain: 0,
      bridgedAmt: 0,
      normalizedIn: 0,
      canonicalId: bytes32(0)
    });
    return _xcall(params, _asset, _amount);
  }

  /**
   * @notice Called on a destination domain to disburse correct assets to end recipient and execute any included
   * calldata.
   *
   * @dev Can be called before or after `handle` [reconcile] is called (regarding the same transfer), depending on
   * whether the fast liquidity route (i.e. funds provided by routers) is being used for this transfer. As a result,
   * executed calldata (including properties like `originSender`) may or may not be verified depending on whether the
   * reconcile has been completed (i.e. the optimistic confirmation period has elapsed).
   *
   * @param _args - ExecuteArgs arguments.
   * @return bytes32 - The transfer ID of the crosschain transfer. Should match the xcall's transfer ID in order for
   * reconciliation to occur.
   */
  function execute(ExecuteArgs calldata _args) external nonReentrant whenNotPaused returns (bytes32) {
    (bytes32 transferId, DestinationTransferStatus status) = _executeSanityChecks(_args);

    DestinationTransferStatus updated = status == DestinationTransferStatus.Reconciled
      ? DestinationTransferStatus.Completed
      : DestinationTransferStatus.Executed;

    s.transferStatus[transferId] = updated;

    // Supply assets to target recipient. Use router liquidity when this is a fast transfer, or mint bridge tokens
    // when this is a slow transfer.
    // NOTE: Asset will be adopted unless specified to `receiveLocal` in params.
    (uint256 amountOut, address asset, address local) = _handleExecuteLiquidity(
      transferId,
      AssetLogic.calculateCanonicalHash(_args.params.canonicalId, _args.params.canonicalDomain),
      updated != DestinationTransferStatus.Completed,
      _args
    );

    // Execute the transaction using the designated calldata.
    uint256 amount = _handleExecuteTransaction(
      _args,
      amountOut,
      asset,
      transferId,
      updated == DestinationTransferStatus.Completed
    );

    // Emit event.
    emit Executed(transferId, _args.params.to, asset, _args, local, amount, msg.sender);

    return transferId;
  }

  /**
   * @notice Anyone can call this function on the origin domain to increase the relayer fee for a transfer.
   * @param _transferId - The unique identifier of the crosschain transaction
   */
  function bumpTransfer(bytes32 _transferId) external payable nonReentrant whenNotPaused {
    if (msg.value == 0) revert BridgeFacet__bumpTransfer_valueIsZero();
    _bumpTransfer(_transferId);
  }

  function _bumpTransfer(bytes32 _transferId) internal {
    address relayerVault = s.relayerFeeVault;
    if (relayerVault == address(0)) revert BridgeFacet__bumpTransfer_noRelayerVault();
    Address.sendValue(payable(relayerVault), msg.value);

    emit TransferRelayerFeesIncreased(_transferId, msg.value, msg.sender);
  }

  /**
   * @notice Allows a user-specified account to update the slippage they are willing
   * to take on destination transfers.
   *
   * @param _params TransferInfo associated with the transfer
   * @param _slippage The updated slippage
   */
  function forceUpdateSlippage(TransferInfo calldata _params, uint256 _slippage) external onlyDelegate(_params) {
    // Sanity check slippage
    if (_slippage > BPS_FEE_DENOMINATOR) {
      revert BridgeFacet__forceUpdateSlippage_invalidSlippage();
    }

    // Should only be called on destination domain
    if (_params.destinationDomain != s.domain) {
      revert BridgeFacet__forceUpdateSlippage_notDestination();
    }

    // Get transferId
    bytes32 transferId = _calculateTransferId(_params);

    // Store overrides
    s.slippage[transferId] = _slippage;

    // Emit event
    emit SlippageUpdated(transferId, _slippage);
  }

  /**
   * @notice Allows a user-specified account to withdraw the local asset directly
   * @dev Calldata will still be executed with the local asset. `IXReceiver` contracts
   * should be able to handle local assets in event of failures.
   * @param _params TransferInfo associated with the transfer
   */
  function forceReceiveLocal(TransferInfo calldata _params) external onlyDelegate(_params) {
    // Should only be called on destination domain
    if (_params.destinationDomain != s.domain) {
      revert BridgeFacet__forceReceiveLocal_notDestination();
    }

    // Get transferId
    bytes32 transferId = _calculateTransferId(_params);

    // Store overrides
    s.receiveLocalOverride[transferId] = true;

    // Emit event
    emit ForceReceiveLocal(transferId);
  }

  // ============ Internal: Bridge ============

  /**
   * @notice Initiates a cross-chain transfer of funds and/or calldata
   *
   * @dev For ERC20 transfers, this contract must have approval to transfer the input (transacting) assets. The adopted
   * assets will be swapped for their local asset counterparts (i.e. bridgeable tokens) via the configured AMM if
   * necessary. In the event that the adopted assets *are* local bridge assets, no swap is needed. The local tokens will
   * then be sent via the bridge router. If the local assets are representational for an asset on another chain, we will
   * burn the tokens here. If the local assets are canonical (meaning that the adopted<>local asset pairing is native
   * to this chain), we will custody the tokens here.
   *
   * @param _params - The TransferInfo arguments.
   * @return bytes32 - The transfer ID of the newly created crosschain transfer.
   */
  function _xcall(
    TransferInfo memory _params,
    address _asset,
    uint256 _amount
  ) internal whenNotPaused returns (bytes32) {
    // Sanity checks.
    bytes32 remoteInstance;
    {
      // Not native asset.
      // NOTE: We support using address(0) as an intuitive default if you are sending a 0-value
      // transfer. In that edge case, address(0) will not be registered as a supported asset, but should
      // pass the `isLocalOrigin` check
      if (_asset == address(0) && _amount != 0) {
        revert BridgeFacet__xcall_nativeAssetNotSupported();
      }

      // Destination domain is supported.
      // NOTE: This check implicitly also checks that `_params.destinationDomain != s.domain`, because the index
      // `s.domain` of `s.remotes` should always be `bytes32(0)`.
      remoteInstance = _mustHaveRemote(_params.destinationDomain);

      // Recipient defined.
      if (_params.to == address(0)) {
        revert BridgeFacet__xcall_emptyTo();
      }

      if (_params.slippage > BPS_FEE_DENOMINATOR) {
        revert BridgeFacet__xcall_invalidSlippage();
      }
    }

    // NOTE: The local asset will stay address(0) if input asset is address(0) in the event of a
    // 0-value transfer. Otherwise, the local address will be retrieved below
    address local;
    bytes32 transferId;
    TokenId memory canonical;
    bool isCanonical;
    {
      // Check that the asset is supported -- can be either adopted or local.
      // NOTE: Above we check that you can only have `address(0)` as the input asset if this is a
      // 0-value transfer. Because 0-value transfers short-circuit all checks on mappings keyed on
      // hash(canonicalId, canonicalDomain), this is safe even when the address(0) asset is not
      // whitelisted.
      bytes32 key;
      if (_asset != address(0)) {
        // Retrieve the canonical token information.
        (canonical, key) = _getApprovedCanonicalId(_asset);

        // Get the local address
        local = _getLocalAsset(key, canonical.id, canonical.domain);

        // Set boolean flag
        isCanonical = _params.originDomain == canonical.domain && local == _asset;

        // Enforce liquidity caps
        // NOTE: safe to do this before the swap because canonical domains do
        // not hit the AMMs (local == canonical)
        uint256 cap = s.caps[key];
        if (isCanonical && cap > 0) {
          // NOTE: this method includes router liquidity as part of the caps,
          // not only the minted amount
          uint256 updatedCap = s.custodied[_asset] + _amount;
          if (updatedCap > cap) {
            revert BridgeFacet__xcall_capReached();
          }
          s.custodied[_asset] = updatedCap;
        }

        // Update TransferInfo to reflect the canonical token information.
        _params.canonicalDomain = canonical.domain;
        _params.canonicalId = canonical.id;
      }

      if (_amount > 0) {
        // Transfer funds of input asset to the contract from the user.
        AssetLogic.handleIncomingAsset(_asset, _amount);

        // Swap to the local asset from adopted if applicable.
        // TODO: drop the "IfNeeded", instead just check whether the asset is already local / needs swap here.
        _params.bridgedAmt = AssetLogic.swapToLocalAssetIfNeeded(key, _asset, local, _amount, _params.slippage);

        // Get the normalized amount in (amount sent in by user in 18 decimals).
        _params.normalizedIn = AssetLogic.normalizeDecimals(IERC20Metadata(_asset).decimals(), uint8(18), _amount);
      }

      // Calculate the transfer ID.
      _params.nonce = s.nonce++;
      transferId = _calculateTransferId(_params);
    }

    // Handle the relayer fee.
    // NOTE: This has to be done *after* transferring in + swapping assets because
    // the transfer id uses the amount that is bridged (i.e. amount in local asset).
    if (msg.value > 0) {
      _bumpTransfer(transferId);
    }

    // Send the crosschain message.
    bytes32 messageHash = _sendMessage(
      transferId,
      _params.destinationDomain,
      remoteInstance,
      canonical,
      local,
      _params.bridgedAmt,
      isCanonical
    );

    // emit event
    emit XCalled(transferId, _params.nonce, messageHash, _params, _asset, _amount, local);

    return transferId;
  }

  /**
   * @notice Holds the logic to recover the signer from an encoded payload.
   * @dev Will hash and convert to an eth signed message.
   * @param _signed The hash that was signed.
   * @param _sig The signature from which we will recover the signer.
   */
  function _recoverSignature(bytes32 _signed, bytes calldata _sig) internal pure returns (address) {
    // Recover
    return ECDSA.recover(ECDSA.toEthSignedMessageHash(_signed), _sig);
  }

  /**
   * @notice Performs some sanity checks for `execute`.
   * @dev Need this to prevent stack too deep.
   * @param _args ExecuteArgs that were passed in to the `execute` call.
   */
  function _executeSanityChecks(ExecuteArgs calldata _args) private view returns (bytes32, DestinationTransferStatus) {
    // If the sender is not approved relayer, revert
    if (!s.approvedRelayers[msg.sender] && msg.sender != _args.params.delegate) {
      revert BridgeFacet__execute_unapprovedSender();
    }

    // If this is not the destination domain revert
    if (_args.params.destinationDomain != s.domain) {
      revert BridgeFacet__execute_wrongDomain();
    }

    // Path length refers to the number of facilitating routers. A transfer is considered 'multipath'
    // if multiple routers provide liquidity (in even 'shares') for it.
    uint256 pathLength = _args.routers.length;

    // Derive transfer ID based on given arguments.
    bytes32 transferId = _calculateTransferId(_args.params);

    // Retrieve the reconciled record.
    DestinationTransferStatus status = s.transferStatus[transferId];

    if (pathLength != 0) {
      // Make sure number of routers is below the configured maximum.
      if (pathLength > s.maxRoutersPerTransfer) revert BridgeFacet__execute_maxRoutersExceeded();

      // Check to make sure the transfer has not been reconciled (no need for routers if the transfer is
      // already reconciled; i.e. if there are routers provided, the transfer must *not* be reconciled).
      if (status != DestinationTransferStatus.None) revert BridgeFacet__execute_badFastLiquidityStatus();

      // NOTE: The sequencer address may be empty and no signature needs to be provided in the case of the
      // slow liquidity route (i.e. no routers involved). Additionally, the sequencer does not need to be the
      // msg.sender.
      // Check to make sure the sequencer address provided is approved
      if (!s.approvedSequencers[_args.sequencer]) {
        revert BridgeFacet__execute_notSupportedSequencer();
      }
      // Check to make sure the sequencer provided did sign the transfer ID and router path provided.
      if (
        _args.sequencer != _recoverSignature(keccak256(abi.encode(transferId, _args.routers)), _args.sequencerSignature)
      ) {
        revert BridgeFacet__execute_invalidSequencerSignature();
      }

      // Hash the payload for which each router should have produced a signature.
      // Each router should have signed the `transferId` (which implicitly signs call params,
      // amount, and tokenId) as well as the `pathLength`, or the number of routers with which
      // they are splitting liquidity provision.
      bytes32 routerHash = keccak256(abi.encode(transferId, pathLength));

      for (uint256 i; i < pathLength; ) {
        // Make sure the router is approved, if applicable.
        // If router ownership is renounced (_RouterOwnershipRenounced() is true), then the router whitelist
        // no longer applies and we can skip this approval step.
        if (!_isRouterWhitelistRemoved() && !s.routerConfigs[_args.routers[i]].approved) {
          revert BridgeFacet__execute_notSupportedRouter();
        }

        // Validate the signature. We'll recover the signer's address using the expected payload and basic ECDSA
        // signature scheme recovery. The address for each signature must match the router's address.
        if (_args.routers[i] != _recoverSignature(routerHash, _args.routerSignatures[i])) {
          revert BridgeFacet__execute_invalidRouterSignature();
        }

        unchecked {
          ++i;
        }
      }
    } else {
      // If there are no routers for this transfer, this `execute` must be a slow liquidity route; in which
      // case, we must make sure the transfer's been reconciled.
      if (status != DestinationTransferStatus.Reconciled) revert BridgeFacet__execute_notReconciled();
    }

    return (transferId, status);
  }

  /**
   * @notice Calculates fast transfer amount.
   * @param _amount Transfer amount
   * @param _numerator Numerator
   * @param _denominator Denominator
   */
  function _muldiv(
    uint256 _amount,
    uint256 _numerator,
    uint256 _denominator
  ) private pure returns (uint256) {
    return (_amount * _numerator) / _denominator;
  }

  /**
   * @notice Execute liquidity process used when calling `execute`.
   * @dev Will revert with underflow if any router in the path has insufficient liquidity to provide
   * for the transfer.
   * @dev Need this to prevent stack too deep.
   */
  function _handleExecuteLiquidity(
    bytes32 _transferId,
    bytes32 _key,
    bool _isFast,
    ExecuteArgs calldata _args
  )
    private
    returns (
      uint256,
      address,
      address
    )
  {
    // Save the addresses of all routers providing liquidity for this transfer.
    s.routedTransfers[_transferId] = _args.routers;

    // Get the local asset contract address.
    address local = _getLocalAsset(_key, _args.params.canonicalId, _args.params.canonicalDomain);

    // If this is a zero-value transfer, short-circuit remaining logic.
    if (_args.params.bridgedAmt == 0) {
      return (0, local, local);
    }

    // If it is the canonical domain, decrease custodied value
    if (s.domain == _args.params.canonicalDomain && s.caps[_key] > 0) {
      // NOTE: safe to use the amount here instead of post-swap because there are no
      // AMMs on the canonical domain (assuming canonical == adopted on canonical domain)
      s.custodied[local] -= _args.params.bridgedAmt;
    }

    // Get the receive local status
    bool receiveLocal = _args.params.receiveLocal || s.receiveLocalOverride[_transferId];

    uint256 toSwap = _args.params.bridgedAmt;
    // If this is a fast liquidity path, we should handle deducting from applicable routers' liquidity.
    // If this is a slow liquidity path, the transfer must have been reconciled (if we've reached this point),
    // and the funds would have been custodied in this contract. The exact custodied amount is untracked in state
    // (since the amount is hashed in the transfer ID itself) - thus, no updates are required.
    if (_isFast) {
      uint256 pathLen = _args.routers.length;

      // Calculate amount that routers will provide with the fast-liquidity fee deducted.
      toSwap = _muldiv(_args.params.bridgedAmt, s.LIQUIDITY_FEE_NUMERATOR, BPS_FEE_DENOMINATOR);

      if (pathLen == 1) {
        // If router does not have enough liquidity, try to use Aave Portals.
        // NOTE: Only one router should be responsible for taking on this credit risk, and it should only deal
        // with transfers expecting adopted assets (to avoid introducing runtime slippage).
        if (!receiveLocal && s.routerBalances[_args.routers[0]][local] < toSwap && s.aavePool != address(0)) {
          if (!s.routerConfigs[_args.routers[0]].portalApproved) revert BridgeFacet__execute_notApprovedForPortals();

          // Portals deliver the adopted asset directly; return after portal execution is completed.
          (uint256 portalDeliveredAmount, address adoptedAsset) = _executePortalTransfer(
            _transferId,
            _key,
            toSwap,
            _args.routers[0]
          );
          return (portalDeliveredAmount, adoptedAsset, local);
        } else {
          // Decrement the router's liquidity.
          s.routerBalances[_args.routers[0]][local] -= toSwap;
        }
      } else {
        // For each router, assert they are approved, and deduct liquidity.
        uint256 routerAmount = toSwap / pathLen;
        for (uint256 i; i < pathLen - 1; ) {
          // Decrement router's liquidity.
          // NOTE: If any router in the path has insufficient liquidity, this will revert with an underflow error.
          s.routerBalances[_args.routers[i]][local] -= routerAmount;

          unchecked {
            ++i;
          }
        }
        // The last router in the multipath will sweep the remaining balance to account for remainder dust.
        uint256 toSweep = routerAmount + (toSwap % pathLen);
        s.routerBalances[_args.routers[pathLen - 1]][local] -= toSweep;
      }
    }

    // If the local asset is specified, or the adopted asset was overridden (e.g. when user facing slippage
    // conditions outside of their boundaries), exit without swapping.
    if (receiveLocal) {
      return (toSwap, local, local);
    }

    // Swap out of representational asset into adopted asset if needed.
    uint256 slippageOverride = s.slippage[_transferId];
    // delete for gas refund
    delete s.slippage[_transferId];

    (uint256 amount, address adopted) = AssetLogic.swapFromLocalAssetIfNeeded(
      _key,
      local,
      toSwap,
      slippageOverride != 0 ? slippageOverride : _args.params.slippage,
      _args.params.normalizedIn
    );
    return (amount, adopted, local);
  }

  /**
   * @notice Process the transfer, and calldata if needed, when calling `execute`
   * @dev Need this to prevent stack too deep
   */
  function _handleExecuteTransaction(
    ExecuteArgs calldata _args,
    uint256 _amountOut,
    address _asset, // adopted (or local if specified)
    bytes32 _transferId,
    bool _reconciled
  ) private returns (uint256) {
    // transfer funds to recipient
    AssetLogic.handleOutgoingAsset(_asset, _args.params.to, _amountOut);

    // execute the calldata
    _executeCalldata(_transferId, _amountOut, _asset, _reconciled, _args.params);

    return _amountOut;
  }

  /**
   * @notice Executes external calldata.
   * 
   * @dev Once a transfer is reconciled (i.e. data is authenticated), external calls will
   * fail gracefully. This means errors will be emitted in an event, but the function itself
   * will not revert.

   * In the case where a transaction is *not* reconciled (i.e. data is unauthenticated), this
   * external call will fail loudly. This allows all functions that rely on authenticated data
   * (using a specific check on the origin sender), to be forced into the slow path for
   * execution to succeed.
   * 
   */
  function _executeCalldata(
    bytes32 _transferId,
    uint256 _amount,
    address _asset,
    bool _reconciled,
    TransferInfo calldata _params
  ) internal {
    // execute the calldata
    if (keccak256(_params.callData) == EMPTY_HASH) {
      // no call data, return amount out
      return;
    }

<<<<<<< HEAD
    (bool success, bytes memory returnData) = ExcessivelySafeCall.excessivelySafeCall(
      _params.to,
      gasleft() - 10_000,
      0, // native asset value (always 0)
      256, // only copy 256 bytes back as calldata
      abi.encodeWithSelector(
        IXReceiver.xReceive.selector,
=======
    bool success;
    bytes memory returnData;

    // See above devnote
    if (_reconciled) {
      // after this function executes:
      // - 2 events are emitted
      // - transfer id is returned
      // -> reserve 10K gas
      uint256 reserve = 10_000;

      if (gasleft() < reserve + 1) {
        revert BridgeFacet__excecute_insufficientGas();
      }

      // Use SafeCall here
      (success, returnData) = ExcessivelySafeCall.excessivelySafeCall(
        _params.to,
        gasleft() - reserve,
        0, // native asset value (always 0)
        256, // only copy 256 bytes back as calldata
        abi.encodeWithSelector(
          IXReceiver.xReceive.selector,
          _transferId,
          _amount,
          _asset,
          _params.originSender, // use passed in value iff authenticated
          _params.originDomain,
          _params.callData
        )
      );
    } else {
      // use address(0) for origin sender on fast path
      returnData = IXReceiver(_params.to).xReceive(
>>>>>>> f098b40e
        _transferId,
        _amount,
        _asset,
        _reconciled ? _params.originSender : address(0), // use passed in value iff authenticated
        _params.originDomain,
        _params.callData
      )
    );

    if (!_reconciled && !success) {
      // See above devnote, reverts if unsuccessful on fast path
      revert BridgeFacet__execute_externalCallFailed();
    }

    emit ExternalCalldataExecuted(_transferId, success, returnData);
  }

  /**
   * @notice Uses Aave Portals to provide fast liquidity
   */
  function _executePortalTransfer(
    bytes32 _transferId,
    bytes32 _key,
    uint256 _fastTransferAmount,
    address _router
  ) internal returns (uint256, address) {
    // Calculate local to adopted swap output if needed
    address adopted = _getAdoptedAsset(_key);

    IAavePool(s.aavePool).mintUnbacked(adopted, _fastTransferAmount, address(this), AAVE_REFERRAL_CODE);

    // Improvement: Instead of withdrawing to address(this), withdraw directly to the user or executor to save 1 transfer
    uint256 amountWithdrawn = IAavePool(s.aavePool).withdraw(adopted, _fastTransferAmount, address(this));

    if (amountWithdrawn < _fastTransferAmount) revert BridgeFacet__executePortalTransfer_insufficientAmountWithdrawn();

    // Store principle debt
    s.portalDebt[_transferId] = _fastTransferAmount;

    // Store fee debt
    s.portalFeeDebt[_transferId] = (s.aavePortalFeeNumerator * _fastTransferAmount) / BPS_FEE_DENOMINATOR;

    emit AavePortalMintUnbacked(_transferId, _router, adopted, _fastTransferAmount);

    return (_fastTransferAmount, adopted);
  }

  // ============ Internal: Send ============

  /**
   * @notice Format and send transfer message to a remote chain.
   *
   * @param _transferId Unique identifier for the transfer.
   * @param _destination The destination domain.
   * @param _connextion The connext instance on the destination domain.
   * @param _canonical The canonical token ID/domain info.
   * @param _local The local token address.
   * @param _amount The token amount.
   * @param _isCanonical Whether or not the local token is the canonical asset (i.e. this is the token's
   * "home" chain).
   */
  function _sendMessage(
    bytes32 _transferId,
    uint32 _destination,
    bytes32 _connextion,
    TokenId memory _canonical,
    address _local,
    uint256 _amount,
    bool _isCanonical
  ) private returns (bytes32) {
    // Remove tokens from circulation on this chain if applicable.
    if (_amount > 0) {
      if (!_isCanonical) {
        // If the token originates on a remote chain, burn the representational tokens on this chain.
        IBridgeToken(_local).burn(address(this), _amount);
      }
      // IFF the token IS the canonical token (i.e. originates on this chain), we lock the input tokens in escrow
      // in this contract, as an equal amount of representational assets will be minted on the destination chain.
      // NOTE: The tokens should be in the contract already at this point from xcall.
    }

    bytes memory _messageBody = abi.encodePacked(
      _canonical.domain,
      _canonical.id,
      BridgeMessage.Types.Transfer,
      _amount,
      _transferId
    );

    // Send message to destination chain bridge router.
    bytes32 _messageHash = IOutbox(s.xAppConnectionManager.home()).dispatch(_destination, _connextion, _messageBody);

    // return message hash
    return _messageHash;
  }

  /**
   * @notice Assert that the given domain has a xApp Router registered and return its address
   * @param _domain The domain of the chain for which to get the xApp Router
   * @return _remote The address of the remote xApp Router on _domain
   */
  function _mustHaveRemote(uint32 _domain) internal view returns (bytes32 _remote) {
    _remote = s.remotes[_domain];
    if (_remote == bytes32(0)) {
      revert BridgeFacet__mustHaveRemote_destinationNotSupported();
    }
  }
}<|MERGE_RESOLUTION|>--- conflicted
+++ resolved
@@ -54,11 +54,8 @@
   error BridgeFacet__execute_notApprovedForPortals();
   error BridgeFacet__execute_badFastLiquidityStatus();
   error BridgeFacet__execute_notReconciled();
-<<<<<<< HEAD
   error BridgeFacet__execute_externalCallFailed();
-=======
   error BridgeFacet__excecute_insufficientGas();
->>>>>>> f098b40e
   error BridgeFacet__executePortalTransfer_insufficientAmountWithdrawn();
   error BridgeFacet__bumpTransfer_valueIsZero();
   error BridgeFacet__bumpTransfer_noRelayerVault();
@@ -848,7 +845,6 @@
       return;
     }
 
-<<<<<<< HEAD
     (bool success, bytes memory returnData) = ExcessivelySafeCall.excessivelySafeCall(
       _params.to,
       gasleft() - 10_000,
@@ -856,42 +852,6 @@
       256, // only copy 256 bytes back as calldata
       abi.encodeWithSelector(
         IXReceiver.xReceive.selector,
-=======
-    bool success;
-    bytes memory returnData;
-
-    // See above devnote
-    if (_reconciled) {
-      // after this function executes:
-      // - 2 events are emitted
-      // - transfer id is returned
-      // -> reserve 10K gas
-      uint256 reserve = 10_000;
-
-      if (gasleft() < reserve + 1) {
-        revert BridgeFacet__excecute_insufficientGas();
-      }
-
-      // Use SafeCall here
-      (success, returnData) = ExcessivelySafeCall.excessivelySafeCall(
-        _params.to,
-        gasleft() - reserve,
-        0, // native asset value (always 0)
-        256, // only copy 256 bytes back as calldata
-        abi.encodeWithSelector(
-          IXReceiver.xReceive.selector,
-          _transferId,
-          _amount,
-          _asset,
-          _params.originSender, // use passed in value iff authenticated
-          _params.originDomain,
-          _params.callData
-        )
-      );
-    } else {
-      // use address(0) for origin sender on fast path
-      returnData = IXReceiver(_params.to).xReceive(
->>>>>>> f098b40e
         _transferId,
         _amount,
         _asset,
