// SPDX-License-Identifier: UNLICENSED
pragma solidity 0.8.15;

import {BaseConnextFacet} from "./BaseConnextFacet.sol";
import {LibDiamond} from "../libraries/LibDiamond.sol";
import {Role} from "../libraries/LibConnextStorage.sol";
import {IProposedOwnable} from "../../../shared/interfaces/IProposedOwnable.sol";

/**
 * @title ProposedOwnable
 * @notice Contract module which provides a basic access control mechanism,
 * where there is an account (an owner) that can be granted exclusive access to
 * specific functions.
 *
 * By default, the owner account will be the one that deploys the contract. This
 * can later be changed via a two step process:
 * 1. Call `proposeOwner`
 * 2. Wait out the delay period
 * 3. Call `acceptOwner`
 *
 * @dev This module is used through inheritance. It will make available the
 * modifier `onlyOwner`, which can be applied to your functions to restrict
 * their use to the owner.
 *
 * @dev The majority of this code was taken from the openzeppelin Ownable
 * contract
 *
 */
contract ProposedOwnableFacet is BaseConnextFacet, IProposedOwnable {
  // ========== Custom Errors ===========
  error ProposedOwnableFacet__proposeRouterWhitelistRemoval_noOwnershipChange();
  error ProposedOwnableFacet__removeRouterWhitelist_noOwnershipChange();
  error ProposedOwnableFacet__removeRouterWhitelist_noProposal();
  error ProposedOwnableFacet__removeRouterWhitelist_delayNotElapsed();
  error ProposedOwnableFacet__proposeAssetWhitelistRemoval_noOwnershipChange();
  error ProposedOwnableFacet__removeAssetWhitelist_noOwnershipChange();
  error ProposedOwnableFacet__removeAssetWhitelist_noProposal();
  error ProposedOwnableFacet__removeAssetWhitelist_delayNotElapsed();
  error ProposedOwnableFacet__proposeNewOwner_invalidProposal();
  error ProposedOwnableFacet__proposeNewOwner_noOwnershipChange();
  error ProposedOwnableFacet__renounceOwnership_noProposal();
  error ProposedOwnableFacet__renounceOwnership_delayNotElapsed();
  error ProposedOwnableFacet__renounceOwnership_invalidProposal();
  error ProposedOwnableFacet__acceptProposedOwner_noOwnershipChange();
  error ProposedOwnableFacet__acceptProposedOwner_delayNotElapsed();
<<<<<<< HEAD
  error ProposedOwnableFacet__assignRoleRouter_alreadyAdded();
  error ProposedOwnableFacet__assignRoleWatcher_alreadyAdded();
  error ProposedOwnableFacet__assignRoleAdmin_alreadyAdded();
=======
  error ProposedOwnableFacet__revokeRole_invalidInput();
  error ProposedOwnableFacet__assignRoleRouter_invalidInput();
  error ProposedOwnableFacet__assignRoleWatcher_invalidInput();
  error ProposedOwnableFacet__assignRoleAdmin_invalidInput();
>>>>>>> 6caca7b1

  // ============ Events ============

  event RouterWhitelistRemovalProposed(uint256 timestamp);

  event RouterWhitelistRemoved(bool renounced);

  event AssetWhitelistRemovalProposed(uint256 timestamp);

  event AssetWhitelistRemoved(bool renounced);

<<<<<<< HEAD
  event AssignRouterRole(address router);

  event AssignWatcherRole(address watcher);

  event AssignAdminRole(address admin);
=======
  event RevokeRole(address revokedAddress, Role revokedRole);

  event AssignRoleRouter(address router);

  event AssignRoleWatcher(address watcher);

  event AssignRoleAdmin(address admin);
>>>>>>> 6caca7b1

  event Paused();

  event Unpaused();

  // ============ External: Getters ============

  /**
   * @notice Returns the address of the current owner.
   */
  function owner() public view returns (address) {
    return LibDiamond.contractOwner();
  }

  /**
   * @notice Returns if the router whitelist is removed.
   */
  function routerWhitelistRemoved() public view returns (bool) {
    return s._routerWhitelistRemoved;
  }

  /**
   * @notice Returns if the asset whitelist is removed.
   */
  function assetWhitelistRemoved() public view returns (bool) {
    return s._assetWhitelistRemoved;
  }

  /**
   * @notice Returns the address of the proposed owner.
   */
  function proposed() public view returns (address) {
    return s._proposed;
  }

  /**
   * @notice Returns the address of the proposed owner.
   */
  function proposedTimestamp() public view returns (uint256) {
    return s._proposedOwnershipTimestamp;
  }

  /**
   * @notice Returns the timestamp when router whitelist was last proposed to be removed
   */
  function routerWhitelistTimestamp() public view returns (uint256) {
    return s._routerWhitelistTimestamp;
  }

  /**
   * @notice Returns the timestamp when asset whitelist was last proposed to be removed
   */
  function assetWhitelistTimestamp() public view returns (uint256) {
    return s._assetWhitelistTimestamp;
  }

  /**
   * @notice Returns the delay period before a new owner can be accepted.
   */
  function delay() public view returns (uint256) {
    return s._ownershipDelay;
  }

  /**
   * @notice Returns the Role of the address
   * @dev returns uint value of representing enum value of Role
   * @param _role The address for which Role need to be queried
   */
  function queryRole(address _role) public view returns (Role) {
    return s.roles[_role];
  }

  // ============ External ============

  /**
   * @notice Indicates if the ownership of the router whitelist has
   * been renounced
   */
  function proposeRouterWhitelistRemoval() public onlyOwnerOrAdmin {
    // Use contract as source of truth
    // Will fail if all ownership is renounced by modifier
    if (s._routerWhitelistRemoved) revert ProposedOwnableFacet__proposeRouterWhitelistRemoval_noOwnershipChange();

    // Begin delay, emit event
    _setRouterWhitelistTimestamp();
  }

  /**
   * @notice Indicates if the ownership of the asset whitelist has
   * been renounced
   */
  function removeRouterWhitelist() public onlyOwnerOrAdmin {
    // Contract as sounce of truth
    // Will fail if all ownership is renounced by modifier
    if (s._routerWhitelistRemoved) revert ProposedOwnableFacet__removeRouterWhitelist_noOwnershipChange();

    // Ensure there has been a proposal cycle started
    if (s._routerWhitelistTimestamp == 0) revert ProposedOwnableFacet__removeRouterWhitelist_noProposal();

    // Delay has elapsed
    if ((block.timestamp - s._routerWhitelistTimestamp) <= delay())
      revert ProposedOwnableFacet__removeRouterWhitelist_delayNotElapsed();

    // Set renounced, emit event, reset timestamp to 0
    _setRouterWhitelistRemoved(true);
  }

  /**
   * @notice Indicates if the ownership of the asset whitelist has
   * been renounced
   */
  function proposeAssetWhitelistRemoval() public onlyOwnerOrAdmin {
    // Contract as source of truth
    // Will fail if all ownership is renounced by modifier
    if (s._assetWhitelistRemoved) revert ProposedOwnableFacet__proposeAssetWhitelistRemoval_noOwnershipChange();

    // Start cycle, emit event
    _setAssetWhitelistTimestamp();
  }

  /**
   * @notice Indicates if the ownership of the asset whitelist has
   * been renounced
   */
  function removeAssetWhitelist() public onlyOwnerOrAdmin {
    // Contract as source of truth
    // Will fail if all ownership is renounced by modifier
    if (s._assetWhitelistRemoved) revert ProposedOwnableFacet__removeAssetWhitelist_noOwnershipChange();

    // Ensure there has been a proposal cycle started
    if (s._assetWhitelistTimestamp == 0) revert ProposedOwnableFacet__removeAssetWhitelist_noProposal();

    // Ensure delay has elapsed
    if ((block.timestamp - s._assetWhitelistTimestamp) <= delay())
      revert ProposedOwnableFacet__removeAssetWhitelist_delayNotElapsed();

    // Set ownership, reset timestamp, emit event
    _setAssetWhitelistRemoved(true);
  }

  /**
   * @notice Indicates if the ownership has been renounced() by
   * checking if current owner is address(0)
   */
  function renounced() public view returns (bool) {
    return owner() == address(0);
  }

  /**
   * @notice Sets the timestamp for an owner to be proposed, and sets the
   * newly proposed owner as step 1 in a 2-step process
   */
  function proposeNewOwner(address newlyProposed) public onlyOwner {
    // Contract as source of truth
    if (s._proposed == newlyProposed && newlyProposed != address(0))
      revert ProposedOwnableFacet__proposeNewOwner_invalidProposal();

    // Sanity check: reasonable proposal
    if (owner() == newlyProposed) revert ProposedOwnableFacet__proposeNewOwner_noOwnershipChange();

    _setProposed(newlyProposed);
  }

  /**
   * @notice Renounces ownership of the contract after a delay
   */
  function renounceOwnership() public onlyOwner {
    // Ensure there has been a proposal cycle started
    if (s._proposedOwnershipTimestamp == 0) revert ProposedOwnableFacet__renounceOwnership_noProposal();

    // Ensure delay has elapsed
    if ((block.timestamp - s._proposedOwnershipTimestamp) <= delay())
      revert ProposedOwnableFacet__renounceOwnership_delayNotElapsed();

    // Require proposed is set to 0
    if (s._proposed != address(0)) revert ProposedOwnableFacet__renounceOwnership_invalidProposal();

    // Emit event, set new owner, reset timestamp
    _setOwner(s._proposed);
  }

  /**
   * @notice Transfers ownership of the contract to a new account (`newOwner`).
   * Can only be called by the proposed owner.
   */
  function acceptProposedOwner() public onlyProposed {
    // Contract as source of truth
    if (owner() == s._proposed) revert ProposedOwnableFacet__acceptProposedOwner_noOwnershipChange();

    // NOTE: no need to check if _proposedOwnershipTimestamp > 0 because
    // the only time this would happen is if the _proposed was never
    // set (will fail from modifier) or if the owner == _proposed (checked
    // above)

    // Ensure delay has elapsed
    if ((block.timestamp - s._proposedOwnershipTimestamp) <= delay())
      revert ProposedOwnableFacet__acceptProposedOwner_delayNotElapsed();

    // Emit event, set new owner, reset timestamp
    _setOwner(s._proposed);
  }

  /**
<<<<<<< HEAD
   * @notice Use to assign an address Router role
   * Address with Router has permission to add new router
   * and assign addresses as Role.Router
   * Can only be called by Owner or Role.Router
   * @dev requested address will be whitelisted as Role.Router under roles mapping
   * @param _router - The address to be assigned as Role.Router under roles
   */
  function assignRoleRouter(address _router) public onlyOwnerOrRouter {
    // Use contract as source of truth
    // Will fail if candidate is already added
    if (s.roles[_router] == Role.Router) revert ProposedOwnableFacet__assignRoleRouter_alreadyAdded();

    s.roles[_router] = Role.Router;
    emit AssignRouterRole(_router);
=======
   * @notice Use to revoke the Role of an address to None
   * Can only be called by Owner or Role.Admin
   * @dev input address will be assingned default value i.e Role.None under mapping roles
   * @param _revoke - The address to be revoked from it's Role
   */
  function revokeRole(address _revoke) public onlyOwnerOrAdmin {
    // Use contract as source of truth
    // Will fail if candidate isn't assinged any Role OR input address is addressZero
    if (s.roles[_revoke] == Role.None || _revoke == address(0)) revert ProposedOwnableFacet__revokeRole_invalidInput();

    Role revokedRole = s.roles[_revoke];

    s.roles[_revoke] = Role.None;
    emit RevokeRole(_revoke, revokedRole);
  }

  /**
   * @notice Use to assign an address Router role
   * Address with Router has permission to add new router
   * Can only be called by Owner or Role.Router
   * @dev requested address will be whitelisted as Role.Router under mapping roles
   * @param _router - The address to be assigned as Role.Router under roles
   */
  function assignRoleRouter(address _router) public onlyOwnerOrAdmin {
    // Use contract as source of truth
    // Will fail if candidate is already added OR input address is addressZero
    if (s.roles[_router] != Role.None || _router == address(0))
      revert ProposedOwnableFacet__assignRoleRouter_invalidInput();

    s.roles[_router] = Role.Router;
    emit AssignRoleRouter(_router);
>>>>>>> 6caca7b1
  }

  /**
   * @notice Use to assign an address Watcher role
   * Address with Watcher role has permission to pause
   * Can only be called by Owner or Role.Admin
<<<<<<< HEAD
   * @dev requested address will be whitelisted as Role.Watcher under roles mapping
=======
   * @dev requested address will be whitelisted as Role.Watcher under mapping roles
>>>>>>> 6caca7b1
   * @param _watcher - The address to be assigned as Role.Watcher under roles
   */
  function assignRoleWatcher(address _watcher) public onlyOwnerOrAdmin {
    // Use contract as source of truth
<<<<<<< HEAD
    // Will fail if candidate is already added
    if (s.roles[_watcher] == Role.Watcher) revert ProposedOwnableFacet__assignRoleWatcher_alreadyAdded();

    s.roles[_watcher] = Role.Watcher;
    emit AssignWatcherRole(_watcher);
=======
    // Will fail if candidate is already added OR input address is addressZero
    if (s.roles[_watcher] != Role.None || _watcher == address(0))
      revert ProposedOwnableFacet__assignRoleWatcher_invalidInput();

    s.roles[_watcher] = Role.Watcher;
    emit AssignRoleWatcher(_watcher);
>>>>>>> 6caca7b1
  }

  /**
   * @notice Use to assign an address Admin role
   * Address with Admin role has permission to all else of Router & Watcher role
   * Can only be called by Owner or Role.Admin
<<<<<<< HEAD
   * @dev requested address will be whitelisted as Role.Admin under roles mapping
=======
   * @dev requested address will be whitelisted as Role.Admin under mapping roles
>>>>>>> 6caca7b1
   * @param _admin - The address to beassigned as Role.Admin under roles
   */
  function assignRoleAdmin(address _admin) public onlyOwnerOrAdmin {
    // Use contract as source of truth
<<<<<<< HEAD
    // Will fail if candidate is already added
    if (s.roles[_admin] == Role.Admin) revert ProposedOwnableFacet__assignRoleAdmin_alreadyAdded();

    s.roles[_admin] = Role.Admin;
    emit AssignAdminRole(_admin);
=======
    // Will fail if candidate is already added OR input address is addressZero
    if (s.roles[_admin] != Role.None || _admin == address(0))
      revert ProposedOwnableFacet__assignRoleAdmin_invalidInput();

    s.roles[_admin] = Role.Admin;
    emit AssignRoleAdmin(_admin);
>>>>>>> 6caca7b1
  }

  function pause() public onlyOwnerOrWatcher {
    s._paused = true;
    emit Paused();
  }

  function unpause() public onlyOwnerOrAdmin {
    s._paused = false;
    emit Unpaused();
  }

  ////// INTERNAL //////

  function _setRouterWhitelistTimestamp() private {
    s._routerWhitelistTimestamp = block.timestamp;
    emit RouterWhitelistRemovalProposed(block.timestamp);
  }

  function _setRouterWhitelistRemoved(bool value) private {
    s._routerWhitelistRemoved = value;
    delete s._routerWhitelistTimestamp;
    emit RouterWhitelistRemoved(value);
  }

  function _setAssetWhitelistTimestamp() private {
    s._assetWhitelistTimestamp = block.timestamp;
    emit AssetWhitelistRemovalProposed(block.timestamp);
  }

  function _setAssetWhitelistRemoved(bool value) private {
    s._assetWhitelistRemoved = value;
    delete s._assetWhitelistTimestamp;
    emit AssetWhitelistRemoved(value);
  }

  function _setOwner(address newOwner) private {
    delete s._proposedOwnershipTimestamp;
    delete s._proposed;
    LibDiamond.setContractOwner(newOwner);
  }

  function _setProposed(address newlyProposed) private {
    s._proposedOwnershipTimestamp = block.timestamp;
    s._proposed = newlyProposed;
    emit OwnershipProposed(newlyProposed);
  }
}<|MERGE_RESOLUTION|>--- conflicted
+++ resolved
@@ -43,16 +43,10 @@
   error ProposedOwnableFacet__renounceOwnership_invalidProposal();
   error ProposedOwnableFacet__acceptProposedOwner_noOwnershipChange();
   error ProposedOwnableFacet__acceptProposedOwner_delayNotElapsed();
-<<<<<<< HEAD
-  error ProposedOwnableFacet__assignRoleRouter_alreadyAdded();
-  error ProposedOwnableFacet__assignRoleWatcher_alreadyAdded();
-  error ProposedOwnableFacet__assignRoleAdmin_alreadyAdded();
-=======
   error ProposedOwnableFacet__revokeRole_invalidInput();
   error ProposedOwnableFacet__assignRoleRouter_invalidInput();
   error ProposedOwnableFacet__assignRoleWatcher_invalidInput();
   error ProposedOwnableFacet__assignRoleAdmin_invalidInput();
->>>>>>> 6caca7b1
 
   // ============ Events ============
 
@@ -64,13 +58,6 @@
 
   event AssetWhitelistRemoved(bool renounced);
 
-<<<<<<< HEAD
-  event AssignRouterRole(address router);
-
-  event AssignWatcherRole(address watcher);
-
-  event AssignAdminRole(address admin);
-=======
   event RevokeRole(address revokedAddress, Role revokedRole);
 
   event AssignRoleRouter(address router);
@@ -78,7 +65,6 @@
   event AssignRoleWatcher(address watcher);
 
   event AssignRoleAdmin(address admin);
->>>>>>> 6caca7b1
 
   event Paused();
 
@@ -282,22 +268,6 @@
   }
 
   /**
-<<<<<<< HEAD
-   * @notice Use to assign an address Router role
-   * Address with Router has permission to add new router
-   * and assign addresses as Role.Router
-   * Can only be called by Owner or Role.Router
-   * @dev requested address will be whitelisted as Role.Router under roles mapping
-   * @param _router - The address to be assigned as Role.Router under roles
-   */
-  function assignRoleRouter(address _router) public onlyOwnerOrRouter {
-    // Use contract as source of truth
-    // Will fail if candidate is already added
-    if (s.roles[_router] == Role.Router) revert ProposedOwnableFacet__assignRoleRouter_alreadyAdded();
-
-    s.roles[_router] = Role.Router;
-    emit AssignRouterRole(_router);
-=======
    * @notice Use to revoke the Role of an address to None
    * Can only be called by Owner or Role.Admin
    * @dev input address will be assingned default value i.e Role.None under mapping roles
@@ -329,65 +299,40 @@
 
     s.roles[_router] = Role.Router;
     emit AssignRoleRouter(_router);
->>>>>>> 6caca7b1
   }
 
   /**
    * @notice Use to assign an address Watcher role
    * Address with Watcher role has permission to pause
    * Can only be called by Owner or Role.Admin
-<<<<<<< HEAD
-   * @dev requested address will be whitelisted as Role.Watcher under roles mapping
-=======
    * @dev requested address will be whitelisted as Role.Watcher under mapping roles
->>>>>>> 6caca7b1
    * @param _watcher - The address to be assigned as Role.Watcher under roles
    */
   function assignRoleWatcher(address _watcher) public onlyOwnerOrAdmin {
     // Use contract as source of truth
-<<<<<<< HEAD
-    // Will fail if candidate is already added
-    if (s.roles[_watcher] == Role.Watcher) revert ProposedOwnableFacet__assignRoleWatcher_alreadyAdded();
-
-    s.roles[_watcher] = Role.Watcher;
-    emit AssignWatcherRole(_watcher);
-=======
     // Will fail if candidate is already added OR input address is addressZero
     if (s.roles[_watcher] != Role.None || _watcher == address(0))
       revert ProposedOwnableFacet__assignRoleWatcher_invalidInput();
 
     s.roles[_watcher] = Role.Watcher;
     emit AssignRoleWatcher(_watcher);
->>>>>>> 6caca7b1
   }
 
   /**
    * @notice Use to assign an address Admin role
    * Address with Admin role has permission to all else of Router & Watcher role
    * Can only be called by Owner or Role.Admin
-<<<<<<< HEAD
-   * @dev requested address will be whitelisted as Role.Admin under roles mapping
-=======
    * @dev requested address will be whitelisted as Role.Admin under mapping roles
->>>>>>> 6caca7b1
    * @param _admin - The address to beassigned as Role.Admin under roles
    */
   function assignRoleAdmin(address _admin) public onlyOwnerOrAdmin {
     // Use contract as source of truth
-<<<<<<< HEAD
-    // Will fail if candidate is already added
-    if (s.roles[_admin] == Role.Admin) revert ProposedOwnableFacet__assignRoleAdmin_alreadyAdded();
-
-    s.roles[_admin] = Role.Admin;
-    emit AssignAdminRole(_admin);
-=======
     // Will fail if candidate is already added OR input address is addressZero
     if (s.roles[_admin] != Role.None || _admin == address(0))
       revert ProposedOwnableFacet__assignRoleAdmin_invalidInput();
 
     s.roles[_admin] = Role.Admin;
     emit AssignRoleAdmin(_admin);
->>>>>>> 6caca7b1
   }
 
   function pause() public onlyOwnerOrWatcher {
