--- conflicted
+++ resolved
@@ -486,11 +486,7 @@
     }
 
     // Transfer from contract to specified to
-<<<<<<< HEAD
     _transferAssetFromContract(local, _recipient, amount);    
-=======
-    _transferAssetFromContract(local, to, amount);
->>>>>>> aa2bbf47
 
     // Emit event
     emit LiquidityRemoved(msg.sender, _recipient, local, amount, msg.sender);
