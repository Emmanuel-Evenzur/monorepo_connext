--- conflicted
+++ resolved
@@ -1,4 +1,3 @@
-<<<<<<< HEAD
 // // SPDX-License-Identifier: UNLICENSED
 // pragma solidity 0.8.11;
 
@@ -61,10 +60,12 @@
 //   error Connext__addLiquidityForRouter_badAsset();
 //   error Connext__addAssetId_alreadyAdded();
 //   error Connext__decrementLiquidity_notEmpty();
+//   error Connext__decrementLiquidity_maxRoutersExceeded();
 //   error Connext__handleRelayerFees_notRtrSig();
 //   error Connext__handleRelayerFees_notApprovedRelayer();
 //   error Connext__addRelayer_alreadyApproved();
 //   error Connext__removeRelayer_notApproved();
+//   error Connext__setMaxRoutersPerTransfer_invalidMaxRoutersPerTransfer();
 
 //   // ============ Constants =============
 
@@ -170,6 +171,11 @@
 //    * this domain (the nomad local asset)
 //    */
 //   mapping(address => mapping(address => uint256)) public routerBalances;
+
+//   /**
+//    * @notice The max amount of routers a payment can be routed through
+//    */
+//   uint256 public maxRoutersPerTransfer;
 
 //   // ============ Modifiers ============
 
@@ -200,6 +206,7 @@
 //     tokenRegistry = TokenRegistry(_tokenRegistry);
 //     wrapper = IWrapped(_wrappedNative);
 //     EMPTY = hex"c5d2460186f7233c927e7db2dcc703c0e500b653ca82273b7bfad8045d85a470";
+//     maxRoutersPerTransfer = 5;
 //   }
 
 //   // ============ Owner Functions ============
@@ -393,6 +400,18 @@
 
 //     // Emit event
 //     emit LiquidityRemoved(msg.sender, _recipient, local, amount, msg.sender);
+//   }
+
+//   /**
+//    * @notice Used to set the max amount of routers a payment can be routed through
+//    * @param newMaxRouters The new max amount of routers
+//    */
+//   function setMaxRoutersPerTransfer(uint256 newMaxRouters) external override onlyOwner {
+//     if (newMaxRouters <= 0) revert Connext__setMaxRoutersPerTransfer_invalidMaxRoutersPerTransfer();
+
+//     maxRoutersPerTransfer = newMaxRouters;
+
+//     emit MaxRoutersPerTransferUpdated(newMaxRouters, msg.sender);
 //   }
 
 //   /**
@@ -489,19 +508,25 @@
 //     // Find the router to credit
 //     ExecutedTransfer memory transaction = routedTransfers[_transferId];
 
-//     if (transaction.router == address(0)) {
+//     if (transaction.routers.length == 0) {
 //       // Nomad bridge executed faster than router, funds should become process-able
 //       // by the user.
 //       reconciledTransfers[_transferId] = ConnextUtils.getReconciledHash(_local, _recipient, _amount);
 //     } else {
 //       // TODO: assert amount credited is reasonable (depends on fee scheme)
 
-//       // Credit router
-//       routerBalances[transaction.router][_local] += _amount;
+//       uint256 routersLength = transaction.routers.length;
+//       // This division in some cases will generate a remainder that is not credited to any router
+//       uint256 routerAmount = _amount / routersLength;
+
+//       for (uint256 i; i < routersLength; i++) {
+//         // Credit router
+//         routerBalances[transaction.routers[i]][_local] += routerAmount;
+//       }
 //     }
 
 //     // Emit event
-//     emit Reconciled(_transferId, _origin, _recipient, transaction.router, _local, _amount, transaction, msg.sender);
+//     emit Reconciled(_transferId, _origin, _recipient, _local, _amount, transaction, msg.sender);
 //   }
 
 //   /**
@@ -526,7 +551,7 @@
 
 //     // Handle liquidity as needed
 //     if (_isFast) {
-//       _decrementLiquidity(_transferId, _args.amount, _args.local, _args.router);
+//       _decrementLiquidity(_transferId, _args.amount, _args.local, _args.routers);
 //     } else {
 //       // Ensure the reconciled hash is correct (user not charged liq fee for slow-liq)
 //       if (_reconciledHash != ConnextUtils.getReconciledHash(_args.local, _args.params.to, _args.amount))
@@ -573,7 +598,7 @@
 //     // Pay metatx relayer
 //     // NOTE: if this is done *without* fast liquidity, router will be address(0) and the relayer
 //     // will always be paid
-//     _handleRelayerFees(_transferId, _args.router, _args.feePercentage, _args.relayerSignature);
+//     _handleRelayerFees(_transferId, _args.routers, _args.feePercentage, _args.relayerSignature);
 
 //     // Emit event
 //     emit Executed(
@@ -677,17 +702,26 @@
 //     bytes32 _transferId,
 //     uint256 _amount,
 //     address _local,
-//     address _router
+//     address[] calldata _routers
 //   ) internal {
 //     // Ensure it has not been executed already
-//     if (routedTransfers[_transferId].router != address(0)) revert Connext__decrementLiquidity_notEmpty();
-
-//     // Decrement liquidity
-//     routerBalances[_router][_local] -= _amount;
+//     if (routedTransfers[_transferId].routers.length != 0) revert Connext__decrementLiquidity_notEmpty();
+
+//     // Ensure the routers is below max
+//     uint256 routersLength = _routers.length;
+//     if (routersLength > maxRoutersPerTransfer) revert Connext__decrementLiquidity_maxRoutersExceeded();
+
+//     // This division in some cases will generate a remainder that is not decremented to any router
+//     uint256 routerAmount = _amount / routersLength;
+
+//     for (uint256 i; i < routersLength; i++) {
+//       // Decrement liquidity
+//       routerBalances[_routers[i]][_local] -= routerAmount;
+//     }
 
 //     // Store the router
 //     routedTransfers[_transferId] = ExecutedTransfer({
-//       router: _router,
+//       routers: _routers,
 //       amount: _amount // will be of the mad asset, not adopted
 //     });
 //   }
@@ -697,15 +731,19 @@
 //    * @dev Currently only supported on eip-1559 chains and only handles native assets.
 //    * Also only used in `execute` transfers
 //    * @param _transferId - The unique identifier of the transfer
-//    * @param _router - The router you are sending the tx on behalf of
+//    * @param _routers - The routers you are sending the tx on behalf of
 //    * @param _feePct - The percent over the basefee you are adding
 //    */
 //   function _handleRelayerFees(
 //     bytes32 _transferId,
-//     address _router,
+//     address[] calldata _routers,
 //     uint32 _feePct,
 //     bytes calldata _sig
 //   ) internal {
+//     // NOTE: To not break the current working implementation in testnet, the first router is selected as the one to pay for the fees.
+//     // This is a temporary solution until https://github.com/connext/nxtp/discussions/899 is implemented.
+//     address _router = _routers[0];
+
 //     // If the sender *is* the router, do nothing
 //     if (msg.sender == _router) {
 //       return;
@@ -747,792 +785,4 @@
 //    */
 //   uint256[49] private __gap;
 // }
-=======
-// SPDX-License-Identifier: UNLICENSED
-pragma solidity 0.8.11;
-
-import "./ProposedOwnableUpgradeable.sol";
-import "./RouterPermissionsManager.sol";
-
-import "./interfaces/IWrapped.sol";
-import "./interfaces/IStableSwap.sol";
-import "./interfaces/IConnext.sol";
-
-import "./interpreters/Executor.sol";
-
-import {AssetLogic} from "./lib/Connext/AssetLogic.sol";
-import {ConnextUtils} from "./lib/Connext/ConnextUtils.sol";
-
-import "./nomad-xapps/contracts/bridge/TokenRegistry.sol";
-import "./nomad-xapps/contracts/bridge/BridgeRouter.sol";
-
-import "@openzeppelin/contracts-upgradeable/proxy/utils/Initializable.sol";
-import "@openzeppelin/contracts-upgradeable/security/ReentrancyGuardUpgradeable.sol";
-import "@openzeppelin/contracts-upgradeable/utils/cryptography/ECDSAUpgradeable.sol";
-import "@openzeppelin/contracts-upgradeable/utils/AddressUpgradeable.sol";
-import "@openzeppelin/contracts-upgradeable/token/ERC20/utils/SafeERC20Upgradeable.sol";
-
-// TODOs:
-// Open questions:
-// 1. How to account for fees/specify amount used on receiving chain? How to specify slippage in prepare and in AMM?
-// 2. Callback interface?
-// 3. Is the transfer sufficiently observable offchain if the subgraph isn't working?
-
-// Specs needed:
-// 1. Relayer fees -> https://www.notion.so/connext/Cross-Domain-Gas-Fees-7914f10ac441439ca3841495c1b89f6b
-// 2. Aave wormhole-style collateral spec -> https://github.com/connext/nxtp/issues/821
-// 3. Subsidies
-
-// Nomad side:
-// 1. Finalize BridgeMessage / BridgeRouter structure + backwards compatbility
-// 2. Gas optimizations
-
-contract Connext is
-  Initializable,
-  ReentrancyGuardUpgradeable,
-  ProposedOwnableUpgradeable,
-  RouterPermissionsManager,
-  IConnext
-{
-  // ========== Custom Errors ===========
-
-  error Connext__onlyBridgeRouter_notBridge();
-  error Connext__removeAssetId_notAdded();
-  error Connext__addRelayerFees_notValue();
-  error Connext__removeLiquidity_recipientEmpty();
-  error Connext__removeLiquidity_amountIsZero();
-  error Connext__removeLiquidity_insufficientFunds();
-  error Connext__xcall_notSupportedAsset();
-  error Connext__execute_notSlowParams();
-  error Connext__addLiquidityForRouter_routerEmpty();
-  error Connext__addLiquidityForRouter_amountIsZero();
-  error Connext__addLiquidityForRouter_badRouter();
-  error Connext__addLiquidityForRouter_badAsset();
-  error Connext__addAssetId_alreadyAdded();
-  error Connext__decrementLiquidity_notEmpty();
-  error Connext__decrementLiquidity_maxRoutersExceeded();
-  error Connext__handleRelayerFees_notRtrSig();
-  error Connext__handleRelayerFees_notApprovedRelayer();
-  error Connext__addRelayer_alreadyApproved();
-  error Connext__removeRelayer_notApproved();
-  error Connext__setMaxRoutersPerTransfer_invalidMaxRoutersPerTransfer();
-
-  // ============ Constants =============
-
-  bytes32 internal EMPTY;
-
-  // ============ Properties ============
-
-  /**
-   * @notice The local nomad bridge router
-   */
-  BridgeRouter public bridgeRouter;
-
-  /**
-   * @notice The address of the wrapper for the native asset on this domain
-   * @dev Needed because the nomad only handles ERC20 assets
-   */
-  IWrapped public wrapper;
-
-  /**
-   * @notice Nonce for the contract, used to keep unique transfer ids.
-   * @dev Assigned at first interaction (xcall on origin domain);
-   */
-  uint256 public nonce;
-
-  /**
-   * @notice The external contract that will execute crosschain calldata
-   */
-  IExecutor public executor;
-
-  /**
-   * @notice The local nomad token registry
-   */
-  TokenRegistry public tokenRegistry;
-
-  /**
-   * @notice Mapping holding the AMMs for swapping in and out of local assets
-   * @dev Swaps for an adopted asset <> nomad local asset (i.e. POS USDC <> madUSDC on polygon)
-   */
-  mapping(bytes32 => IStableSwap) public adoptedToLocalPools;
-
-  /**
-   * @notice Stores the transferId => ExecutedTransfer mapping
-   * @dev This information is stored onchain if fast liquidity is provided
-   */
-  mapping(bytes32 => ExecutedTransfer) public routedTransfers;
-
-  /**
-   * @notice Stores the transferId => GasInfo mapping to track gas used on `execute`
-   * @dev This informaion is stored onchain if fast liquidity is provided
-   */
-  mapping(bytes32 => GasInfo) public routedTransfersGas;
-
-  /**
-   * @notice The domain this contract exists on
-   * @dev Must match the nomad domain, which is distinct from the "chainId"
-   */
-  uint256 public domain;
-
-  /**
-   * @notice Mapping of whitelisted assets on same domain as contract
-   * @dev Mapping is keyed on the canonical token identifier matching what is stored in the token
-   * registry
-   */
-  mapping(bytes32 => bool) public approvedAssets;
-
-  /**
-   * @notice Mapping of canonical to adopted assets on this domain
-   * @dev If the adopted asset is the native asset, the keyed address will
-   * be the wrapped asset address
-   */
-  mapping(address => BridgeMessage.TokenId) public adoptedToCanonical;
-
-  /**
-   * @notice Mapping of adopted to canonical on this domain
-   * @dev If the adopted asset is the native asset, the stored address will be the
-   * wrapped asset address
-   */
-  mapping(bytes32 => address) public canonicalToAdopted;
-
-  /**
-   * @notice Stores hash of the `ReconciledTransaction` (all information passed through bridge) on `reconcile`
-   * @dev This information is stored onchain if the transaction has not been fulfilled at the time
-   * of reconcile
-   */
-  mapping(bytes32 => bytes32) public reconciledTransfers;
-
-  /**
-   * @notice Mapping of router to available relayer fee
-   * @dev Right now, routers only store native asset onchain.
-   * TODO: allow for approved relaying assets
-   */
-  mapping(address => uint256) public routerRelayerFees;
-
-  /**
-   * @notice Mapping of approved relayers
-   * @dev Send relayer fee if msg.sender is approvedRelayer. otherwise revert()
-   */
-  mapping(address => bool) public approvedRelayers;
-
-  /**
-   * @notice Mapping of router to available balance of an asset
-   * @dev Routers should always store liquidity that they can expect to receive via the bridge on
-   * this domain (the nomad local asset)
-   */
-  mapping(address => mapping(address => uint256)) public routerBalances;
-
-  /**
-   * @notice The max amount of routers a payment can be routed through
-   */
-  uint256 public maxRoutersPerTransfer;
-
-  // ============ Modifiers ============
-
-  /**
-   * @notice Restricts the caller to the local bridge router
-   */
-  modifier onlyBridgeRouter() {
-    if (msg.sender != address(bridgeRouter)) revert Connext__onlyBridgeRouter_notBridge();
-    _;
-  }
-
-  // ========== Initializer ============
-
-  function initialize(
-    uint256 _domain,
-    address payable _bridgeRouter,
-    address _tokenRegistry, // Nomad token registry
-    address _wrappedNative
-  ) public override initializer {
-    __ProposedOwnable_init();
-    __ReentrancyGuard_init();
-    __RouterPermissionsManager_init();
-
-    nonce = 0;
-    domain = _domain;
-    bridgeRouter = BridgeRouter(_bridgeRouter);
-    executor = new Executor(address(this));
-    tokenRegistry = TokenRegistry(_tokenRegistry);
-    wrapper = IWrapped(_wrappedNative);
-    EMPTY = hex"c5d2460186f7233c927e7db2dcc703c0e500b653ca82273b7bfad8045d85a470";
-    maxRoutersPerTransfer = 5;
-  }
-
-  // ============ Owner Functions ============
-
-  /**
-   * @notice Used to set router initial properties
-   * @param router Router address to setup
-   * @param owner Initial Owner of router
-   * @param recipient Initial Recipient of router
-   */
-  function setupRouter(
-    address router,
-    address owner,
-    address recipient
-  ) external onlyOwner {
-    _setupRouter(router, owner, recipient);
-  }
-
-  /**
-   * @notice Used to remove routers that can transact crosschain
-   * @param router Router address to remove
-   */
-  function removeRouter(address router) external override onlyOwner {
-    _removeRouter(router);
-  }
-
-  /**
-   * @notice Adds a stable swap pool for the local <> adopted asset.
-   */
-  function addStableSwapPool(BridgeMessage.TokenId calldata canonical, address stableSwapPool)
-    external
-    override
-    onlyOwner
-  {
-    _addStableSwapPool(canonical, stableSwapPool);
-  }
-
-  /**
-   * @notice Used to add supported assets. This is an admin only function
-   * @dev When whitelisting the canonical asset, all representational assets would be
-   * whitelisted as well. In the event you have a different adopted asset (i.e. PoS USDC
-   * on polygon), you should *not* whitelist the adopted asset. The stable swap pool
-   * address used should allow you to swap between the local <> adopted asset
-   * @param canonical - The canonical asset to add by id and domain. All representations
-   * will be whitelisted as well
-   * @param adoptedAssetId - The used asset id for this domain (i.e. PoS USDC for
-   * polygon)
-   * @param stableSwapPool - Address of the pool to swap adopted <> local asset
-   */
-  function setupAsset(
-    BridgeMessage.TokenId calldata canonical,
-    address adoptedAssetId,
-    address stableSwapPool
-  ) external override onlyOwner {
-    // Add the asset
-    _addAssetId(canonical, adoptedAssetId);
-
-    // Add the swap pool
-    _addStableSwapPool(canonical, stableSwapPool);
-  }
-
-  /**
-   * @notice Used to remove assets from the whitelist
-   * @param canonicalId - Token id to remove
-   * @param adoptedAssetId - Corresponding adopted asset to remove
-   */
-  function removeAssetId(bytes32 canonicalId, address adoptedAssetId) external override onlyOwner {
-    // Sanity check: already approval
-    if (!approvedAssets[canonicalId]) revert Connext__removeAssetId_notAdded();
-
-    // Update mapping
-    delete approvedAssets[canonicalId];
-
-    // Update pools
-    delete adoptedToLocalPools[canonicalId];
-
-    // Update adopted mapping
-    delete adoptedToCanonical[adoptedAssetId == address(0) ? address(wrapper) : adoptedAssetId];
-
-    // Emit event
-    emit AssetRemoved(canonicalId, msg.sender);
-  }
-
-  /**
-   * @notice Used to add approved relayer
-   * @param relayer - The relayer address to add
-   */
-  function addRelayer(address relayer) external override onlyOwner {
-    if (approvedRelayers[relayer]) revert Connext__addRelayer_alreadyApproved();
-    approvedRelayers[relayer] = true;
-
-    emit RelayerAdded(relayer, msg.sender);
-  }
-
-  /**
-   * @notice Used to remove approved relayer
-   * @param relayer - The relayer address to remove
-   */
-  function removeRelayer(address relayer) external override onlyOwner {
-    if (!approvedRelayers[relayer]) revert Connext__removeRelayer_notApproved();
-    delete approvedRelayers[relayer];
-
-    emit RelayerRemoved(relayer, msg.sender);
-  }
-
-  // ============ Public Functions ============
-
-  /**
-   * @notice Used to add relayer fees in the native asset
-   * @param router - The router to credit
-   */
-  function addRelayerFees(address router) external payable override {
-    if (msg.value == 0) revert Connext__addRelayerFees_notValue();
-    routerRelayerFees[router] += msg.value;
-  }
-
-  /**
-   * @notice Used to remove relayer fee in the native asset
-   * @dev Must be called by the router you are decrementing relayer fees for
-   * @param amount - The amount of relayer fee to remove
-   * @param to - Who to send funds to
-   */
-  function removeRelayerFees(uint256 amount, address payable to) external override {
-    routerRelayerFees[msg.sender] -= amount;
-
-    AddressUpgradeable.sendValue(to, amount);
-  }
-
-  /**
-   * @notice This is used by anyone to increase a router's available liquidity for a given asset.
-   * @dev The liquidity will be held in the local asset, which is the representation if you
-   * are *not* on the canonical domain, and the canonical asset otherwise.
-   * @param amount - The amount of liquidity to add for the router
-   * @param local - The address of the asset you're adding liquidity for. If adding liquidity of the
-   * native asset, routers may use `address(0)` or the wrapped asset
-   * @param router The router you are adding liquidity on behalf of
-   */
-  function addLiquidityFor(
-    uint256 amount,
-    address local,
-    address router
-  ) external payable override nonReentrant {
-    _addLiquidityForRouter(amount, local, router);
-  }
-
-  /**
-   * @notice This is used by any router to increase their available liquidity for a given asset.
-   * @dev The liquidity will be held in the local asset, which is the representation if you
-   * are *not* on the canonical domain, and the canonical asset otherwise.
-   * @param amount - The amount of liquidity to add for the router
-   * @param local - The address of the asset you're adding liquidity for. If adding liquidity of the
-   * native asset, routers may use `address(0)` or the wrapped asset
-   */
-  function addLiquidity(uint256 amount, address local) external payable override nonReentrant {
-    _addLiquidityForRouter(amount, local, msg.sender);
-  }
-
-  /**
-   * @notice This is used by any router to decrease their available liquidity for a given asset.
-   * @param amount - The amount of liquidity to remove for the router
-   * @param local - The address of the asset you're removing liquidity from. If removing liquidity of the
-   * native asset, routers may use `address(0)` or the wrapped asset
-   * @param to The address that will receive the liquidity being removed
-   */
-  function removeLiquidity(
-    uint256 amount,
-    address local,
-    address payable to
-  ) external override nonReentrant {
-    // transfer to specicfied recipient IF recipient not set
-    address _recipient = routerRecipients(msg.sender);
-    _recipient = _recipient == address(0) ? to : _recipient;
-
-    // Sanity check: to is sensible
-    if (_recipient == address(0)) revert Connext__removeLiquidity_recipientEmpty();
-
-    // Sanity check: nonzero amounts
-    if (amount == 0) revert Connext__removeLiquidity_amountIsZero();
-
-    uint256 routerBalance = routerBalances[msg.sender][local];
-    // Sanity check: amount can be deducted for the router
-    if (routerBalance < amount) revert Connext__removeLiquidity_insufficientFunds();
-
-    // Update router balances
-    unchecked {
-      routerBalances[msg.sender][local] = routerBalance - amount;
-    }
-
-    // Transfer from contract to specified to
-    AssetLogic.transferAssetFromContract(local, _recipient, amount, wrapper);
-
-    // Emit event
-    emit LiquidityRemoved(msg.sender, _recipient, local, amount, msg.sender);
-  }
-
-  /**
-   * @notice Used to set the max amount of routers a payment can be routed through
-   * @param newMaxRouters The new max amount of routers
-   */
-  function setMaxRoutersPerTransfer(uint256 newMaxRouters) external override onlyOwner {
-    if (newMaxRouters <= 0) revert Connext__setMaxRoutersPerTransfer_invalidMaxRoutersPerTransfer();
-
-    maxRoutersPerTransfer = newMaxRouters;
-
-    emit MaxRoutersPerTransferUpdated(newMaxRouters, msg.sender);
-  }
-
-  /**
-   * @notice This function is called by a user who is looking to bridge funds
-   * @dev This contract must have approval to transfer the adopted assets. They are then swapped to
-   * the local nomad assets via the configured AMM and sent over the bridge router.
-   * @param _args - The XCallArgs
-   * @return The transfer id of the crosschain transfer
-   */
-  // TODO: add indicator if fast liquidity is allowed
-  function xcall(XCallArgs calldata _args) external payable override returns (bytes32) {
-    // Asset must be either adopted, canonical, or representation
-    // TODO: why is this breaking the build
-    // require(
-    //   adoptedToCanonical[_asset].id != bytes32(0) ||
-    //   tokenRegistry.getLocalAddress(domain, _asset) != address(0),
-    //   "!supported_asset"
-    // );
-
-    if (
-      adoptedToCanonical[_args.transactingAssetId == address(0) ? address(wrapper) : _args.transactingAssetId].id ==
-      bytes32(0)
-    ) revert Connext__xcall_notSupportedAsset();
-
-    // Transfer funds to the contract
-    (address _transactingAssetId, uint256 _amount) = AssetLogic.transferAssetToContract(
-      _args.transactingAssetId,
-      _args.amount,
-      wrapper
-    );
-
-    // Swap to the local asset from the adopted
-    // TODO: do we want to swap per call or per batch?
-    BridgeMessage.TokenId memory canonical = adoptedToCanonical[_transactingAssetId];
-    (uint256 _bridgedAmt, address _bridged) = ConnextUtils.swapToLocalAssetIfNeeded(
-      canonical,
-      adoptedToLocalPools[canonical.id],
-      tokenRegistry,
-      _transactingAssetId,
-      _amount
-    );
-
-    // Compute the transfer id
-    bytes32 _transferId = ConnextUtils.getTransferId(nonce, msg.sender, _args.params);
-    // Update nonce
-    nonce++;
-
-    // Add to batch
-    ConnextUtils.sendMessage(
-      bridgeRouter,
-      _args.params.destinationDomain,
-      _args.params.to,
-      _bridged,
-      _bridgedAmt,
-      _transferId
-    );
-
-    // Emit event
-    emit XCalled(
-      _transferId,
-      _args.params.to,
-      _args.params,
-      _transactingAssetId, // NOTE: this will switch from input to wrapper if native used
-      _bridged,
-      _amount,
-      _bridgedAmt,
-      nonce - 1,
-      msg.sender
-    );
-
-    // Return the transfer id
-    return _transferId;
-  }
-
-  /**
-   * @notice This function is called by the bridge router to pass through the information provided
-   * by the user on prepare.
-   * @dev If fast liquidity was provided, the `amount` and `externalHash` are asserted against the
-   * `ExecutedTransaction` struct stored onchain. If no fast liqudity was provided, the hash
-   * of the `ReconciledTransaction` is stored onchain to enforce correctness when `execute` is called
-   * @param _transferId - Transfer UUID
-   * @param _origin - The origin domain of the transfer
-   * @param _local - The address of the asset delivered by the bridge
-   * @param _recipient - The address that will receive funds on the destination domain
-   * @param _amount - The amount bridged
-   */
-  function reconcile(
-    bytes32 _transferId,
-    uint32 _origin,
-    address _local,
-    address _recipient,
-    uint256 _amount
-  ) external payable override onlyBridgeRouter {
-    // Find the router to credit
-    ExecutedTransfer memory transaction = routedTransfers[_transferId];
-
-    if (transaction.routers.length == 0) {
-      // Nomad bridge executed faster than router, funds should become process-able
-      // by the user.
-      reconciledTransfers[_transferId] = ConnextUtils.getReconciledHash(_local, _recipient, _amount);
-    } else {
-      // TODO: assert amount credited is reasonable (depends on fee scheme)
-
-      uint256 routersLength = transaction.routers.length;
-      // This division in some cases will generate a remainder that is not credited to any router
-      uint256 routerAmount = _amount / routersLength;
-
-      for (uint256 i; i < routersLength; i++) {
-        // Credit router
-        routerBalances[transaction.routers[i]][_local] += routerAmount;
-      }
-    }
-
-    // Emit event
-    emit Reconciled(_transferId, _origin, _recipient, _local, _amount, transaction, msg.sender);
-  }
-
-  /**
-   * @notice This function is called on the destination chain when the bridged asset should be swapped
-   * into the adopted asset and the external call executed. Can be used before reconcile (when providing
-   * fast liquidity) or after reconcile (when using liquidity from the bridge)
-   * @dev Will store the `ExecutedTransfer` if fast liquidity is provided, or assert the hash of the
-   * `ReconciledTransfer` when using bridge liquidity
-   * @param _args - The `ExecuteArgs` for the transfer
-   * @return bytes32 The transfer id of the crosschain transfer
-   */
-  function execute(ExecuteArgs calldata _args) external override returns (bytes32) {
-    // Get the starting gas
-    uint256 _start = gasleft();
-
-    // Calculate the transfer id
-    bytes32 _transferId = ConnextUtils.getTransferId(_args.nonce, _args.originSender, _args.params);
-
-    // Determine if this is fast liquidity
-    bytes32 _reconciledHash = reconciledTransfers[_transferId];
-    bool _isFast = _reconciledHash == bytes32(0);
-
-    // Handle liquidity as needed
-    if (_isFast) {
-      _decrementLiquidity(_transferId, _args.amount, _args.local, _args.routers);
-    } else {
-      // Ensure the reconciled hash is correct (user not charged liq fee for slow-liq)
-      if (_reconciledHash != ConnextUtils.getReconciledHash(_args.local, _args.params.to, _args.amount))
-        revert Connext__execute_notSlowParams();
-    }
-
-    // Execute the the transaction
-    // If this is a mad* asset, then swap on local AMM
-    (uint256 amount, address adopted) = ConnextUtils.swapFromLocalAssetIfNeeded(
-      canonicalToAdopted,
-      adoptedToLocalPools,
-      tokenRegistry,
-      _args.local,
-      _args.amount
-    );
-
-    if (keccak256(_args.params.callData) == EMPTY) {
-      // Send funds to the user
-      AssetLogic.transferAssetFromContract(adopted, _args.params.to, amount, wrapper);
-    } else {
-      // Send funds to executor
-      AssetLogic.transferAssetFromContract(adopted, address(executor), amount, wrapper);
-      executor.execute(
-        _transferId,
-        amount,
-        payable(_args.params.to),
-        adopted,
-        _isFast
-          ? LibCrossDomainProperty.EMPTY_BYTES
-          : LibCrossDomainProperty.formatDomainAndSenderBytes(_args.params.originDomain, _args.originSender),
-        _args.params.callData
-      );
-    }
-
-    // Save gas used
-    if (_isFast) {
-      routedTransfersGas[_transferId] = GasInfo({
-        gasPrice: tx.gasprice,
-        gasUsed: _start - gasleft()
-        // TODO: account for gas used in storage
-      });
-    }
-
-    // Pay metatx relayer
-    // NOTE: if this is done *without* fast liquidity, router will be address(0) and the relayer
-    // will always be paid
-    _handleRelayerFees(_transferId, _args.routers, _args.feePercentage, _args.relayerSignature);
-
-    // Emit event
-    emit Executed(
-      _transferId,
-      _args.params.to,
-      msg.sender,
-      _args.params,
-      _args.local,
-      adopted,
-      _args.amount,
-      amount,
-      msg.sender
-    );
-
-    return _transferId;
-  }
-
-  // ============ Private functions ============
-
-  /**
-   * @notice Contains the logic to verify + increment a given routers liquidity
-   * @dev The liquidity will be held in the local asset, which is the representation if you
-   * are *not* on the canonical domain, and the canonical asset otherwise.
-   * @param _amount - The amount of liquidity to add for the router
-   * @param _local - The address of the nomad representation of the asset
-   * @param _router - The router you are adding liquidity on behalf of
-   */
-  function _addLiquidityForRouter(
-    uint256 _amount,
-    address _local,
-    address _router
-  ) internal {
-    // Sanity check: router is sensible
-    if (_router == address(0)) revert Connext__addLiquidityForRouter_routerEmpty();
-
-    // Sanity check: nonzero amounts
-    if (_amount == 0) revert Connext__addLiquidityForRouter_amountIsZero();
-
-    // Get the canonical asset id from the representation
-    (, bytes32 id) = tokenRegistry.getTokenId(_local == address(0) ? address(wrapper) : _local);
-
-    // Router is approved
-    if (!isRouterOwnershipRenounced() && !routerInfo.approvedRouters[_router])
-      revert Connext__addLiquidityForRouter_badRouter();
-
-    // Asset is approved
-    if (!isAssetOwnershipRenounced() && !approvedAssets[id]) revert Connext__addLiquidityForRouter_badAsset();
-
-    // Transfer funds to coethWithErcTransferact
-    (address _asset, uint256 _received) = AssetLogic.transferAssetToContract(_local, _amount, wrapper);
-
-    // Update the router balances. Happens after pulling funds to account for
-    // the fee on transfer tokens
-    routerBalances[_router][_asset] += _received;
-
-    // Emit event
-    emit LiquidityAdded(_router, _asset, id, _received, msg.sender);
-  }
-
-  /**
-   * @notice Used to add assets on same chain as contract that can be transferred.
-   * @param _canonical - The canonical TokenId to add (domain and id)
-   * @param _adoptedAssetId - The used asset id for this domain (i.e. PoS USDC for
-   * polygon)
-   */
-  function _addAssetId(BridgeMessage.TokenId calldata _canonical, address _adoptedAssetId) internal {
-    // Sanity check: needs approval
-    if (approvedAssets[_canonical.id]) revert Connext__addAssetId_alreadyAdded();
-
-    // Update approved assets mapping
-    approvedAssets[_canonical.id] = true;
-
-    // Update the adopted mapping
-    adoptedToCanonical[_adoptedAssetId] = _canonical;
-
-    // Update the canonical mapping
-    address supported = _adoptedAssetId == address(0) ? address(wrapper) : _adoptedAssetId;
-    canonicalToAdopted[_canonical.id] = supported;
-
-    // Emit event
-    emit AssetAdded(_canonical.id, _canonical.domain, _adoptedAssetId, supported, msg.sender);
-  }
-
-  /**
-   * @notice Used to add an AMM for adopted <> local assets
-   * @param _canonical - The canonical TokenId to add (domain and id)
-   * @param _stableSwap - The address of the amm to add
-   */
-  function _addStableSwapPool(BridgeMessage.TokenId calldata _canonical, address _stableSwap) internal {
-    // Update the pool mapping
-    adoptedToLocalPools[_canonical.id] = IStableSwap(_stableSwap);
-
-    emit StableSwapAdded(_canonical.id, _canonical.domain, _stableSwap, msg.sender);
-  }
-
-  /**
-   * @notice Decrements router liquidity for the fast-liquidity case.
-   * @dev Stores the router that supplied liquidity to credit on reconcile
-   */
-  function _decrementLiquidity(
-    bytes32 _transferId,
-    uint256 _amount,
-    address _local,
-    address[] calldata _routers
-  ) internal {
-    // Ensure it has not been executed already
-    if (routedTransfers[_transferId].routers.length != 0) revert Connext__decrementLiquidity_notEmpty();
-
-    // Ensure the routers is below max
-    uint256 routersLength = _routers.length;
-    if (routersLength > maxRoutersPerTransfer) revert Connext__decrementLiquidity_maxRoutersExceeded();
-
-    // This division in some cases will generate a remainder that is not decremented to any router
-    uint256 routerAmount = _amount / routersLength;
-
-    for (uint256 i; i < routersLength; i++) {
-      // Decrement liquidity
-      routerBalances[_routers[i]][_local] -= routerAmount;
-    }
-
-    // Store the router
-    routedTransfers[_transferId] = ExecutedTransfer({
-      routers: _routers,
-      amount: _amount // will be of the mad asset, not adopted
-    });
-  }
-
-  /**
-   * @notice Pays the relayer fee on behalf of a router some multiple on the basefee
-   * @dev Currently only supported on eip-1559 chains and only handles native assets.
-   * Also only used in `execute` transfers
-   * @param _transferId - The unique identifier of the transfer
-   * @param _routers - The routers you are sending the tx on behalf of
-   * @param _feePct - The percent over the basefee you are adding
-   */
-  function _handleRelayerFees(
-    bytes32 _transferId,
-    address[] calldata _routers,
-    uint32 _feePct,
-    bytes calldata _sig
-  ) internal {
-    // NOTE: To not break the current working implementation in testnet, the first router is selected as the one to pay for the fees.
-    // This is a temporary solution until https://github.com/connext/nxtp/discussions/899 is implemented.
-    address _router = _routers[0];
-
-    // If the sender *is* the router, do nothing
-    if (msg.sender == _router) {
-      return;
-    }
-
-    // If the sender is not approved relayer, revert()
-    if (!approvedRelayers[msg.sender]) {
-      revert Connext__handleRelayerFees_notApprovedRelayer();
-    }
-
-    // Check the signature of the router on the nonce + fee pct
-    if (_router != ConnextUtils.recoverSignature(abi.encode(_transferId, _feePct), _sig))
-      revert Connext__handleRelayerFees_notRtrSig();
-
-    // Handle 0 case
-    if (_feePct == 0) {
-      return;
-    }
-
-    // Otherwise, send the fee percentage
-    // TODO: BASEFEE opcode will only be supported if the domain supports EIP1559
-    // must be able to detect this dynamically
-
-    uint256 fee = (block.basefee * _feePct) / 100;
-
-    // Decrement liquidity
-    routerRelayerFees[_router] -= fee;
-
-    // Pay sender
-    AddressUpgradeable.sendValue(payable(msg.sender), fee);
-  }
-
-  receive() external payable {}
-
-  /**
-   * @dev This empty reserved space is put in place to allow future versions to add new
-   * variables without shifting down storage in the inheritance chain.
-   * See https://docs.openzeppelin.com/contracts/4.x/upgradeable#storage_gaps
-   */
-  uint256[49] private __gap;
-}
->>>>>>> 3b444b4a
+// //