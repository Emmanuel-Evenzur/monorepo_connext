// SPDX-License-Identifier: MIT OR Apache-2.0
pragma solidity 0.8.15;

import {IRootManager} from "../../interfaces/IRootManager.sol";
import {IHubConnector} from "../../interfaces/IHubConnector.sol";

import {SpokeConnector} from "../SpokeConnector.sol";

contract MainnetSpokeConnector is SpokeConnector, IHubConnector {
  // ============ Constructor ============
  constructor(
    uint32 _domain,
    uint32 _mirrorDomain,
    address _amb,
    address _rootManager,
    address _merkle,
    address _mirrorConnector,
    uint256 _mirrorGas,
    uint256 _processGas,
    uint256 _reserveGas,
    uint256 _delayBlocks,
    address _watcherManager
  )
    SpokeConnector(
      _domain,
      _mirrorDomain,
      _amb,
      _rootManager,
<<<<<<< HEAD
      _merkle,
      _mirrorConnector,
      _mirrorGas,
      _processGas,
      _reserveGas
=======
      _mirrorConnector,
      _mirrorGas,
      _processGas,
      _reserveGas,
      _delayBlocks,
      _watcherManager
>>>>>>> de17ba20
    )
  {}

  // ============ Public fns ============
  /**
   * @notice Sends a message over the amb
   * @dev This is called by the root manager *only* on mainnet to propagate the aggregate root
   * @dev Get 'Base constructor arguments given twice' when trying to inherit
   */
  // TODO: make more opinionated (i.e. sendAggregateRoot)
  function sendMessage(bytes memory _data) external onlyRootManager {
    _sendMessage(_data);
    emit MessageSent(_data, msg.sender);
  }

  // ============ Private fns ============
  /**
   * @dev Asserts the sender of a cross domain message. On mainnet all senders should be this
   */
  function _verifySender(address _expected) internal view override returns (bool) {
    return msg.sender == _expected;
  }

  /**
   * @dev There are two times messages get "sent" from this connector:
   * 1. `RootManager` calls `sendMessage` during `propagate`
   * 2. Relayers call `send`, which calls `_sendMessage` to set the outbound root
   */
  function _sendMessage(bytes memory _data) internal override {
    // get the data (should be either the outbound or aggregate root, depending on sender)
    require(_data.length == 32, "!length");
    if (msg.sender == ROOT_MANAGER) {
      // update the aggregate root
      updateAggregateRoot(bytes32(_data));
      return;
    }
    // otherwise is relayer, update the outbound root on the root manager
    IRootManager(ROOT_MANAGER).aggregate(DOMAIN, bytes32(_data));
  }

  /**
   * @dev The `RootManager` calls `.sendMessage` on all connectors, there is nothing on mainnet
   * that would be processing "inbound messages", so do nothing in this function
   */
  function _processMessage(bytes memory _data) internal override {}
}<|MERGE_RESOLUTION|>--- conflicted
+++ resolved
@@ -26,20 +26,13 @@
       _mirrorDomain,
       _amb,
       _rootManager,
-<<<<<<< HEAD
       _merkle,
-      _mirrorConnector,
-      _mirrorGas,
-      _processGas,
-      _reserveGas
-=======
       _mirrorConnector,
       _mirrorGas,
       _processGas,
       _reserveGas,
       _delayBlocks,
       _watcherManager
->>>>>>> de17ba20
     )
   {}
 
