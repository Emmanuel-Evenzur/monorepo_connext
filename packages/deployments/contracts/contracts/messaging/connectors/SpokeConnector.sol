--- conflicted
+++ resolved
@@ -222,11 +222,7 @@
    * @dev Only allowlisted routers (senders) can call `dispatch`.
    */
   function removeSender(address _sender) public onlyOwner {
-<<<<<<< HEAD
-    delete whitelistedSenders[_sender];
-=======
-    allowlistedSenders[_sender] = false;
->>>>>>> 5aa2d10b
+    delete allowlistedSenders[_sender];
     emit SenderRemoved(_sender);
   }
 
