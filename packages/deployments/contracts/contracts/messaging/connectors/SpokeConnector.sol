// SPDX-License-Identifier: MIT OR Apache-2.0
pragma solidity 0.8.15;

import {ReentrancyGuard} from "@openzeppelin/contracts/security/ReentrancyGuard.sol";
import {Address} from "@openzeppelin/contracts/utils/Address.sol";

import {TypedMemView} from "../../shared/libraries/TypedMemView.sol";

import {MerkleLib} from "../libraries/Merkle.sol";
import {Message} from "../libraries/Message.sol";
import {RateLimited} from "../libraries/RateLimited.sol";

import {MerkleTreeManager} from "../Merkle.sol";
import {WatcherClient} from "../WatcherClient.sol";

import {Connector, ProposedOwnable} from "./Connector.sol";
import {ConnectorManager} from "./ConnectorManager.sol";

/**
 * @title SpokeConnector
 * @author Connext Labs, Inc.
 * @notice This contract implements the messaging functions needed on the spoke-side of a given AMB.
 * The SpokeConnector extends the HubConnector functionality by being able to send, store, and prove
 * messages.
 *
 * @dev If you are deploying this contract to mainnet, then the mirror values stored in the HubConnector
 * will be unused
 */
abstract contract SpokeConnector is Connector, ConnectorManager, WatcherClient, RateLimited, ReentrancyGuard {
  // ============ Libraries ============

  using MerkleLib for MerkleLib.Tree;
  using TypedMemView for bytes;
  using TypedMemView for bytes29;
  using Message for bytes29;

  // ============ Events ============

  event SenderAdded(address sender);

  event SenderRemoved(address sender);

  event AggregateRootReceived(bytes32 root);

  event AggregateRootRemoved(bytes32 root);

  event Dispatch(bytes32 leaf, uint256 index, bytes32 root, bytes message);

  event Process(bytes32 leaf, bool success, bytes returnData);

  /**
   * @notice Emitted when funds are withdrawn by the admin
   * @dev See comments in `withdrawFunds`
   * @param to The recipient of the funds
   * @param amount The amount withdrawn
   */
  event FundsWithdrawn(address indexed to, uint256 amount);

  // ============ Structs ============

  // Status of Message:
  //   0 - None - message has not been proven or processed
  //   1 - Proven - message inclusion proof has been validated
  //   2 - Processed - message has been dispatched to recipient
  enum MessageStatus {
    None,
    Proven,
    Processed
  }

  /**
   * Struct for submitting a proof for a given message. Used in `proveAndProcess` below.
   * @param message Bytes of message to be processed. The hash of this message is considered the leaf.
   * @param proof Merkle proof of inclusion for given leaf.
   * @param index Index of leaf in home's merkle tree.
   */
  struct Proof {
    bytes message;
    bytes32[32] path;
    uint256 index;
  }

  // ============ Public Storage ============

  /**
   * @notice Number of blocks to delay the processing of a message to allow for watchers to verify
   * the validity and pause if necessary.
   */
  uint256 public delayBlocks;

  /**
   * @notice MerkleTreeManager contract instance. Will hold the active tree of message hashes, whose root
   * will be sent crosschain to the hub for aggregation and redistribution.
   */
  MerkleTreeManager public immutable MERKLE;

  /**
   * @notice Minimum gas for processing a received message (reserved for handle)
   */
  uint256 public immutable PROCESS_GAS;

  /**
   * @notice Reserved gas (to ensure tx completes in case message processing runs out)
   */
  uint256 public immutable RESERVE_GAS;

  /**
   * @notice This will hold the commit block for incoming aggregateRoots from the hub chain. Once
   * they are verified, (i.e. have surpassed the verification period in `delayBlocks`) they can
   * be used for proving inclusion of crosschain messages.
   *
   * @dev NOTE: A commit block of 0 should be considered invalid (it is an empty entry in the
   * mapping). We must ALWAYS ensure the value is not 0 before checking whether it has surpassed the
   * verification period.
   */
  mapping(bytes32 => uint256) public pendingAggregateRoots;

  /**
   * @notice This tracks the roots of the aggregate tree containing outbound roots from all other
   * supported domains. The current version is the one that is known to be past the delayBlocks
   * time period.
   * @dev This root is the root of the tree that is aggregated on mainnet (composed of all the roots
   * of previous trees).
   */
  mapping(bytes32 => bool) public provenAggregateRoots;

  /**
   * @notice This tracks whether the root has been proven to exist within the given aggregate root.
   * @dev Tracking this is an optimization so you dont have to prove inclusion of the same constituent
   * root many times.
   */
  mapping(bytes32 => bool) public provenMessageRoots;

  /**
   * @notice This mapping records all message roots that have already been sent in order to prevent
   * redundant message roots from being sent to hub.
   */
  mapping(bytes32 => bool) public sentMessageRoots;

  /**
   * @dev This is used for the `onlyWhitelistedSender` modifier, which gates who
   * can send messages using `dispatch`.
   */
  mapping(address => bool) public whitelistedSenders;

  /**
   * @notice domain => next available nonce for the domain.
   */
  mapping(uint32 => uint32) public nonces;

  /**
   * @notice Mapping of message leaves to MessageStatus, keyed on leaf.
   */
  mapping(bytes32 => MessageStatus) public messages;

  // ============ Modifiers ============

  modifier onlyWhitelistedSender() {
    require(whitelistedSenders[msg.sender], "!whitelisted");
    _;
  }

  // ============ Constructor ============

  /**
   * @notice Creates a new SpokeConnector instance.
   * @param _domain The domain this connector lives on.
   * @param _mirrorDomain The hub domain.
   * @param _amb The address of the AMB on the spoke domain this connector lives on.
   * @param _rootManager The address of the RootManager on the hub.
   * @param _mirrorConnector The address of the spoke connector.
   * @param _processGas The gas costs used in `handle` to ensure meaningful state changes can occur (minimum gas needed
   * to handle transaction).
   * @param _reserveGas The gas costs reserved when `handle` is called to ensure failures are handled.
   * @param _delayBlocks The delay for the validation period for incoming messages in blocks.
   * @param _merkle The address of the MerkleTreeManager on this spoke domain.
   * @param _watcherManager The address of the WatcherManager to whom this connector is a client.
   */
  constructor(
    uint32 _domain,
    uint32 _mirrorDomain,
    address _amb,
    address _rootManager,
    address _mirrorConnector,
    uint256 _processGas,
    uint256 _reserveGas,
    uint256 _delayBlocks,
    address _merkle,
    address _watcherManager
  )
    ConnectorManager()
    Connector(_domain, _mirrorDomain, _amb, _rootManager, _mirrorConnector)
    WatcherClient(_watcherManager)
  {
    // Sanity check: constants are reasonable.
    require(_processGas >= 850_000, "!process gas");
    require(_reserveGas >= 15_000, "!reserve gas");
    PROCESS_GAS = _processGas;
    RESERVE_GAS = _reserveGas;

    require(_merkle != address(0), "!zero merkle");
    MERKLE = MerkleTreeManager(_merkle);

    delayBlocks = _delayBlocks;
  }

  // ============ Admin Functions ============

  /**
   * @notice Adds a sender to the whitelist.
   * @dev Only whitelisted routers (senders) can call `dispatch`.
   */
  function addSender(address _sender) public onlyOwner {
    whitelistedSenders[_sender] = true;
    emit SenderAdded(_sender);
  }

  /**
   * @notice Removes a sender from the whitelist.
   * @dev Only whitelisted routers (senders) can call `dispatch`.
   */
  function removeSender(address _sender) public onlyOwner {
    whitelistedSenders[_sender] = false;
    emit SenderRemoved(_sender);
  }

  /**
   * @notice Set the `delayBlocks`, the period in blocks over which an incoming message
   * is verified.
   */
  function setDelayBlocks(uint256 _delayBlocks) public onlyOwner {
    require(_delayBlocks != delayBlocks, "!delayBlocks");
    delayBlocks = _delayBlocks;
  }

  /**
   * @notice Set the rate limit (number of blocks) at which we can send messages from
   * this contract to the hub chain using the `send` method.
   * @dev Rate limit is used to mitigate DoS vectors. (See `RateLimited` for more info.)
   * @param _rateLimit The number of blocks require between sending messages. If set to
   * 0, rate limiting for this spoke connector will be disabled.
   */
  function setRateLimitBlocks(uint256 _rateLimit) public onlyOwner {
    _setRateLimitBlocks(_rateLimit);
  }

  /**
   * @notice Manually remove a pending aggregateRoot by owner if the contract is paused.
   * @dev This method is required for handling fraud cases in the current construction.
   * @param _fraudulentRoot Target fraudulent root that should be erased from the
   * `pendingAggregateRoots` mapping.
   */
  function removePendingAggregateRoot(bytes32 _fraudulentRoot) public onlyOwner whenPaused {
    // Sanity check: pending aggregate root exists.
    require(pendingAggregateRoots[_fraudulentRoot] != 0, "aggregateRoot !exists");
    delete pendingAggregateRoots[_fraudulentRoot];
    emit AggregateRootRemoved(_fraudulentRoot);
  }

  /**
<<<<<<< HEAD
   * @notice This function should be callable by owner, and send funds trapped on
   * a connector to the provided recipient.
   * @dev Withdraws the entire balance of the contract.
   *
   * @param _to The recipient of the funds withdrawn
   */
  function withdrawFunds(address _to) public onlyOwner {
    uint256 amount = address(this).balance;
    Address.sendValue(payable(_to), amount);
    emit FundsWithdrawn(_to, amount);
  }
=======
   * @notice Remove ability to renounce ownership
   * @dev Renounce ownership should be impossible as long as it is impossible in the
   * WatcherClient, and as long as only the owner can remove pending roots in case of
   * fraud.
   */
  function renounceOwnership() public virtual override(ProposedOwnable, WatcherClient) onlyOwner {}
>>>>>>> 72a5a689

  // ============ Public Functions ============

  /**
   * @notice This returns the root of all messages with the origin domain as this domain (i.e.
   * all outbound messages)
   */
  function outboundRoot() external view returns (bytes32) {
    return MERKLE.root();
  }

  /**
   * @notice This provides the implementation for what is defined in the ConnectorManager
   * to avoid storing the domain redundantly
   */
  function localDomain() external view override returns (uint32) {
    return DOMAIN;
  }

  /**
   * @notice This returns the root of all messages with the origin domain as this domain (i.e.
   * all outbound messages)
   */
  function send(bytes memory _encodedData) external payable whenNotPaused rateLimited {
    bytes32 root = MERKLE.root();
    require(sentMessageRoots[root] == false, "root already sent");
    bytes memory _data = abi.encodePacked(root);
    _sendMessage(_data, _encodedData);
    sentMessageRoots[root] = true;
    emit MessageSent(_data, _encodedData, msg.sender);
  }

  /**
   * @notice This function adds transfers to the outbound transfer merkle tree.
   * @dev The root of this tree will eventually be dispatched to mainnet via `send`. On mainnet (the "hub"),
   * it will be combined into a single aggregate root by RootManager (along with outbound roots from other
   * chains). This aggregate root will be redistributed to all destination chains.
   *
   * NOTE: okay to leave dispatch operational when paused as pause is designed for crosschain interactions
   */
  function dispatch(
    uint32 _destinationDomain,
    bytes32 _recipientAddress,
    bytes memory _messageBody
  ) external onlyWhitelistedSender returns (bytes32) {
    // Get the next nonce for the destination domain, then increment it.
    uint32 _nonce = nonces[_destinationDomain];
    nonces[_destinationDomain] = _nonce + 1;

    // Format the message into packed bytes.
    bytes memory _message = Message.formatMessage(
      DOMAIN,
      bytes32(uint256(uint160(msg.sender))),
      _nonce,
      _destinationDomain,
      _recipientAddress,
      _messageBody
    );

    // Insert the hashed message into the Merkle tree.
    bytes32 _messageHash = keccak256(_message);

    // Returns the root calculated after insertion of message, needed for events for
    // watchers
    (bytes32 _root, uint256 _count) = MERKLE.insert(_messageHash);

    // Emit Dispatch event with message information.
    // NOTE: Current leaf index is count - 1 since new leaf has already been inserted.
    emit Dispatch(_messageHash, _count - 1, _root, _message);
    return _messageHash;
  }

  /**
   * @notice Must be able to call the `handle` function on the BridgeRouter contract. This is called
   * on the destination domain to handle incoming messages.
   *
   * Proving:
   * Calculates the expected inbound root from an origin chain given a leaf (message hash),
   * the index of the leaf, and the merkle proof of inclusion (path). Next, we check to ensure that this
   * calculated inbound root is included in the current aggregateRoot, given its index in the aggregator
   * tree and the proof of inclusion.
   *
   * Processing:
   * After all messages have been proven, we dispatch each message to Connext (BridgeRouter) for
   * execution.
   *
   * @dev Currently, ALL messages in a given batch must path to the same shared inboundRoot, meaning they
   * must all share an origin. See open TODO below for a potential solution to enable multi-origin batches.
   * @dev Intended to be called by the relayer at specific intervals during runtime.
   * @dev Will record a calculated root as having been proven if we've already proven that it was included
   * in the aggregateRoot.
   *
   * @param _proofs Batch of Proofs containing messages for proving/processing.
   * @param _aggregateRoot The target aggregate root we want to prove inclusion for. This root must have
   * already been delivered to this spoke connector contract and surpassed the validation period.
   * @param _aggregatePath Merkle path of inclusion for the inbound root.
   * @param _aggregateIndex Index of the inbound root in the aggregator's merkle tree in the hub.
   */
  function proveAndProcess(
    Proof[] calldata _proofs,
    bytes32 _aggregateRoot,
    bytes32[32] calldata _aggregatePath,
    uint256 _aggregateIndex
  ) external whenNotPaused {
    // Sanity check: proofs are included.
    require(_proofs.length > 0, "!proofs");

    // Optimization: calculate the inbound root for the first message in the batch and validate that
    // it's included in the aggregator tree. We can use this as a reference for every calculation
    // below to minimize storage access calls.
    bytes32 _messageHash = keccak256(_proofs[0].message);
    // TODO: Could use an array of sharedRoots so you can submit a message batch of messages with
    // different origins.
    bytes32 _messageRoot = calculateMessageRoot(_messageHash, _proofs[0].path, _proofs[0].index);

    // Handle proving this message root is included in the target aggregate root.
    proveMessageRoot(_messageRoot, _aggregateRoot, _aggregatePath, _aggregateIndex);
    // Assuming the inbound message root was proven, the first message is now considered proven.
    messages[_messageHash] = MessageStatus.Proven;

    // Now we handle proving all remaining messages in the batch - they should all share the same
    // inbound root!
    for (uint32 i = 1; i < _proofs.length; ) {
      _messageHash = keccak256(_proofs[i].message);
      bytes32 _calculatedRoot = calculateMessageRoot(_messageHash, _proofs[i].path, _proofs[i].index);
      // Make sure this root matches the validated inbound root.
      require(_calculatedRoot == _messageRoot, "!sharedRoot");
      // Message is proven!
      messages[_messageHash] = MessageStatus.Proven;

      unchecked {
        ++i;
      }
    }

    // All messages have been proven. We iterate separately here to process each message in the batch.
    // NOTE: Going through the proving phase for all messages in the batch BEFORE processing ensures
    // we hit reverts before we consume unbounded gas from `process` calls.
    for (uint32 i = 0; i < _proofs.length; ) {
      process(_proofs[i].message);
      unchecked {
        ++i;
      }
    }
  }

  // ============ Private Functions ============

  /**
   * @notice This is either called by the Connector (AKA `this`) on the spoke (L2) chain after retrieving
   * latest `aggregateRoot` from the AMB (sourced from mainnet) OR called by the AMB directly.
   * @dev Must check the msg.sender on the origin chain to ensure only the root manager is passing
   * these roots.
   */
  function receiveAggregateRoot(bytes32 _newRoot) internal {
    require(_newRoot != bytes32(""), "new root empty");
    require(pendingAggregateRoots[_newRoot] == 0, "root already pending");
    require(!provenAggregateRoots[_newRoot], "root already proven");

    pendingAggregateRoots[_newRoot] = block.number;
    emit AggregateRootReceived(_newRoot);
  }

  /**
   * @notice Checks whether the given aggregate root has surpassed the verification period.
   * @dev Reverts if the given aggregate root is invalid (does not exist) OR has not surpassed
   * verification period.
   * @dev If the target aggregate root is pending and HAS surpassed the verification period, then we will
   * move it over to the proven mapping.
   * @param _aggregateRoot Target aggregate root to verify.
   */
  function verifyAggregateRoot(bytes32 _aggregateRoot) internal {
    // 0. Check to see if the target *aggregate* root has already been proven.
    if (provenAggregateRoots[_aggregateRoot]) {
      return; // Short circuit if this root is proven.
    }

    // 1. The target aggregate root must be pending. Aggregate root commit block entry MUST exist.
    uint256 _aggregateRootCommitBlock = pendingAggregateRoots[_aggregateRoot];
    require(_aggregateRootCommitBlock != 0, "aggregateRoot !exist");

    // 2. Pending aggregate root has surpassed the `delayBlocks` verification period.
    require(block.number - _aggregateRootCommitBlock >= delayBlocks, "aggregateRoot !verified");

    // 3. The target aggregate root has surpassed verification period, we can move it over to the
    // proven mapping.
    provenAggregateRoots[_aggregateRoot] = true;
    // May as well delete the pending aggregate root entry for the gas refund: it should no longer
    // be needed.
    delete pendingAggregateRoots[_aggregateRoot];
  }

  /**
   * @notice Checks whether a given message is valid. If so, calculates the expected inbound root from an
   * origin chain given a leaf (message hash), the index of the leaf, and the merkle proof of inclusion.
   * @dev Reverts if message's MessageStatus != None (i.e. if message was already proven or processed).
   *
   * @param _messageHash Leaf (message hash) that requires proving.
   * @param _messagePath Merkle path of inclusion for the leaf.
   * @param _messageIndex Index of leaf in the merkle tree on the origin chain of the message.
   * @return bytes32 Calculated root.
   **/
  function calculateMessageRoot(
    bytes32 _messageHash,
    bytes32[32] calldata _messagePath,
    uint256 _messageIndex
  ) internal view returns (bytes32) {
    // Ensure that the given message has not already been proven and processed.
    require(messages[_messageHash] == MessageStatus.None, "!MessageStatus.None");
    // Calculate the expected inbound root from the message origin based on the proof.
    // NOTE: Assuming a valid message was submitted with correct path/index, this should be an inbound root
    // that the hub has received. If the message were invalid, the root calculated here would not exist in the
    // aggregate root.
    return MerkleLib.branchRoot(_messageHash, _messagePath, _messageIndex);
  }

  /**
   * @notice Prove an inbound message root from another chain is included in the target aggregateRoot.
   * @param _messageRoot The message root we want to verify.
   * @param _aggregateRoot The target aggregate root we want to prove inclusion for. This root must have
   * already been delivered to this spoke connector contract and surpassed the validation period.
   * @param _aggregatePath Merkle path of inclusion for the inbound root.
   * @param _aggregateIndex Index of the inbound root in the aggregator's merkle tree in the hub.
   */
  function proveMessageRoot(
    bytes32 _messageRoot,
    bytes32 _aggregateRoot,
    bytes32[32] calldata _aggregatePath,
    uint256 _aggregateIndex
  ) internal {
    // 0. Check to see if the root for this batch has already been proven.
    if (provenMessageRoots[_messageRoot]) {
      // NOTE: It seems counter-intuitive, but we do NOT need to prove the given `_aggregateRoot` param
      // is valid IFF the `_messageRoot` has already been proven; we know that the `_messageRoot` has to
      // have been included in *some* proven aggregate root historically.
      return;
    }

    // 1. Ensure aggregate root has been proven.
    verifyAggregateRoot(_aggregateRoot);

    // 2. Calculate an aggregate root, given this inbound root (as leaf), path (proof), and index.
    bytes32 _calculatedAggregateRoot = MerkleLib.branchRoot(_messageRoot, _aggregatePath, _aggregateIndex);

    // 3. Check to make sure it matches the current aggregate root we have stored.
    require(_calculatedAggregateRoot == _aggregateRoot, "invalid inboundRoot");

    // This inbound root has been proven. We should specify that to optimize future calls.
    provenMessageRoots[_messageRoot] = true;
  }

  /**
   * @notice Given formatted message, attempts to dispatch message payload to end recipient.
   * @dev Recipient must implement a `handle` method (refer to IMessageRecipient.sol)
   * Reverts if formatted message's destination domain is not the Replica's domain,
   * if message has not been proven,
   * or if not enough gas is provided for the dispatch transaction.
   * @param _message Formatted message
   * @return _success TRUE iff dispatch transaction succeeded
   */
  function process(bytes memory _message) internal nonReentrant returns (bool _success) {
    bytes29 _m = _message.ref(0);
    // ensure message was meant for this domain
    require(_m.destination() == DOMAIN, "!destination");
    // ensure message has been proven
    bytes32 _messageHash = _m.keccak();
    require(messages[_messageHash] == MessageStatus.Proven, "!proven");
    // check re-entrancy guard
    // require(entered == 1, "!reentrant");
    // entered = 0;
    // update message status as processed
    messages[_messageHash] = MessageStatus.Processed;
    // A call running out of gas TYPICALLY errors the whole tx. We want to
    // a) ensure the call has a sufficient amount of gas to make a
    //    meaningful state change.
    // b) ensure that if the subcall runs out of gas, that the tx as a whole
    //    does not revert (i.e. we still mark the message processed)
    // To do this, we require that we have enough gas to process
    // and still return. We then delegate only the minimum processing gas.
    require(gasleft() >= PROCESS_GAS + RESERVE_GAS, "!gas");
    // get the message recipient
    address _recipient = _m.recipientAddress();
    // set up for assembly call
    uint256 _toCopy;
    uint256 _maxCopy = 256;
    uint256 _gas = PROCESS_GAS;
    // allocate memory for returndata
    bytes memory _returnData = new bytes(_maxCopy);
    bytes memory _calldata = abi.encodeWithSignature(
      "handle(uint32,uint32,bytes32,bytes)",
      _m.origin(),
      _m.nonce(),
      _m.sender(),
      _m.body().clone()
    );
    // dispatch message to recipient
    // by assembly calling "handle" function
    // we call via assembly to avoid memcopying a very large returndata
    // returned by a malicious contract
    assembly {
      _success := call(
        _gas, // gas
        _recipient, // recipient
        0, // ether value
        add(_calldata, 0x20), // inloc
        mload(_calldata), // inlen
        0, // outloc
        0 // outlen
      )
      // limit our copy to 256 bytes
      _toCopy := returndatasize()
      if gt(_toCopy, _maxCopy) {
        _toCopy := _maxCopy
      }
      // Store the length of the copied bytes
      mstore(_returnData, _toCopy)
      // copy the bytes from returndata[0:_toCopy]
      returndatacopy(add(_returnData, 0x20), 0, _toCopy)
    }
    // emit process results
    emit Process(_messageHash, _success, _returnData);
  }
}<|MERGE_RESOLUTION|>--- conflicted
+++ resolved
@@ -258,7 +258,6 @@
   }
 
   /**
-<<<<<<< HEAD
    * @notice This function should be callable by owner, and send funds trapped on
    * a connector to the provided recipient.
    * @dev Withdraws the entire balance of the contract.
@@ -270,14 +269,14 @@
     Address.sendValue(payable(_to), amount);
     emit FundsWithdrawn(_to, amount);
   }
-=======
+
+  /**
    * @notice Remove ability to renounce ownership
    * @dev Renounce ownership should be impossible as long as it is impossible in the
    * WatcherClient, and as long as only the owner can remove pending roots in case of
    * fraud.
    */
   function renounceOwnership() public virtual override(ProposedOwnable, WatcherClient) onlyOwner {}
->>>>>>> 72a5a689
 
   // ============ Public Functions ============
 
