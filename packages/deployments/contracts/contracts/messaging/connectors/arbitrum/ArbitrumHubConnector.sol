// SPDX-License-Identifier: MIT OR Apache-2.0
pragma solidity 0.8.15;

import {LibArbitrumL1} from "@openzeppelin/contracts/crosschain/arbitrum/LibArbitrumL1.sol";

import {TypedMemView} from "../../../shared/libraries/TypedMemView.sol";

import {IRootManager} from "../../interfaces/IRootManager.sol";
import {IArbitrumInbox} from "../../interfaces/ambs/arbitrum/IArbitrumInbox.sol";
import {IArbitrumOutbox} from "../../interfaces/ambs/arbitrum/IArbitrumOutbox.sol";
import {IArbitrumRollup, Node} from "../../interfaces/ambs/arbitrum/IArbitrumRollup.sol";

import {HubConnector} from "../HubConnector.sol";
import {Connector} from "../Connector.sol";

struct L2Message {
  address l2Sender;
  address to;
  uint256 l2Block;
  uint256 l1Block;
  uint256 l2Timestamp;
  uint256 value;
  bytes callData;
}

contract ArbitrumHubConnector is HubConnector {
  // ============ Libraries ============
  using TypedMemView for bytes;
  using TypedMemView for bytes29;

  // ============ Storage ============
  uint256 public defaultGasPrice;

  IArbitrumOutbox public outbox;
  IArbitrumRollup public rollup;

  // Tracks which messages have been processed from bridge
  mapping(uint256 => bool) public processed;

  // ============ Events ============
  event DefaultGasPriceUpdated(uint256 previous, uint256 current);

  // ============ Constructor ============
  constructor(
    uint32 _domain,
    uint32 _mirrorDomain,
    address _amb,
    address _rootManager,
    address _mirrorConnector,
    uint256 _mirrorGas,
    uint256 _defaultGasPrice,
    address _outbox
  ) HubConnector(_domain, _mirrorDomain, _amb, _rootManager, _mirrorConnector, _mirrorGas) {
    defaultGasPrice = _defaultGasPrice;
    outbox = IArbitrumOutbox(_outbox);
    rollup = IArbitrumRollup(outbox.rollup());
  }

  // ============ Admin fns ============

  function setDefaultGasPrice(uint256 _defaultGasPrice) external onlyOwner {
    emit DefaultGasPriceUpdated(defaultGasPrice, _defaultGasPrice);
    defaultGasPrice = _defaultGasPrice;
  }

  // ============ Private fns ============

  function _verifySender(address _expected) internal view override returns (bool) {
    return _expected == LibArbitrumL1.crossChainSender(AMB);
  }

  function _sendMessage(bytes memory _data) internal override {
    // Should always be dispatching the aggregate root
    require(_data.length == 32, "!length");
    // Get the calldata
    bytes memory _calldata = abi.encodeWithSelector(Connector.processMessage.selector, _data);
    // dispatch to l2
    IArbitrumInbox(AMB).sendContractTransaction(mirrorGas, defaultGasPrice, mirrorConnector, 0, _calldata);
  }

  function _processMessage(bytes memory _data) internal override {
<<<<<<< HEAD
    // only callable by mirror connector
    require(_verifySender(mirrorConnector), "!mirrorConnector");
    // get the data (should be the aggregate root)
    require(_data.length == 32, "!length");
    // update the root on the root manager
    IRootManager(ROOT_MANAGER).aggregate(MIRROR_DOMAIN, bytes32(_data));
=======
    // Does nothing, all messages should go through the `processMessageFromRoot` path
    // when handling l2 -> l1 messages. See note in `recordOutputAsSpent`
  }

  function processMessageFromRoot(
    uint64 _nodeNum,
    bytes32 _sendRoot,
    bytes32 _blockHash,
    bytes32[] calldata _proof,
    uint256 _index,
    L2Message calldata _message
  ) external {
    // Ensure the send root corresponds to an arbitrum node that exists onchain
    _validateSendRoot(_nodeNum, _sendRoot, _blockHash);

    // Ensure the given l2 message is included in the send root
    _validateMessage(_sendRoot, _proof, _index, _message);

    // Message has been proven within the send root, process the message
    // data itself. The message data is defined in the spoke connector as:
    //
    // `abi.encodeWithSelector(Connector.processMessage.selector, _data);`
    //
    // so to get the root data, we need to decode the _calldata. we can do this
    // by dropping the 4-byte selector, then using the rest as the raw _data.
    require(_message.callData.length == 36, "!length");

    // NOTE: TypedMemView only loads 32-byte chunks onto stack, which is fine in this case
    bytes32 _data = _message.callData.ref(0).index(4, 32);

    // Update root manager
    IRootManager(ROOT_MANAGER).setOutboundRoot(MIRROR_DOMAIN, _data);

    // Emit event
    emit MessageProcessed(_message.callData, msg.sender);
  }

  function _validateSendRoot(
    uint64 _nodeNum,
    bytes32 _sendRoot,
    bytes32 _blockHash
  ) internal view {
    // Get the confirm data to ensure the node has been put on L1 with
    // the given block hash and send root
    bytes32 confirmData = _confirmHash(_blockHash, _sendRoot);

    // Validate inputs by checking against the stored none confirm data
    Node memory node = rollup.getNode(_nodeNum);
    require(node.confirmData == confirmData, "!confirmData");

    // TODO: Validate the node is staked / not in dispute
  }

  // prove the message was included in the given send root
  function _validateMessage(
    bytes32 _sendRoot,
    bytes32[] calldata _proof,
    uint256 _index,
    L2Message calldata _msg
  ) internal {
    // Check that the l2sender is the mirror connector
    require(_msg.l2Sender == mirrorConnector, "!mirrorConnector");

    // Generate the message sent through from L2 (included in sendRoot)
    bytes32 userTx = outbox.calculateItemHash(
      _msg.l2Sender,
      _msg.to,
      _msg.l2Block,
      _msg.l1Block,
      _msg.l2Timestamp,
      _msg.value,
      _msg.callData
    );

    // Prove message is included in the send root
    _recordOutputAsSpent(_proof, _index, userTx, _sendRoot);
  }

  // taken from: https://github.com/OffchainLabs/nitro/blob/208d9d50f250e9b4948f867d3795548256583b17/contracts/src/rollup/RollupLib.sol#L128-L130
  function _confirmHash(bytes32 _blockHash, bytes32 _sendRoot) internal pure returns (bytes32) {
    return keccak256(abi.encodePacked(_blockHash, _sendRoot));
  }

  // modified from: https://github.com/OffchainLabs/nitro/blob/fbaa96d6d6246b427629be176499e1d5c5013d89/contracts/src/bridge/Outbox.sol#L219-L235
  function _recordOutputAsSpent(
    bytes32[] memory _proof,
    uint256 _index,
    bytes32 _item,
    bytes32 _sendRoot
  ) internal {
    require(_proof.length < 256, "proof length");
    require(_index < 2**_proof.length, "!minimal proof");

    // NOTE: in the arbitrum contracts, they check that the message index is not yet spent
    // Because the spoke connector calls `processMessage`, which does nothing, it is important
    // to check out own internal mapping to ensure the message is not played twice. this forces
    // all messages from l2 to be processed using the `processMessageFromRoot` fn path.
    require(!processed[_index], "spent");

    // Calculate the root
    bytes32 calcRoot = outbox.calculateMerkleRoot(_proof, _index, _item);

    // Assert the sendRoot is correct
    // NOTE: this send root will *not* yet be stored on the `Outbox`
    // contract (fraud period has not yet elapsed);
    require(calcRoot == _sendRoot, "!proof");

    // Mark as spent
    processed[_index] = true;
>>>>>>> 4bc556c3
  }
}<|MERGE_RESOLUTION|>--- conflicted
+++ resolved
@@ -79,14 +79,6 @@
   }
 
   function _processMessage(bytes memory _data) internal override {
-<<<<<<< HEAD
-    // only callable by mirror connector
-    require(_verifySender(mirrorConnector), "!mirrorConnector");
-    // get the data (should be the aggregate root)
-    require(_data.length == 32, "!length");
-    // update the root on the root manager
-    IRootManager(ROOT_MANAGER).aggregate(MIRROR_DOMAIN, bytes32(_data));
-=======
     // Does nothing, all messages should go through the `processMessageFromRoot` path
     // when handling l2 -> l1 messages. See note in `recordOutputAsSpent`
   }
@@ -118,7 +110,7 @@
     bytes32 _data = _message.callData.ref(0).index(4, 32);
 
     // Update root manager
-    IRootManager(ROOT_MANAGER).setOutboundRoot(MIRROR_DOMAIN, _data);
+    IRootManager(ROOT_MANAGER).aggregate(MIRROR_DOMAIN, _data);
 
     // Emit event
     emit MessageProcessed(_message.callData, msg.sender);
@@ -196,6 +188,5 @@
 
     // Mark as spent
     processed[_index] = true;
->>>>>>> 4bc556c3
   }
 }