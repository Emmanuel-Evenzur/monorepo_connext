--- conflicted
+++ resolved
@@ -141,13 +141,8 @@
    * @param _connectors Array of connectors: should match exactly the array of `connectors` in storage
    * (see `_domains` param's info on reducing gas costs).
    */
-<<<<<<< HEAD
-  function propagate(uint32[] calldata _domains, address[] calldata _connectors) external {
+  function propagate(uint32[] calldata _domains, address[] calldata _connectors) external whenNotPaused {
     uint256 _numDomains = _domains.length;
-=======
-  function propagate() external override whenNotPaused {
-    bytes32 _aggregated = MERKLE.root();
->>>>>>> 097fcf31
 
     // Sanity check: domains length matches connectors length.
     require(_connectors.length == _numDomains, "invalid lengths");
@@ -184,52 +179,8 @@
    * @param _domain The source domain of the given root.
    * @param _inbound The inbound root coming from the given domain.
    */
-<<<<<<< HEAD
-  function aggregate(uint32 _domain, bytes32 _inbound) external onlyConnector(_domain) {
+  function aggregate(uint32 _domain, bytes32 _inbound) external whenNotPaused onlyConnector(_domain) {
     uint128 lastIndex = pendingInboundRoots.enqueue(_inbound);
     emit RootAggregated(_domain, _inbound, lastIndex);
-=======
-  function aggregate(uint32 _domain, bytes32 _inbound) external override whenNotPaused onlyConnector(_domain) {
-    (, uint256 count) = MERKLE.insert(_inbound);
-    emit RootAggregated(_domain, _inbound, count - 1);
-  }
-
-  // ============ Admin Functions ============
-
-  /**
-   * @dev Owner can add a new connector. Address should be the connector on l1
-   * NOTE: owner can't add address(0) to avoid duplicated domain in array and reduce gas fee while progating
-   */
-  function addConnector(uint32 _domain, address _connector) external onlyOwner {
-    require(_connector != address(0), "!connector");
-    require(connectors[_domain] == address(0), "exists");
-
-    connectors[_domain] = _connector;
-    domains.push(_domain);
-    emit ConnectorAdded(_domain, _connector);
-  }
-
-  /**
-   * @dev Watcher can remove a connector
-   * NOTE: could add removeConnectorWithSig if we want to use gelato
-   */
-  function removeConnector(uint32 _domain) external onlyWatcher {
-    address connector = connectors[_domain];
-    require(connector != address(0), "!exists");
-
-    // remove connector from mapping
-    delete connectors[_domain];
-
-    // remove domain from array
-    uint32 last = domains[domains.length - 1];
-    for (uint8 i; i < domains.length; i++) {
-      if (domains[i] == _domain) {
-        domains[i] = last;
-        break;
-      }
-    }
-    domains.pop();
-    emit ConnectorRemoved(_domain, connector);
->>>>>>> 097fcf31
   }
 }