--- conflicted
+++ resolved
@@ -5,30 +5,17 @@
 
 import {IRootManager} from "./interfaces/IRootManager.sol";
 import {IHubConnector} from "./interfaces/IHubConnector.sol";
-<<<<<<< HEAD
-import {MerkleLib} from "./libraries/Merkle.sol";
 import {Message} from "./libraries/Message.sol";
 
 import {MerkleTreeManager} from "./Merkle.sol";
-=======
-import {ProposedOwnable} from "../shared/ProposedOwnable.sol";
 import {WatcherClient} from "./WatcherClient.sol";
->>>>>>> de17ba20
 
 /**
  * @notice This contract exists at cluster hubs, and aggregates all transfer roots from messaging
  * spokes into a single merkle root
  */
 
-<<<<<<< HEAD
-contract RootManager is ProposedOwnable, IRootManager {
-  // ============ Libraries ============
-
-  using MerkleLib for MerkleLib.Tree;
-
-=======
 contract RootManager is ProposedOwnable, IRootManager, WatcherClient {
->>>>>>> de17ba20
   // ============ Events ============
 
   event RootAggregated(uint32 domain, bytes32 receivedRoot, uint256 index);
@@ -51,23 +38,7 @@
 
   uint32[] public domains;
 
-<<<<<<< HEAD
-  mapping(address => bool) public watchers;
-
   // ============ Modifiers ============
-
-  modifier onlyWatcher() {
-    require(watchers[msg.sender], "!watcher");
-    _;
-  }
-=======
-  // ============ Constructor ============
-  constructor(address _watcherManager) ProposedOwnable() WatcherClient(_watcherManager) {
-    _setOwner(msg.sender);
-  }
-
-  // ============ Modifiers ============
->>>>>>> de17ba20
 
   modifier onlyConnector(uint32 _domain) {
     require(connectors[_domain] == msg.sender, "!connector");
@@ -78,9 +49,10 @@
 
   /**
    * @notice Creates a new RootManager instance.
-   * @param _merkle The address of the MerkleTreeManager on this spoke domain.
+   * @param _merkle The address of the MerkleTreeManager on this domain.
+   * @param _watcherManager The address of the WatcherManager on this domain.
    */
-  constructor(address _merkle) ProposedOwnable() {
+  constructor(address _merkle, address _watcherManager) ProposedOwnable() WatcherClient(_watcherManager) {
     _setOwner(msg.sender);
 
     // If no MerkleTreeManager instance is specified, create a new one.
