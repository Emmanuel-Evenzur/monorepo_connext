// SPDX-License-Identifier: UNLICENSED
pragma solidity ^0.8.11;

import "../nomad-xapps/contracts/connext/ConnextMessage.sol";

interface IConnextHandler {
  // ============= Structs =============

  /**
   * @notice These are the call parameters that will remain constant between the
   * two chains. They are supplied on `xcall` and should be asserted on `execute`
   * @property to - The account that receives funds, in the event of a crosschain call,
   * will receive funds if the call fails.
   * @param to - The address you are sending funds (and potentially data) to
   * @param callData - The data to execute on the receiving chain. If no crosschain call is needed, then leave empty.
   * @param originDomain - The originating domain (i.e. where `xcall` is called). Must match nomad domain schema
   * @param destinationDomain - The final domain (i.e. where `execute` / `reconcile` are called). Must match nomad domain schema
<<<<<<< HEAD
   * @param callback - The address on the origin domain of the callback contract
   * @param callbackFee - The relayer fee to execute the callback
=======
   * @param forceSlow - If true, will take slow liquidity path even if it is not a permissioned call
   * @param receiveLocal - If true, will use the local nomad asset on the destination instead of adopted.
>>>>>>> 28e0e817
   */
  struct CallParams {
    address to;
    bytes callData;
    uint32 originDomain;
    uint32 destinationDomain;
<<<<<<< HEAD
    address callback;
    uint256 callbackFee;
=======
    bool forceSlow;
    bool receiveLocal;
>>>>>>> 28e0e817
  }

  /**
   * @notice The arguments you supply to the `xcall` function called by user on origin domain
   * @param params - The CallParams. These are consistent across sending and receiving chains
   * @param transactingAssetId - The asset the caller sent with the transfer. Can be the adopted, canonical,
   * or the representational asset
   * @param amount - The amount of transferring asset the tx called xcall with
   * @param relayerFee - The amount of relayer fee the tx called xcall with
   */
  struct XCallArgs {
    CallParams params;
    address transactingAssetId; // Could be adopted, local, or wrapped
    uint256 amount;
    uint256 relayerFee;
  }

  /**
   * @notice
   * @param params - The CallParams. These are consistent across sending and receiving chains
   * @param local - The local asset for the transfer, will be swapped to the adopted asset if
   * appropriate
   * @param routers - The routers who you are sending the funds on behalf of
   * @param amount - The amount of liquidity the router provided or the bridge forwarded, depending on
   * if fast liquidity was used
   * @param nonce - The nonce used to generate transfer id
   * @param originSender - The msg.sender of the xcall on origin domain
   */
  struct ExecuteArgs {
    CallParams params;
    address local; // local representation of canonical token
    address[] routers;
    bytes[] routerSignatures;
    uint256 amount;
    uint256 nonce;
    address originSender;
  }

  // ============ Admin Functions ============

  function initialize(
    uint256 _domain,
    address _xAppConnectionManager,
    address _tokenRegistry, // Nomad token registry
    address _wrappedNative,
    address _relayerFeeRouter,
    address payable _promiseRouter
  ) external;

  function setupRouter(
    address router,
    address owner,
    address recipient
  ) external;

  function removeRouter(address router) external;

  function addStableSwapPool(ConnextMessage.TokenId calldata canonical, address stableSwapPool) external;

  function setupAsset(
    ConnextMessage.TokenId calldata canonical,
    address adoptedAssetId,
    address stableSwapPool
  ) external;

  function removeAssetId(bytes32 canonicalId, address adoptedAssetId) external;

  function setMaxRoutersPerTransfer(uint256 newMaxRouters) external;

  function addRelayer(address relayer) external;

  function removeRelayer(address relayer) external;

  // ============ Public Functions ===========

  function getExecutor() external returns (address);

  function addLiquidityFor(
    uint256 amount,
    address local,
    address router
  ) external payable;

  function addLiquidity(uint256 amount, address local) external payable;

  function removeLiquidity(
    uint256 amount,
    address local,
    address payable to
  ) external;

  function xcall(XCallArgs calldata _args) external payable returns (bytes32);

  function execute(ExecuteArgs calldata _args) external returns (bytes32);

  function initiateClaim(
    uint32 _domain,
    address _recipient,
    bytes32[] calldata _transferIds
  ) external;

  function claim(address _recipient, bytes32[] calldata _transferIds) external;

  function isApprovedRelayer(address _relayer) external view returns (bool);
}<|MERGE_RESOLUTION|>--- conflicted
+++ resolved
@@ -15,26 +15,20 @@
    * @param callData - The data to execute on the receiving chain. If no crosschain call is needed, then leave empty.
    * @param originDomain - The originating domain (i.e. where `xcall` is called). Must match nomad domain schema
    * @param destinationDomain - The final domain (i.e. where `execute` / `reconcile` are called). Must match nomad domain schema
-<<<<<<< HEAD
    * @param callback - The address on the origin domain of the callback contract
    * @param callbackFee - The relayer fee to execute the callback
-=======
    * @param forceSlow - If true, will take slow liquidity path even if it is not a permissioned call
    * @param receiveLocal - If true, will use the local nomad asset on the destination instead of adopted.
->>>>>>> 28e0e817
    */
   struct CallParams {
     address to;
     bytes callData;
     uint32 originDomain;
     uint32 destinationDomain;
-<<<<<<< HEAD
     address callback;
     uint256 callbackFee;
-=======
     bool forceSlow;
     bool receiveLocal;
->>>>>>> 28e0e817
   }
 
   /**
