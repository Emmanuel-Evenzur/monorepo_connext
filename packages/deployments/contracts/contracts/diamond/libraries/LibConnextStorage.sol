// SPDX-License-Identifier: UNLICENSED
pragma solidity ^0.8.11;

import {XAppConnectionManager} from "../../nomad-core/contracts/XAppConnectionManager.sol";
import {RelayerFeeRouter} from "../../nomad-xapps/contracts/relayer-fee-router/RelayerFeeRouter.sol";

import {ITokenRegistry} from "../../nomad-xapps/interfaces/bridge/ITokenRegistry.sol";
import {IWrapped} from "../../interfaces/IWrapped.sol";
import {IConnextHandler} from "../../interfaces/IConnextHandler.sol";
import {IExecutor} from "../../interfaces/IExecutor.sol";
import {IStableSwap} from "../../interfaces/IStableSwap.sol";

import {ConnextMessage} from "./ConnextMessage.sol";

// ============= Structs =============

/**
 * @notice These are the call parameters that will remain constant between the
 * two chains. They are supplied on `xcall` and should be asserted on `execute`
 * @property to - The account that receives funds, in the event of a crosschain call,
 * will receive funds if the call fails.
 * @param to - The address you are sending funds (and potentially data) to
 * @param callData - The data to execute on the receiving chain. If no crosschain call is needed, then leave empty.
 * @param originDomain - The originating domain (i.e. where `xcall` is called). Must match nomad domain schema
 * @param destinationDomain - The final domain (i.e. where `execute` / `reconcile` are called). Must match nomad domain schema
 */
struct CallParams {
  address to;
  bytes callData;
  uint32 originDomain;
  uint32 destinationDomain;
}

/**
 * @notice The arguments you supply to the `xcall` function called by user on origin domain
 * @param params - The CallParams. These are consistent across sending and receiving chains
 * @param transactingAssetId - The asset the caller sent with the transfer. Can be the adopted, canonical,
 * or the representational asset
 * @param amount - The amount of transferring asset the tx called xcall with
 * @param relayerFee - The amount of relayer fee the tx called xcall with
 */
struct XCallArgs {
  CallParams params;
  address transactingAssetId; // Could be adopted, local, or wrapped
  uint256 amount;
  uint256 relayerFee;
}

/**
 * @notice
 * @param params - The CallParams. These are consistent across sending and receiving chains
 * @param local - The local asset for the transfer, will be swapped to the adopted asset if
 * appropriate
 * @param routers - The routers who you are sending the funds on behalf of
 * @param amount - The amount of liquidity the router provided or the bridge forwarded, depending on
 * if fast liquidity was used
 * @param nonce - The nonce used to generate transfer id
 * @param originSender - The msg.sender of the xcall on origin domain
 */
struct ExecuteArgs {
  CallParams params;
  address local; // local representation of canonical token
  address[] routers;
  bytes[] routerSignatures;
  uint256 amount;
  uint256 nonce;
  address originSender;
}

/**
 * @notice Contains RouterPermissionsManager related state
 * @param approvedRouters - Mapping of whitelisted router addresses
 * @param routerRecipients - Mapping of router withdraw recipient addresses.
 * If set, all liquidity is withdrawn only to this address. Must be set by routerOwner
 * (if configured) or the router itself
 * @param routerOwners - Mapping of router owners
 * If set, can update the routerRecipient
 * @param proposedRouterOwners - Mapping of proposed router owners
 * Must wait timeout to set the
 * @param proposedRouterTimestamp - Mapping of proposed router owners timestamps
 * When accepting a proposed owner, must wait for delay to elapse
 */
struct RouterPermissionsManagerInfo {
  mapping(address => bool) approvedRouters;
  mapping(address => address) routerRecipients;
  mapping(address => address) routerOwners;
  mapping(address => address) proposedRouterOwners;
  mapping(address => uint256) proposedRouterTimestamp;
}

struct AppStorage {
  bool initialized;

  // ConnextHandler
  // TODO: enable setting these constants via admin fn
  uint256 LIQUIDITY_FEE_NUMERATOR;
  uint256 LIQUIDITY_FEE_DENOMINATOR;
  // Contains hash of empty bytes
  bytes32 EMPTY;
  // The local nomad relayer fee router
  RelayerFeeRouter relayerFeeRouter;
  // /**
  // * @notice The address of the wrapper for the native asset on this domain
  // * @dev Needed because the nomad only handles ERC20 assets
  // */
  IWrapped wrapper;
  // /**
  // * @notice Nonce for the contract, used to keep unique transfer ids.
  // * @dev Assigned at first interaction (xcall on origin domain);
  // */
  uint256 nonce;
  // /**
  // * @notice The external contract that will execute crosschain calldata
  // */
  IExecutor executor;
  // /**
  // * @notice The domain this contract exists on
  // * @dev Must match the nomad domain, which is distinct from the "chainId"
  // */
  uint256 domain;
  // /**
  // * @notice The local nomad token registry
  // */
  ITokenRegistry tokenRegistry;
  // /**
  // * @notice Mapping holding the AMMs for swapping in and out of local assets
  // * @dev Swaps for an adopted asset <> nomad local asset (i.e. POS USDC <> madUSDC on polygon)
  // */
  mapping(bytes32 => IStableSwap) adoptedToLocalPools;
  // /**
  // * @notice Mapping of whitelisted assets on same domain as contract
  // * @dev Mapping is keyed on the canonical token identifier matching what is stored in the token
  // * registry
  // */
  mapping(bytes32 => bool) approvedAssets;
  // /**
  // * @notice Mapping of canonical to adopted assets on this domain
  // * @dev If the adopted asset is the native asset, the keyed address will
  // * be the wrapped asset address
  // */
  mapping(address => ConnextMessage.TokenId) adoptedToCanonical;
  // /**
  // * @notice Mapping of adopted to canonical on this domain
  // * @dev If the adopted asset is the native asset, the stored address will be the
  // * wrapped asset address
  // */
  mapping(bytes32 => address) canonicalToAdopted;
  // /**
  // * @notice Mapping to determine if transfer is reconciled
  // */
  mapping(bytes32 => bool) reconciledTransfers;
  // /**
  // * @notice Mapping holding router address that provided fast liquidity
  // */
  mapping(bytes32 => address[]) routedTransfers;
  // /**
  // * @notice Mapping of router to available balance of an asset
  // * @dev Routers should always store liquidity that they can expect to receive via the bridge on
  // * this domain (the nomad local asset)
  // */
  mapping(address => mapping(address => uint256)) routerBalances;
  // /**
  // * @notice Mapping of approved relayers
  // * @dev Send relayer fee if msg.sender is approvedRelayer. otherwise revert()
  // */
  mapping(address => bool) approvedRelayers;
  // /**
  // * @notice Stores the relayer fee for a transfer. Updated on origin domain when a user calls xcall or bump
  // * @dev This will track all of the relayer fees assigned to a transfer by id, including any bumps made by the relayer
  // */
  mapping(bytes32 => uint256) relayerFees;
  // /**
  // * @notice Stores the relayer of a transfer. Updated on the destination domain when a relayer calls execute
  // * for transfer
  // * @dev When relayer claims, must check that the msg.sender has forwarded transfer
  // */
  mapping(bytes32 => address) transferRelayer;
  // /**
  // * @notice The max amount of routers a payment can be routed through
  // */
  uint256 maxRoutersPerTransfer;
  //
  // Router
  //
  mapping(uint32 => bytes32) remotes;
<<<<<<< HEAD
  //
  // XAppConnectionClient
  //
  XAppConnectionManager xAppConnectionManager;
  //
  // ProposedOwnable
  //
=======

  // XAppConnectionClient
  XAppConnectionManager xAppConnectionManager;

  // ProposedOwnable
>>>>>>> 692b4902
  address _owner;
  address _proposed;
  uint256 _proposedOwnershipTimestamp;
  bool _routerOwnershipRenounced;
  uint256 _routerOwnershipTimestamp;
  bool _assetOwnershipRenounced;
  uint256 _assetOwnershipTimestamp;
<<<<<<< HEAD
  //
  // RouterPermissionsManager
  //
  uint256 _routerPermissionDelay;
  RouterPermissionsManagerInfo routerPermissionInfo;
=======

  // RouterPermissionsManager
  RouterPermissionsManagerInfo routerInfo;

  // ReentrancyGuard
  uint256 _status;
>>>>>>> 692b4902
}

library LibConnextStorage {
  function connextStorage() internal pure returns (AppStorage storage ds) {
    assembly {
      ds.slot := 0
    }
  }
}<|MERGE_RESOLUTION|>--- conflicted
+++ resolved
@@ -90,7 +90,6 @@
 
 struct AppStorage {
   bool initialized;
-
   // ConnextHandler
   // TODO: enable setting these constants via admin fn
   uint256 LIQUIDITY_FEE_NUMERATOR;
@@ -183,7 +182,6 @@
   // Router
   //
   mapping(uint32 => bytes32) remotes;
-<<<<<<< HEAD
   //
   // XAppConnectionClient
   //
@@ -191,13 +189,6 @@
   //
   // ProposedOwnable
   //
-=======
-
-  // XAppConnectionClient
-  XAppConnectionManager xAppConnectionManager;
-
-  // ProposedOwnable
->>>>>>> 692b4902
   address _owner;
   address _proposed;
   uint256 _proposedOwnershipTimestamp;
@@ -205,20 +196,10 @@
   uint256 _routerOwnershipTimestamp;
   bool _assetOwnershipRenounced;
   uint256 _assetOwnershipTimestamp;
-<<<<<<< HEAD
   //
   // RouterPermissionsManager
   //
-  uint256 _routerPermissionDelay;
   RouterPermissionsManagerInfo routerPermissionInfo;
-=======
-
-  // RouterPermissionsManager
-  RouterPermissionsManagerInfo routerInfo;
-
-  // ReentrancyGuard
-  uint256 _status;
->>>>>>> 692b4902
 }
 
 library LibConnextStorage {
