// SPDX-License-Identifier: UNLICENSED
pragma solidity 0.8.11;

import {IConnextHandler} from "../../interfaces/IConnextHandler.sol";
import {IStableSwap} from "../../interfaces/IStableSwap.sol";
import {IWrapped} from "../../interfaces/IWrapped.sol";
import {IExecutor} from "../../interfaces/IExecutor.sol";
import {LibCrossDomainProperty} from "../LibCrossDomainProperty.sol";
import {RouterPermissionsManagerInfo} from "./RouterPermissionsManagerLogic.sol";
import {AssetLogic} from "./AssetLogic.sol";

import {RelayerFeeRouter} from "../../nomad-xapps/contracts/relayer-fee-router/RelayerFeeRouter.sol";
import {PromiseRouter} from "../../nomad-xapps/contracts/promise-router/PromiseRouter.sol";
import {ITokenRegistry, IBridgeToken} from "../../nomad-xapps/interfaces/bridge/ITokenRegistry.sol";
import {ConnextMessage} from "../../nomad-xapps/contracts/connext/ConnextMessage.sol";
import {TypedMemView} from "../../nomad-core/libs/TypedMemView.sol";
import {TypeCasts} from "../../nomad-core/contracts/XAppConnectionManager.sol";
import {Home} from "../../nomad-core/contracts/Home.sol";

import {ECDSAUpgradeable} from "@openzeppelin/contracts-upgradeable/utils/cryptography/ECDSAUpgradeable.sol";
import {SafeERC20Upgradeable, AddressUpgradeable} from "@openzeppelin/contracts-upgradeable/token/ERC20/utils/SafeERC20Upgradeable.sol";

library ConnextLogic {
  // ============ Libraries ============
  using TypedMemView for bytes;
  using TypedMemView for bytes29;
  using ConnextMessage for bytes29;

  bytes32 internal constant EMPTY = hex"c5d2460186f7233c927e7db2dcc703c0e500b653ca82273b7bfad8045d85a470";

  // ============ Errors ============

  error ConnextLogic__addAssetId_alreadyAdded();
  error ConnextLogic__removeAssetId_notAdded();
  error ConnextLogic__addRelayer_alreadyApproved();
  error ConnextLogic__removeRelayer_notApproved();
  error ConnextLogic__setMaxRoutersPerTransfer_invalidMaxRoutersPerTransfer();
  error ConnextLogic__reconcile_invalidAction();
  error ConnextLogic__reconcile_alreadyReconciled();
  error ConnextLogic__removeLiquidity_recipientEmpty();
  error ConnextLogic__removeLiquidity_amountIsZero();
  error ConnextLogic__removeLiquidity_insufficientFunds();
  error ConnextLogic__xcall_wrongDomain();
  error ConnextLogic__xcall_emptyTo();
  error ConnextLogic__xcall_notSupportedAsset();
  error ConnextLogic__xcall_relayerFeeIsZero();
  error ConnextLogic__xcall_nonZeroCallbackFeeForNonContractCallback();
  error ConnextLogic__xcall_callbackNotAContract();
  error ConnextLogic__execute_notReconciled();
  error ConnextLogic__execute_unapprovedRelayer();
  error ConnextLogic__execute_maxRoutersExceeded();
  error ConnextLogic__execute_alreadyExecuted();
  error ConnextLogic__execute_notSupportedRouter();
  error ConnextLogic__execute_invalidRouterSignature();
  error ConnextLogic__initiateClaim_notRelayer(bytes32 transferId);
  error ConnextLogic__bumpTransfer_invalidTransfer();
  error ConnextLogic__bumpTransfer_valueIsZero();

  // ============ Structs ============

  struct XCallLibArgs {
    IConnextHandler.XCallArgs xCallArgs;
    IWrapped wrapper;
    uint256 nonce;
    ITokenRegistry tokenRegistry;
    uint256 domain;
    Home home;
    bytes32 remote;
    PromiseRouter promiseRouter;
  }

  struct XCalledEventArgs {
    address transactingAssetId;
    uint256 amount;
    uint256 bridgedAmt;
    address bridged;
  }

  struct ExecuteLibArgs {
    IConnextHandler.ExecuteArgs executeArgs;
    bool isRouterOwnershipRenounced;
    uint256 maxRoutersPerTransfer;
    ITokenRegistry tokenRegistry;
    IWrapped wrapper;
    IExecutor executor;
    PromiseRouter promiseRouter;
    uint256 liquidityFeeNumerator;
    uint256 liquidityFeeDenominator;
  }

  // ============ Events ============

  /**
   * @notice Emitted when a new stable-swap AMM is added for the local <> adopted token
   * @param canonicalId - The canonical identifier of the token the local <> adopted AMM is for
   * @param domain - The domain of the canonical token for the local <> adopted amm
   * @param swapPool - The address of the AMM
   * @param caller - The account that called the function
   */
  event StableSwapAdded(bytes32 canonicalId, uint32 domain, address swapPool, address caller);

  /**
   * @notice Emitted when a new asset is added
   * @param canonicalId - The canonical identifier of the token the local <> adopted AMM is for
   * @param domain - The domain of the canonical token for the local <> adopted amm
   * @param adoptedAsset - The address of the adopted (user-expected) asset
   * @param supportedAsset - The address of the whitelisted asset. If the native asset is to be whitelisted,
   * the address of the wrapped version will be stored
   * @param caller - The account that called the function
   */
  event AssetAdded(bytes32 canonicalId, uint32 domain, address adoptedAsset, address supportedAsset, address caller);

  /**
   * @notice Emitted when an asset is removed from whitelists
   * @param canonicalId - The canonical identifier of the token removed
   * @param caller - The account that called the function
   */
  event AssetRemoved(bytes32 canonicalId, address caller);

  /**
   * @notice Emitted when a rlayer is added or removed from whitelists
   * @param relayer - The relayer address to be added or removed
   * @param caller - The account that called the function
   */
  event RelayerAdded(address relayer, address caller);

  /**
   * @notice Emitted when a rlayer is added or removed from whitelists
   * @param relayer - The relayer address to be added or removed
   * @param caller - The account that called the function
   */
  event RelayerRemoved(address relayer, address caller);

  /**
   * @notice Emitted when a router withdraws liquidity from the contract
   * @param router - The router you are removing liquidity from
   * @param to - The address the funds were withdrawn to
   * @param local - The address of the token withdrawn
   * @param amount - The amount of liquidity withdrawn
   * @param caller - The account that called the function
   */
  event LiquidityRemoved(address indexed router, address to, address local, uint256 amount, address caller);

  /**
   * @notice Emitted when a router adds liquidity to the contract
   * @param router - The address of the router the funds were credited to
   * @param local - The address of the token added (all liquidity held in local asset)
   * @param amount - The amount of liquidity added
   * @param caller - The account that called the function
   */
  event LiquidityAdded(address indexed router, address local, bytes32 canonicalId, uint256 amount, address caller);

  /**
   * @notice Emitted when the maxRoutersPerTransfer variable is updated
   * @param maxRoutersPerTransfer - The maxRoutersPerTransfer new value
   * @param caller - The account that called the function
   */
  event MaxRoutersPerTransferUpdated(uint256 maxRoutersPerTransfer, address caller);

  /**
   * @notice Emitted when `xcall` is called on the origin domain
   */
  event XCalled(
    bytes32 indexed transferId,
    IConnextHandler.XCallArgs xcallArgs,
    XCalledEventArgs args,
    uint256 nonce,
    bytes message,
    address caller
  );

  /**
   * @notice Emitted when `execute` is called on the destination chain
   * @dev `execute` may be called when providing fast liquidity *or* when processing a reconciled transfer
   * @param transferId - The unique identifier of the crosschain transfer
   * @param to - The CallParams.to provided, created as indexed parameter
   * @param args - The ExecuteArgs provided to the function
   * @param transactingAsset - The asset the to gets or the external call is executed with. Should be the
   * adopted asset on that chain.
   * @param transactingAmount - The amount of transferring asset the to address receives or the external call is
   * executed with
   * @param caller - The account that called the function
   */
  event Executed(
    bytes32 indexed transferId,
    address indexed to,
    IConnextHandler.ExecuteArgs args,
    address transactingAsset,
    uint256 transactingAmount,
    address caller
  );

  /**
   * @notice Emitted when `reconciled` is called by the bridge on the destination domain
   * @param transferId - The unique identifier of the crosschain transaction
   * @param origin - The origin domain of the transfer
   * @param routers - The CallParams.recipient provided, created as indexed parameter
   * @param asset - The asset that was provided by the bridge
   * @param amount - The amount that was provided by the bridge
   * @param caller - The account that called the function
   */
  event Reconciled(
    bytes32 indexed transferId,
    uint32 indexed origin,
    address[] routers,
    address asset,
    uint256 amount,
    address caller
  );

  /**
   * @notice Emitted when `bumpTransfer` is called by an user on the origin domain
   * @param transferId - The unique identifier of the crosschain transaction
   * @param relayerFee - The updated amount of relayer fee in native asset
   * @param caller - The account that called the function
   */
  event TransferRelayerFeesUpdated(bytes32 indexed transferId, uint256 relayerFee, address caller);

  /**
   * @notice Emitted when `initiateClaim` is called on the destination chain
   * @param domain - Domain to claim funds on
   * @param recipient - Address on origin chain to send claimed funds to
   * @param caller - The account that called the function
   * @param transferIds - TransferIds to claim
   */
  event InitiatedClaim(uint32 indexed domain, address indexed recipient, address caller, bytes32[] transferIds);

  /**
   * @notice Emitted when `claim` is called on the origin domain
   * @param recipient - Address on origin chain to send claimed funds to
   * @param total - Total amount claimed
   * @param transferIds - TransferIds to claim
   */
  event Claimed(address indexed recipient, uint256 total, bytes32[] transferIds);

  // ============ Admin Functions ============

  /**
   * @notice Used to add an AMM for adopted <> local assets
   * @param _canonical - The canonical TokenId to add (domain and id)
   * @param _stableSwap - The address of the amm to add
   */
  function addStableSwapPool(
    ConnextMessage.TokenId calldata _canonical,
    address _stableSwap,
    mapping(bytes32 => IStableSwap) storage _adoptedToLocalPools
  ) external {
    // Update the pool mapping
    _adoptedToLocalPools[_canonical.id] = IStableSwap(_stableSwap);

    emit StableSwapAdded(_canonical.id, _canonical.domain, _stableSwap, msg.sender);
  }

  /**
   * @notice Used to add assets on same chain as contract that can be transferred.
   * @param _canonical - The canonical TokenId to add (domain and id)
   * @param _adoptedAssetId - The used asset id for this domain (i.e. PoS USDC for
   * polygon)
   */
  function addAssetId(
    ConnextMessage.TokenId calldata _canonical,
    address _adoptedAssetId,
    address _wrapper,
    mapping(bytes32 => bool) storage _approvedAssets,
    mapping(address => ConnextMessage.TokenId) storage _adoptedToCanonical,
    mapping(bytes32 => address) storage _canonicalToAdopted
  ) external {
    // Sanity check: needs approval
    if (_approvedAssets[_canonical.id]) revert ConnextLogic__addAssetId_alreadyAdded();

    // Update approved assets mapping
    _approvedAssets[_canonical.id] = true;

    address supported = _adoptedAssetId == address(0) ? _wrapper : _adoptedAssetId;

    // Update the adopted mapping
    _adoptedToCanonical[supported] = _canonical;

    // Update the canonical mapping
    _canonicalToAdopted[_canonical.id] = supported;

    // Emit event
    emit AssetAdded(_canonical.id, _canonical.domain, _adoptedAssetId, supported, msg.sender);
  }

  /**
   * @notice Used to remove assets from the whitelist
   * @param _canonicalId - Token id to remove
   * @param _adoptedAssetId - Corresponding adopted asset to remove
   */
  function removeAssetId(
    bytes32 _canonicalId,
    address _adoptedAssetId,
    address _wrapper,
    mapping(bytes32 => bool) storage _approvedAssets,
    mapping(bytes32 => IStableSwap) storage _adoptedToLocalPools,
    mapping(address => ConnextMessage.TokenId) storage _adoptedToCanonical
  ) external {
    // Sanity check: already approval
    if (!_approvedAssets[_canonicalId]) revert ConnextLogic__removeAssetId_notAdded();

    // Update mapping
    delete _approvedAssets[_canonicalId];

    // Update pools
    delete _adoptedToLocalPools[_canonicalId];

    // Update adopted mapping
    delete _adoptedToCanonical[_adoptedAssetId == address(0) ? _wrapper : _adoptedAssetId];

    // Emit event
    emit AssetRemoved(_canonicalId, msg.sender);
  }

  /**
   * @notice Used to add approved relayer
   * @param _relayer - The relayer address to add
   */
  function addRelayer(address _relayer, mapping(address => bool) storage _approvedRelayers) external {
    if (_approvedRelayers[_relayer]) revert ConnextLogic__addRelayer_alreadyApproved();
    _approvedRelayers[_relayer] = true;

    emit RelayerAdded(_relayer, msg.sender);
  }

  /**
   * @notice Used to remove approved relayer
   * @param _relayer - The relayer address to remove
   */
  function removeRelayer(address _relayer, mapping(address => bool) storage _approvedRelayers) external {
    if (!_approvedRelayers[_relayer]) revert ConnextLogic__removeRelayer_notApproved();
    delete _approvedRelayers[_relayer];

    emit RelayerRemoved(_relayer, msg.sender);
  }

  /**
   * @notice Used to set the max amount of routers a payment can be routed through
   * @param _newMax The new max amount of routers
   */
  function setMaxRoutersPerTransfer(uint256 _newMax, uint256 _currentMax) external {
    if (_newMax == 0 || _newMax == _currentMax)
      revert ConnextLogic__setMaxRoutersPerTransfer_invalidMaxRoutersPerTransfer();

    emit MaxRoutersPerTransferUpdated(_newMax, msg.sender);
  }

  // ============ Functions ============

  /**
   * @notice Contains the logic to verify + increment a given routers liquidity
   * @dev The liquidity will be held in the local asset, which is the representation if you
   * are *not* on the canonical domain, and the canonical asset otherwise.
   * @param _amount - The amount of liquidity to add for the router
   * @param _local - The address of the nomad representation of the asset
   * @param _router - The router you are adding liquidity on behalf of
   * @param _canonicalId - Canonical asset id from the representation
   */
  function addLiquidityForRouter(
    uint256 _amount,
    address _local,
    address _router,
    mapping(address => mapping(address => uint256)) storage _routerBalances,
    bytes32 _canonicalId,
    IWrapped _wrapper
  ) external {
    // Transfer funds to contract
    (address asset, uint256 received) = AssetLogic.handleIncomingAsset(_local, _amount, 0, _wrapper);

    // Update the router balances. Happens after pulling funds to account for
    // the fee on transfer tokens
    _routerBalances[_router][asset] += received;

    // Emit event
    emit LiquidityAdded(_router, asset, _canonicalId, received, msg.sender);
  }

  /**
   * @notice This is used by any router to decrease their available liquidity for a given asset.
   * @param _amount - The amount of liquidity to remove for the router
   * @param _local - The address of the asset you're removing liquidity from. If removing liquidity of the
   * native asset, routers may use `address(0)` or the wrapped asset
   * @param _recipient The address that will receive the liquidity being removed
   */
  function removeLiquidity(
    uint256 _amount,
    address _local,
    address _recipient,
    mapping(address => mapping(address => uint256)) storage _routerBalances,
    IWrapped _wrapper
  ) external {
    // Sanity check: to is sensible
    if (_recipient == address(0)) revert ConnextLogic__removeLiquidity_recipientEmpty();

    // Sanity check: nonzero amounts
    if (_amount == 0) revert ConnextLogic__removeLiquidity_amountIsZero();

    uint256 routerBalance = _routerBalances[msg.sender][_local];
    // Sanity check: amount can be deducted for the router
    if (routerBalance < _amount) revert ConnextLogic__removeLiquidity_insufficientFunds();

    // Update router balances
    unchecked {
      _routerBalances[msg.sender][_local] = routerBalance - _amount;
    }

    // Transfer from contract to specified to
    AssetLogic.transferAssetFromContract(_local, _recipient, _amount, _wrapper);

    // Emit event
    emit LiquidityRemoved(msg.sender, _recipient, _local, _amount, msg.sender);
  }

  /**
   * @notice This function is called ConnextHandler when a user who is looking to bridge funds
   * @param _args - The XCallArgs
   * @param _adoptedToCanonical - Mapping of canonical to adopted assets on this domain
   * @param _adoptedToLocalPools - Mapping holding the AMMs for swapping in and out of local assets
   * @param _relayerFees - Mapping of relayer fee for a transfer
   * @return The transfer id of the crosschain transfer
   */
  function xcall(
    XCallLibArgs calldata _args,
    mapping(address => ConnextMessage.TokenId) storage _adoptedToCanonical,
    mapping(bytes32 => IStableSwap) storage _adoptedToLocalPools,
    mapping(bytes32 => uint256) storage _relayerFees
  ) external returns (bytes32, uint256) {
    _xcallSanityChecks(_args);

    // get the true transacting asset id (using wrapped native instead native)
    (bytes32 transferId, bytes memory message, XCalledEventArgs memory eventArgs) = _xcallProcess(
      _args,
      _adoptedToCanonical,
      _adoptedToLocalPools
    );

    // Store the relayer fee
    _relayerFees[transferId] = _args.xCallArgs.relayerFee;

    // emit event
    emit XCalled(transferId, _args.xCallArgs, eventArgs, _args.nonce, message, msg.sender);

    return (transferId, _args.nonce + 1);
  }

  /**
   * @notice Called via `handle` to manage funds associated with a transaction
   * @dev Will either (a) credit router or (b) make funds available for execution. Don't
   * include execution here
   */
  function reconcile(
    uint32 _origin,
    bytes memory _message,
    mapping(bytes32 => bool) storage _reconciledTransfers,
    ITokenRegistry _tokenRegistry,
    mapping(bytes32 => address[]) storage _routedTransfers,
    mapping(address => mapping(address => uint256)) storage _routerBalances
  ) external {
    // parse tokenId and action from message
    bytes29 msg_ = _message.ref(0).mustBeMessage();
    bytes29 tokenId = msg_.tokenId();
    bytes29 action = msg_.action();

    // assert the action is valid
    if (!action.isTransfer()) {
      revert ConnextLogic__reconcile_invalidAction();
    }

    // load the transferId
    bytes32 transferId = action.transferId();

    // ensure the transaction has not been handled
    if (_reconciledTransfers[transferId]) {
      revert ConnextLogic__reconcile_alreadyReconciled();
    }

    // get the token contract for the given tokenId on this chain
    // (if the token is of remote origin and there is
    // no existing representation token contract, the TokenRegistry will
    // deploy a new one)
    address token = _tokenRegistry.ensureLocalToken(tokenId.domain(), tokenId.id());

    // load amount once
    uint256 amount = action.amnt();

    // NOTE: tokenId + amount must be in plaintext in message so funds can
    // *only* be minted by `handle`. They are still used in the generation of
    // the transferId so routers must provide them correctly to be reimbursed

    // TODO: do we need to keep this
    bytes32 details = action.detailsHash();

    // if the token is of remote origin, mint the tokens. will either
    // - be credited to router (fast liquidity)
    // - be reserved for execution (slow liquidity)
    if (!_tokenRegistry.isLocalOrigin(token)) {
      IBridgeToken(token).mint(address(this), amount);
      // Tell the token what its detailsHash is
      IBridgeToken(token).setDetailsHash(details);
    }
    // NOTE: if the token is of local origin, it means it was escrowed
    // in this contract at xcall

    // mark the transfer as reconciled
    _reconciledTransfers[transferId] = true;

    // get the transfer
    address[] storage routers = _routedTransfers[transferId];

    uint256 pathLen = routers.length;
    if (pathLen != 0) {
      // fast liquidity path
      // credit the router the asset
      uint256 routerAmt = amount / pathLen;
      for (uint256 i; i < pathLen; ) {
        _routerBalances[routers[i]][token] += routerAmt;
        unchecked {
          i++;
        }
      }
    }

    emit Reconciled(transferId, _origin, routers, token, amount, msg.sender);
  }

  /**
   * @notice Called on the destination domain to disburse correct assets to end recipient
   * and execute any included calldata
   * @dev Can be called prior to or after `handle`, depending if fast liquidity is being
   * used.
   */
  function execute(
    ExecuteLibArgs calldata _args,
    mapping(bytes32 => address[]) storage _routedTransfers,
    mapping(bytes32 => bool) storage _reconciledTransfers,
    mapping(address => mapping(address => uint256)) storage _routerBalances,
    mapping(bytes32 => IStableSwap) storage _adoptedToLocalPools,
    mapping(bytes32 => address) storage _canonicalToAdopted,
    RouterPermissionsManagerInfo storage _routerInfo,
    mapping(bytes32 => address) storage _transferRelayer
  ) external returns (bytes32) {
    (bytes32 transferId, bool reconciled) = _executeSanityChecks(
      _args,
      _transferRelayer,
      _reconciledTransfers,
      _routerInfo.approvedRouters
    );

    // if this is a fast transfer, debit router liquidity. in both the
    // fast and slow cases the asset should be swapped into the adopted
    // asset
    (uint256 amount, address adopted) = _handleExecuteLiquidity(
      transferId,
      !reconciled,
      _args,
      _routedTransfers,
      _routerBalances,
      _adoptedToLocalPools,
      _canonicalToAdopted
    );

    // execute the transaction
    _handleExecuteTransaction(_args, amount, adopted, transferId, reconciled);

    // Set the relayer for this transaction to allow for future claim
    _transferRelayer[transferId] = msg.sender;

    // emit event
    emit Executed(transferId, _args.executeArgs.params.to, _args.executeArgs, adopted, amount, msg.sender);

    return transferId;
  }

  /**
   * @notice Called by relayer when they want to claim owed funds on a given domain
   * @dev Domain should be the origin domain of all the transfer ids
   * @param _domain - domain to claim funds on
   * @param _recipient - address on origin chain to send claimed funds to
   * @param _transferIds - transferIds to claim
   * @param _relayerFeeRouter - The local nomad relayer fee router
   * @param _transferRelayer - Mapping of transactionIds to relayer
   */
  function initiateClaim(
    uint32 _domain,
    address _recipient,
    bytes32[] calldata _transferIds,
    RelayerFeeRouter _relayerFeeRouter,
    mapping(bytes32 => address) storage _transferRelayer
  ) external {
    // Ensure the relayer can claim all transfers specified
    for (uint256 i; i < _transferIds.length; ) {
      if (_transferRelayer[_transferIds[i]] != msg.sender)
        revert ConnextLogic__initiateClaim_notRelayer(_transferIds[i]);
      unchecked {
        i++;
      }
    }

    // Send transferIds via nomad
    _relayerFeeRouter.send(_domain, _recipient, _transferIds);

    emit InitiatedClaim(_domain, _recipient, msg.sender, _transferIds);
  }

  /**
   * @notice Pays out a relayer for the given fees
   * @dev Called by the RelayerFeeRouter.handle message. The validity of the transferIds is
   * asserted before dispatching the message.
   * @param _recipient - address on origin chain to send claimed funds to
   * @param _transferIds - transferIds to claim
   * @param _relayerFees - Mapping of transactionIds to fee
   */
  function claim(
    address _recipient,
    bytes32[] calldata _transferIds,
    mapping(bytes32 => uint256) storage _relayerFees
  ) external {
    // Tally amounts owed
    uint256 total;
    for (uint256 i; i < _transferIds.length; ) {
      total += _relayerFees[_transferIds[i]];
      _relayerFees[_transferIds[i]] = 0;
      unchecked {
        i++;
      }
    }

    AddressUpgradeable.sendValue(payable(_recipient), total);

    emit Claimed(_recipient, total, _transferIds);
  }

  /**
   * @notice Anyone can call this function on the origin domain to increase the relayer fee for a transfer.
   * @param _transferId - The unique identifier of the crosschain transaction
   */
  function bumpTransfer(bytes32 _transferId, mapping(bytes32 => uint256) storage relayerFees) external {
    if (msg.value == 0) revert ConnextLogic__bumpTransfer_valueIsZero();

    relayerFees[_transferId] += msg.value;

    emit TransferRelayerFeesUpdated(_transferId, relayerFees[_transferId], msg.sender);
  }

  // ============ Private Functions ============

  /**
   * @notice Performs some sanity checks for `execute`
   * @dev Need this to prevent stack too deep
   */
  function _executeSanityChecks(
    ExecuteLibArgs calldata _args,
    mapping(bytes32 => address) storage _transferRelayer,
    mapping(bytes32 => bool) storage _reconciledTransfers,
    mapping(address => bool) storage _approvedRouters
  ) private returns (bytes32, bool) {
    // get number of facilitating routers
    uint256 pathLength = _args.executeArgs.routers.length;

    // make sure number of routers is valid
    if (pathLength > _args.maxRoutersPerTransfer) revert ConnextLogic__execute_maxRoutersExceeded();

    // get transfer id
    bytes32 transferId = _getTransferId(_args);

    // get reconciled record
    bool reconciled = _reconciledTransfers[transferId];
    if (_args.executeArgs.params.forceSlow && !reconciled) revert ConnextLogic__execute_notReconciled();

    // get the payload the router should have signed
    bytes32 routerHash = keccak256(abi.encode(transferId, pathLength));

    // make sure routers are all approved if needed
    for (uint256 i; i < pathLength; ) {
      if (!_args.isRouterOwnershipRenounced && !_approvedRouters[_args.executeArgs.routers[i]]) {
        revert ConnextLogic__execute_notSupportedRouter();
      }
      if (_args.executeArgs.routers[i] != _recoverSignature(routerHash, _args.executeArgs.routerSignatures[i])) {
        revert ConnextLogic__execute_invalidRouterSignature();
      }
      unchecked {
        i++;
      }
    }

    // require this transfer has not already been executed
    if (_transferRelayer[transferId] != address(0)) {
      revert ConnextLogic__execute_alreadyExecuted();
    }

    return (transferId, reconciled);
  }

  /**
   * @notice Calculates fast transfer amount.
   * @param _amount Transfer amount
   * @param _liquidityFeeNum Liquidity fee numerator
   * @param _liquidityFeeDen Liquidity fee denominator
   */
  function _getFastTransferAmount(
    uint256 _amount,
    uint256 _liquidityFeeNum,
    uint256 _liquidityFeeDen
  ) private pure returns (uint256) {
    return (_amount * _liquidityFeeNum) / _liquidityFeeDen;
  }

  /**
   * @notice Performs some sanity checks for `xcall`
   * @dev Need this to prevent stack too deep
   */
  function _xcallSanityChecks(XCallLibArgs calldata _args) private {
    // ensure this is the right domain
    if (_args.xCallArgs.params.originDomain != _args.domain) {
      revert ConnextLogic__xcall_wrongDomain();
    }

    // ensure theres a recipient defined
    if (_args.xCallArgs.params.to == address(0)) {
      revert ConnextLogic__xcall_emptyTo();
    }

<<<<<<< HEAD
    // ensure callback fee is zero when callback address is empty
    if (_args.xCallArgs.params.callback == address(0) && _args.xCallArgs.params.callbackFee > 0) {
=======
    // ensure callback fee is zero when callback address is not contract
    if (!AddressUpgradeable.isContract(_args.xCallArgs.params.callback)) {
>>>>>>> af2a84d5
      revert ConnextLogic__xcall_nonZeroCallbackFeeForNonContractCallback();
    }

    // ensure callback is contract if supplied
    if (_args.xCallArgs.params.callback != address(0) && !Address.isContract(_args.xCallArgs.params.callback)) {
      revert ConnextLogic__xcall_callbackNotAContract();
    }
  }

  /**
   * @notice Processes an `xcall`
   * @dev Need this to prevent stack too deep
   */
  function _xcallProcess(
    XCallLibArgs calldata _args,
    mapping(address => ConnextMessage.TokenId) storage _adoptedToCanonical,
    mapping(bytes32 => IStableSwap) storage _adoptedToLocalPools
  )
    private
    returns (
      bytes32,
      bytes memory,
      XCalledEventArgs memory
    )
  {
    address transactingAssetId = _args.xCallArgs.transactingAssetId == address(0)
      ? address(_args.wrapper)
      : _args.xCallArgs.transactingAssetId;

    // check that the asset is supported -- can be either adopted or local
    ConnextMessage.TokenId memory canonical = _adoptedToCanonical[transactingAssetId];
    if (canonical.id == bytes32(0)) {
      revert ConnextLogic__xcall_notSupportedAsset();
    }

    // transfer funds of transacting asset to the contract from user
    // NOTE: will wrap any native asset transferred to wrapped-native automatically
    (, uint256 amount) = AssetLogic.handleIncomingAsset(
      _args.xCallArgs.transactingAssetId,
      _args.xCallArgs.amount,
      _args.xCallArgs.relayerFee + _args.xCallArgs.params.callbackFee,
      _args.wrapper
    );

    // swap to the local asset from adopted
    (uint256 bridgedAmt, address bridged) = AssetLogic.swapToLocalAssetIfNeeded(
      canonical,
      _adoptedToLocalPools[canonical.id],
      _args.tokenRegistry,
      transactingAssetId,
      amount
    );

    bytes32 transferId = _getTransferId(_args, canonical);

    // Transfer callback fee to PromiseRouter if set
    if (_args.xCallArgs.params.callbackFee != 0) {
      _args.promiseRouter.bumpCallbackFee{value: _args.xCallArgs.params.callbackFee}(transferId);
    }

    bytes memory message = _formatMessage(_args, bridged, transferId, bridgedAmt);
    _args.home.dispatch(_args.xCallArgs.params.destinationDomain, _args.remote, message);

    return (
      transferId,
      message,
      XCalledEventArgs({
        transactingAssetId: transactingAssetId,
        amount: amount,
        bridgedAmt: bridgedAmt,
        bridged: bridged
      })
    );
  }

  /**
   * @notice Calculates a transferId based on `execute` arguments
   * @dev Need this to prevent stack too deep
   */
  function _getTransferId(ExecuteLibArgs calldata _args) private view returns (bytes32) {
    (uint32 tokenDomain, bytes32 tokenId) = _args.tokenRegistry.getTokenId(_args.executeArgs.local);

    return
      keccak256(
        abi.encode(
          _args.executeArgs.nonce,
          _args.executeArgs.params,
          _args.executeArgs.originSender,
          tokenId,
          tokenDomain,
          _args.executeArgs.amount
        )
      );
  }

  /**
   * @notice Calculates a transferId based on `xcall` arguments
   * @dev Need this to prevent stack too deep
   */
  function _getTransferId(XCallLibArgs calldata _args, ConnextMessage.TokenId memory _canonical)
    private
    view
    returns (bytes32)
  {
    return
      keccak256(
        abi.encode(
          _args.nonce,
          _args.xCallArgs.params,
          msg.sender,
          _canonical.id,
          _canonical.domain,
          _args.xCallArgs.amount
        )
      );
  }

  /**
   * @notice Formats a nomad message generated by `xcall`
   * @dev Need this to prevent stack too deep
   */
  function _formatMessage(
    XCallLibArgs calldata _args,
    address _asset,
    bytes32 _transferId,
    uint256 _amount
  ) private returns (bytes memory) {
    // get token
    IBridgeToken token = IBridgeToken(_asset);

    // declare details
    bytes32 detailsHash;

    if (_args.tokenRegistry.isLocalOrigin(_asset)) {
      // TODO: do we want to store a mapping of custodied token balances here?

      // token is local, custody token on this chain
      // query token contract for details and calculate detailsHash
      detailsHash = ConnextMessage.formatDetailsHash(token.name(), token.symbol(), token.decimals());
    } else {
      // if the token originates on a remote chain,
      // burn the representation tokens on this chain
      if (_amount > 0) {
        token.burn(msg.sender, _amount);
      }
      detailsHash = token.detailsHash();
    }

    // format action
    bytes29 action = ConnextMessage.formatTransfer(
      TypeCasts.addressToBytes32(_args.xCallArgs.params.to),
      _amount,
      detailsHash,
      _transferId
    );

    // get the tokenID
    (uint32 domain, bytes32 id) = _args.tokenRegistry.getTokenId(_asset);

    // format token id
    bytes29 tokenId = ConnextMessage.formatTokenId(domain, id);

    // send message
    return ConnextMessage.formatMessage(tokenId, action);
  }

  /**
   * @notice Process the transfer, and calldata if needed, when calling `execute`
   * @dev Need this to prevent stack too deep
   */
  function _handleExecuteTransaction(
    ExecuteLibArgs calldata _args,
    uint256 _amount,
    address _adopted,
    bytes32 _transferId,
    bool _reconciled
  ) private {
    // execute the the transaction
    if (keccak256(_args.executeArgs.params.callData) == EMPTY) {
      // no call data, send funds to the user
      AssetLogic.transferAssetFromContract(_adopted, _args.executeArgs.params.to, _amount, _args.wrapper);
    } else {
      // execute calldata w/funds
      AssetLogic.transferAssetFromContract(_adopted, address(_args.executor), _amount, _args.wrapper);
      (bool success, bytes memory returnData) = _args.executor.execute(
        _transferId,
        _amount,
        payable(_args.executeArgs.params.to),
        _adopted,
        _reconciled
          ? LibCrossDomainProperty.formatDomainAndSenderBytes(
            _args.executeArgs.params.originDomain,
            _args.executeArgs.originSender
          )
          : LibCrossDomainProperty.EMPTY_BYTES,
        _args.executeArgs.params.callData
      );

      // If callback address is not zero, send on the PromiseRouter
      if (_args.executeArgs.params.callback != address(0)) {
        _args.promiseRouter.send(
          _args.executeArgs.params.originDomain,
          _transferId,
          _args.executeArgs.params.callback,
          success,
          returnData
        );
      }
    }
  }

  /**
   * @notice Execute liquidity process used when calling `execute`
   * @dev Need this to prevent stack too deep
   */
  function _handleExecuteLiquidity(
    bytes32 _transferId,
    bool _isFast,
    ExecuteLibArgs calldata _args,
    mapping(bytes32 => address[]) storage _routedTransfers,
    mapping(address => mapping(address => uint256)) storage _routerBalances,
    mapping(bytes32 => IStableSwap) storage _adoptedToLocalPools,
    mapping(bytes32 => address) storage _canonicalToAdopted
  ) private returns (uint256, address) {
    uint256 toSwap = _args.executeArgs.amount;
    uint256 pathLen = _args.executeArgs.routers.length;
    if (_isFast) {
      // this is the fast liquidity path
      // ensure the router is whitelisted

      // calculate amount with fast liquidity fee
      toSwap = _getFastTransferAmount(
        _args.executeArgs.amount,
        _args.liquidityFeeNumerator,
        _args.liquidityFeeDenominator
      );

      // store the routers address
      _routedTransfers[_transferId] = _args.executeArgs.routers;

      // for each router, assert they are approved, and deduct liquidity
      uint256 routerAmount = toSwap / pathLen;
      for (uint256 i; i < pathLen; ) {
        // decrement routers liquidity
        _routerBalances[_args.executeArgs.routers[i]][_args.executeArgs.local] -= routerAmount;

        unchecked {
          i++;
        }
      }
    }

    // if the local asset is specified, exit
    if (_args.executeArgs.params.receiveLocal) {
      return (toSwap, _args.executeArgs.local);
    }

    // swap out of mad* asset into adopted asset if needed
    return
      AssetLogic.swapFromLocalAssetIfNeeded(
        _canonicalToAdopted,
        _adoptedToLocalPools,
        _args.tokenRegistry,
        _args.executeArgs.local,
        toSwap
      );
  }

  /**
   * @notice Holds the logic to recover the signer from an encoded payload.
   * @dev Will hash and convert to an eth signed message.
   * @param _signed The hash that was signed
   * @param _sig The signature you are recovering the signer from
   */
  function _recoverSignature(bytes32 _signed, bytes calldata _sig) internal pure returns (address) {
    // Recover
    return ECDSAUpgradeable.recover(ECDSAUpgradeable.toEthSignedMessageHash(_signed), _sig);
  }
}<|MERGE_RESOLUTION|>--- conflicted
+++ resolved
@@ -44,7 +44,7 @@
   error ConnextLogic__xcall_emptyTo();
   error ConnextLogic__xcall_notSupportedAsset();
   error ConnextLogic__xcall_relayerFeeIsZero();
-  error ConnextLogic__xcall_nonZeroCallbackFeeForNonContractCallback();
+  error ConnextLogic__xcall_nonZeroCallbackFeeForCallback();
   error ConnextLogic__xcall_callbackNotAContract();
   error ConnextLogic__execute_notReconciled();
   error ConnextLogic__execute_unapprovedRelayer();
@@ -720,14 +720,9 @@
       revert ConnextLogic__xcall_emptyTo();
     }
 
-<<<<<<< HEAD
     // ensure callback fee is zero when callback address is empty
     if (_args.xCallArgs.params.callback == address(0) && _args.xCallArgs.params.callbackFee > 0) {
-=======
-    // ensure callback fee is zero when callback address is not contract
-    if (!AddressUpgradeable.isContract(_args.xCallArgs.params.callback)) {
->>>>>>> af2a84d5
-      revert ConnextLogic__xcall_nonZeroCallbackFeeForNonContractCallback();
+      revert ConnextLogic__xcall_nonZeroCallbackFeeForCallback();
     }
 
     // ensure callback is contract if supplied
