/* Autogenerated file. Do not edit manually. */
/* tslint:disable */
/* eslint-disable */
import { Signer, utils, Contract, ContractFactory, Overrides } from "ethers";
import type { Provider, TransactionRequest } from "@ethersproject/providers";
import type { PromiseOrValue } from "../../../../../common";
import type {
  AssetLogic,
  AssetLogicInterface,
} from "../../../../../contracts/core/connext/libraries/AssetLogic";

const _abi = [
  {
    inputs: [],
    name: "AssetLogic__getTokenIndexFromStableSwapPool_notExist",
    type: "error",
  },
  {
    inputs: [],
    name: "AssetLogic__handleIncomingAsset_nativeAssetNotSupported",
    type: "error",
  },
  {
    inputs: [],
    name: "AssetLogic__handleOutgoingAsset_notNative",
    type: "error",
  },
  {
    inputs: [],
    name: "AssetLogic__swapFromLocalAssetIfNeeded_swapPaused",
    type: "error",
  },
  {
    inputs: [],
    name: "AssetLogic__swapToLocalAssetIfNeeded_swapPaused",
    type: "error",
  },
  {
    inputs: [],
    name: "AssetLogic__transferAssetToContract_feeOnTransferNotSupported",
    type: "error",
  },
];

const _bytecode =
<<<<<<< HEAD
  "0x60566037600b82828239805160001a607314602a57634e487b7160e01b600052600060045260246000fd5b30600052607381538281f3fe73000000000000000000000000000000000000000030146080604052600080fdfea26469706673582212207055d0b83039e69fc35e6990dec21ecfc66a72329ba4fa33543f634c355e8b9a64736f6c634300080f0033";
=======
  "0x60566037600b82828239805160001a607314602a57634e487b7160e01b600052600060045260246000fd5b30600052607381538281f3fe73000000000000000000000000000000000000000030146080604052600080fdfea26469706673582212200d7154b1f126142ea62ea47d1af799350fc3f6a69f3a0278ef8de3382c5ecc2664736f6c634300080f0033";
>>>>>>> 5a2f8ed4

type AssetLogicConstructorParams =
  | [signer?: Signer]
  | ConstructorParameters<typeof ContractFactory>;

const isSuperArgs = (
  xs: AssetLogicConstructorParams
): xs is ConstructorParameters<typeof ContractFactory> => xs.length > 1;

export class AssetLogic__factory extends ContractFactory {
  constructor(...args: AssetLogicConstructorParams) {
    if (isSuperArgs(args)) {
      super(...args);
    } else {
      super(_abi, _bytecode, args[0]);
    }
  }

  override deploy(
    overrides?: Overrides & { from?: PromiseOrValue<string> }
  ): Promise<AssetLogic> {
    return super.deploy(overrides || {}) as Promise<AssetLogic>;
  }
  override getDeployTransaction(
    overrides?: Overrides & { from?: PromiseOrValue<string> }
  ): TransactionRequest {
    return super.getDeployTransaction(overrides || {});
  }
  override attach(address: string): AssetLogic {
    return super.attach(address) as AssetLogic;
  }
  override connect(signer: Signer): AssetLogic__factory {
    return super.connect(signer) as AssetLogic__factory;
  }

  static readonly bytecode = _bytecode;
  static readonly abi = _abi;
  static createInterface(): AssetLogicInterface {
    return new utils.Interface(_abi) as AssetLogicInterface;
  }
  static connect(
    address: string,
    signerOrProvider: Signer | Provider
  ): AssetLogic {
    return new Contract(address, _abi, signerOrProvider) as AssetLogic;
  }
}<|MERGE_RESOLUTION|>--- conflicted
+++ resolved
@@ -4,10 +4,7 @@
 import { Signer, utils, Contract, ContractFactory, Overrides } from "ethers";
 import type { Provider, TransactionRequest } from "@ethersproject/providers";
 import type { PromiseOrValue } from "../../../../../common";
-import type {
-  AssetLogic,
-  AssetLogicInterface,
-} from "../../../../../contracts/core/connext/libraries/AssetLogic";
+import type { AssetLogic, AssetLogicInterface } from "../../../../../contracts/core/connext/libraries/AssetLogic";
 
 const _abi = [
   {
@@ -43,19 +40,12 @@
 ];
 
 const _bytecode =
-<<<<<<< HEAD
-  "0x60566037600b82828239805160001a607314602a57634e487b7160e01b600052600060045260246000fd5b30600052607381538281f3fe73000000000000000000000000000000000000000030146080604052600080fdfea26469706673582212207055d0b83039e69fc35e6990dec21ecfc66a72329ba4fa33543f634c355e8b9a64736f6c634300080f0033";
-=======
   "0x60566037600b82828239805160001a607314602a57634e487b7160e01b600052600060045260246000fd5b30600052607381538281f3fe73000000000000000000000000000000000000000030146080604052600080fdfea26469706673582212200d7154b1f126142ea62ea47d1af799350fc3f6a69f3a0278ef8de3382c5ecc2664736f6c634300080f0033";
->>>>>>> 5a2f8ed4
 
-type AssetLogicConstructorParams =
-  | [signer?: Signer]
-  | ConstructorParameters<typeof ContractFactory>;
+type AssetLogicConstructorParams = [signer?: Signer] | ConstructorParameters<typeof ContractFactory>;
 
-const isSuperArgs = (
-  xs: AssetLogicConstructorParams
-): xs is ConstructorParameters<typeof ContractFactory> => xs.length > 1;
+const isSuperArgs = (xs: AssetLogicConstructorParams): xs is ConstructorParameters<typeof ContractFactory> =>
+  xs.length > 1;
 
 export class AssetLogic__factory extends ContractFactory {
   constructor(...args: AssetLogicConstructorParams) {
@@ -66,14 +56,10 @@
     }
   }
 
-  override deploy(
-    overrides?: Overrides & { from?: PromiseOrValue<string> }
-  ): Promise<AssetLogic> {
+  override deploy(overrides?: Overrides & { from?: PromiseOrValue<string> }): Promise<AssetLogic> {
     return super.deploy(overrides || {}) as Promise<AssetLogic>;
   }
-  override getDeployTransaction(
-    overrides?: Overrides & { from?: PromiseOrValue<string> }
-  ): TransactionRequest {
+  override getDeployTransaction(overrides?: Overrides & { from?: PromiseOrValue<string> }): TransactionRequest {
     return super.getDeployTransaction(overrides || {});
   }
   override attach(address: string): AssetLogic {
@@ -88,10 +74,7 @@
   static createInterface(): AssetLogicInterface {
     return new utils.Interface(_abi) as AssetLogicInterface;
   }
-  static connect(
-    address: string,
-    signerOrProvider: Signer | Provider
-  ): AssetLogic {
+  static connect(address: string, signerOrProvider: Signer | Provider): AssetLogic {
     return new Contract(address, _abi, signerOrProvider) as AssetLogic;
   }
 }