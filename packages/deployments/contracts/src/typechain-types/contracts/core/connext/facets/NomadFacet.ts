--- conflicted
+++ resolved
@@ -115,20 +115,7 @@
       _origin: PromiseOrValue<BigNumberish>,
       _nonce: PromiseOrValue<BigNumberish>,
       _sender: PromiseOrValue<BytesLike>,
-<<<<<<< HEAD
-      arg2: PromiseOrValue<BigNumberish>,
-      arg3: PromiseOrValue<BytesLike>,
-      _localToken: PromiseOrValue<string>,
-      _amount: PromiseOrValue<BigNumberish>,
-      _extraData: PromiseOrValue<BytesLike>,
-      overrides?: Overrides & { from?: PromiseOrValue<string> }
-    ): Promise<ContractTransaction>;
-
-    setBridgeRouter(
-      _bridgeRouter: PromiseOrValue<string>,
-=======
       _message: PromiseOrValue<BytesLike>,
->>>>>>> 4bc556c3
       overrides?: Overrides & { from?: PromiseOrValue<string> }
     ): Promise<ContractTransaction>;
   };
@@ -137,20 +124,7 @@
     _origin: PromiseOrValue<BigNumberish>,
     _nonce: PromiseOrValue<BigNumberish>,
     _sender: PromiseOrValue<BytesLike>,
-<<<<<<< HEAD
-    arg2: PromiseOrValue<BigNumberish>,
-    arg3: PromiseOrValue<BytesLike>,
-    _localToken: PromiseOrValue<string>,
-    _amount: PromiseOrValue<BigNumberish>,
-    _extraData: PromiseOrValue<BytesLike>,
-    overrides?: Overrides & { from?: PromiseOrValue<string> }
-  ): Promise<ContractTransaction>;
-
-  setBridgeRouter(
-    _bridgeRouter: PromiseOrValue<string>,
-=======
     _message: PromiseOrValue<BytesLike>,
->>>>>>> 4bc556c3
     overrides?: Overrides & { from?: PromiseOrValue<string> }
   ): Promise<ContractTransaction>;
 
@@ -159,20 +133,7 @@
       _origin: PromiseOrValue<BigNumberish>,
       _nonce: PromiseOrValue<BigNumberish>,
       _sender: PromiseOrValue<BytesLike>,
-<<<<<<< HEAD
-      arg2: PromiseOrValue<BigNumberish>,
-      arg3: PromiseOrValue<BytesLike>,
-      _localToken: PromiseOrValue<string>,
-      _amount: PromiseOrValue<BigNumberish>,
-      _extraData: PromiseOrValue<BytesLike>,
-      overrides?: CallOverrides
-    ): Promise<void>;
-
-    setBridgeRouter(
-      _bridgeRouter: PromiseOrValue<string>,
-=======
       _message: PromiseOrValue<BytesLike>,
->>>>>>> 4bc556c3
       overrides?: CallOverrides
     ): Promise<void>;
   };
@@ -216,20 +177,7 @@
       _origin: PromiseOrValue<BigNumberish>,
       _nonce: PromiseOrValue<BigNumberish>,
       _sender: PromiseOrValue<BytesLike>,
-<<<<<<< HEAD
-      arg2: PromiseOrValue<BigNumberish>,
-      arg3: PromiseOrValue<BytesLike>,
-      _localToken: PromiseOrValue<string>,
-      _amount: PromiseOrValue<BigNumberish>,
-      _extraData: PromiseOrValue<BytesLike>,
-      overrides?: Overrides & { from?: PromiseOrValue<string> }
-    ): Promise<BigNumber>;
-
-    setBridgeRouter(
-      _bridgeRouter: PromiseOrValue<string>,
-=======
       _message: PromiseOrValue<BytesLike>,
->>>>>>> 4bc556c3
       overrides?: Overrides & { from?: PromiseOrValue<string> }
     ): Promise<BigNumber>;
   };
@@ -239,20 +187,7 @@
       _origin: PromiseOrValue<BigNumberish>,
       _nonce: PromiseOrValue<BigNumberish>,
       _sender: PromiseOrValue<BytesLike>,
-<<<<<<< HEAD
-      arg2: PromiseOrValue<BigNumberish>,
-      arg3: PromiseOrValue<BytesLike>,
-      _localToken: PromiseOrValue<string>,
-      _amount: PromiseOrValue<BigNumberish>,
-      _extraData: PromiseOrValue<BytesLike>,
-      overrides?: Overrides & { from?: PromiseOrValue<string> }
-    ): Promise<PopulatedTransaction>;
-
-    setBridgeRouter(
-      _bridgeRouter: PromiseOrValue<string>,
-=======
       _message: PromiseOrValue<BytesLike>,
->>>>>>> 4bc556c3
       overrides?: Overrides & { from?: PromiseOrValue<string> }
     ): Promise<PopulatedTransaction>;
   };
