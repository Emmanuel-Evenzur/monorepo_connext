--- conflicted
+++ resolved
@@ -5,11 +5,6 @@
 export type { core };
 import type * as messaging from "./messaging";
 export type { messaging };
-<<<<<<< HEAD
-import type * as nomadCore from "./nomad-core";
-export type { nomadCore };
-=======
->>>>>>> 5a2f8ed4
 import type * as shared from "./shared";
 export type { shared };
 import type * as test from "./test";
