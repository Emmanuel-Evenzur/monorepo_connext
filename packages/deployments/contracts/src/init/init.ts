import * as fs from "fs";

import { config } from "dotenv";
import { providers, Wallet, utils } from "ethers";
import commandLineArgs from "command-line-args";
import { ajv, getChainData } from "@connext/nxtp-utils";
import { HttpNetworkUserConfig } from "hardhat/types";

import { canonizeId, domainToChainId } from "../domain";
import { hardhatNetworks } from "../config";

import {
  ProtocolStack,
  getDeployments,
  updateIfNeeded,
  NetworkStack,
  HubMessagingDeployments,
  InitConfig,
  InitConfigSchema,
  AssetStack,
} from "./helpers";
import { setupAsset } from "./helpers/assets";
import { setupMessaging } from "./helpers/messaging";
import { DEFAULT_INIT_CONFIG } from "./config";

config();

export const optionDefinitions = [
  { name: "name", defaultOption: true },
  { name: "network", type: String },
  { name: "env", type: String },
  { name: "domains", type: String, multiple: true },
];

/**
 * Make sure config is set up properly and start initializtion.
 */
export const sanitizeAndInit = async () => {
  let cmdArgs: any;
  try {
    cmdArgs = commandLineArgs(optionDefinitions);
  } catch (err: any) {
    throw new Error(`Parsing arguments failed, cmdArgs: ${process.argv}`);
  }

  // Validate command line arguments
  const { network, env, domains: _domains } = cmdArgs;
  if (!["staging", "production"].includes(env as string)) {
    throw new Error(`Environment should be either staging or production, env: ${env}`);
  }

  if (!["testnet", "mainnet"].includes(network as string)) {
    throw new Error(`Network should be either testnet or mainnet, network: ${network}`);
  }

  const useStaging = env === "staging";
  console.log(`USING ${useStaging ? "STAGING" : "PRODUCTION"} AS ENVIRONMENT`);

  // Read init.json if exists
  const path = process.env.INIT_CONFIG_FILE ?? "init.json";
  let overrideConfig: any;
  if (fs.existsSync(path)) {
    const json = fs.readFileSync(path, { encoding: "utf-8" });
    overrideConfig = JSON.parse(json);
  }

  // Validate init config schema
  const initConfig: InitConfig = overrideConfig ?? (DEFAULT_INIT_CONFIG as any)[network as string][env];
  console.log(initConfig);
  const validate = ajv.compile(InitConfigSchema);
  const valid = validate(initConfig);

  if (!valid) {
    throw new Error(validate.errors?.map((err: unknown) => JSON.stringify(err, null, 2)).join(","));
  }

  const supported = initConfig.supportedDomains;
  const domains = _domains ?? supported;
  for (const domain of domains) {
    if (!supported.includes(domain as string)) {
      throw new Error(`Unsupported domain parsed!, domain: ${domain}, supported: ${supported}`);
    }
  }

  // Sanitation checks for hub domain and assets configuration
  const hubDomain = initConfig.hub;
  if (!supported.includes(hubDomain)) {
    throw new Error(`Supported domains MUST include the hub domain. hub: ${hubDomain}, supported: ${supported}`);
  }

  const _assets = initConfig.assets ?? [];
  for (const asset of _assets) {
    const assetDomains = [asset.canonical.domain].concat(Object.keys(asset.representations));

    const configuredDomains = supported.filter((domain) => assetDomains.includes(domain));
    if (JSON.stringify(configuredDomains) != JSON.stringify(supported)) {
      throw new Error(
        `Not configured asset domains, asset: ${asset.name}, canonical: (${asset.canonical.domain}, ${asset.canonical.address}), configured: ${configuredDomains}, parsed: ${domains}`,
      );
    }
  }

  // get assets configuration for given domains
  const assets = _assets.map((asset) => {
    const _extracted: AssetStack = {
      name: asset.name,
      canonical: {
        domain: asset.canonical.domain,
        address: asset.canonical.address,
        decimals: asset.canonical.decimals,
      },
      representations: {},
    };

    for (const domain of domains) {
      if (domain === hubDomain) continue;
      _extracted.representations[domain] = asset.representations[domain];
    }

    return _extracted;
  });

  /// MARK - Deployer
  // Get deployer mnemonic, which should be provided in env if not in the config.
  const mnemonic = process.env.DEPLOYER || process.env.DEPLOYER_MNEMONIC || process.env.MNEMONIC;
  if (!mnemonic) {
    throw new Error(
      "Deployer mnemonic was not specified. Please specify `deployer` in the config file, " +
        "or set DEPLOYER or DEPLOYER_MNEMONIC in env.",
    );
  }
  // Convert deployer from mnemonic to Wallet.
  const deployer = Wallet.fromMnemonic(mnemonic);

  const networks: NetworkStack[] = [];
  const filteredHardhatNetworks = Object.values(hardhatNetworks).filter(
    (hardhatNetwork) =>
      Object.keys(hardhatNetwork as object).includes("chainId") &&
      Object.keys(hardhatNetwork as object).includes("url"),
  );

  // Get deployments for each domain if not specified in the config.
  for (const _domain of domains) {
    const domain = _domain as string;
    const chainId = domainToChainId(Number(domain));

    const chainConfig = Object.values(filteredHardhatNetworks).find(
      (networkConfig: any) => networkConfig["chainId"] == chainId,
    ) as HttpNetworkUserConfig;

    if (!chainConfig || !chainConfig.url) {
      throw new Error(`Not configured network for chainId: ${chainId} in hardhat config`);
    }

    const rpc = new providers.JsonRpcProvider(chainConfig.url);

    const isHub = domain === hubDomain;
    const deployments = getDeployments({
      deployer,
      chainInfo: { chain: chainId.toString(), rpc },
      isHub,
      useStaging,
    });

    networks.push({
      chain: chainId.toString(),
      domain,
      rpc,
      deployments,
    });
  }

  const sanitized = {
    deployer,
    hub: hubDomain,
    networks,
    assets,
    agents: initConfig.agents,
  } as ProtocolStack;
  console.log("Sanitized protocol config:", sanitized);

  console.log("DEBUG: Logging all deployment names:");
  for (const network of sanitized.networks) {
    console.log(
      network.chain,
      "deployments:",
      "\n" +
        Object.entries(network.deployments)
          .map(([k, v]) => {
            if ((v as any).name) {
              return `${k}: ${(v as any).proxy}`;
            } else {
              return Object.entries(network.deployments[k as keyof typeof network.deployments] as unknown as object)
                .map(([k, v]) => {
                  if (k === "HubConnectors") {
                    const list: string = v.map((c: any) => c.name).join(", ");
                    return `${k}: [ ${list} ]`;
                  }
                  return `${k}: ${v.proxy ?? v.name}`;
                })
                .join(";\n");
            }
          })
          .join(";\n"),
      "\n",
    );
  }

  await initProtocol(sanitized);
};

/**
 * Handle configuration of the entire protocol, including messaging stack and connext diamond
 * contracts, across all listed domains.
 *
 * Should effectively be a diagnostic on the whole protocol, making sure that everything that
 * requires configuration and/or setup has been done so properly.
 */
// eslint-disable-next-line @typescript-eslint/no-unused-vars
export const initProtocol = async (protocol: ProtocolStack) => {
  /// ********************** SETUP **********************
  /// MARK - ChainData
  // Retrieve chain data for it to be saved locally; this will avoid those pesky logs and frontload the http request.
  const chainData = await getChainData(true);

  /// ********************* Messaging **********************
  /// MARK - Messaging
  await setupMessaging(protocol);

  /// ********************* CONNEXT *********************
  /// MARK - Enroll Handlers
  console.log("\n\nEnrolling handlers");
  for (let i = 0; i < protocol.networks.length; i++) {
    const targetNetwork = protocol.networks[i];
    const remoteNetworks = protocol.networks.filter((_, j) => j !== i);
    for (const remoteNetwork of remoteNetworks) {
      const desiredConnextion = remoteNetwork.deployments.Connext.address;
      await updateIfNeeded({
        deployment: targetNetwork.deployments.Connext,
        desired: desiredConnextion,
        read: { method: "remote", args: [remoteNetwork.domain] },
        write: {
          method: "enrollRemoteRouter",
          args: [remoteNetwork.domain, utils.hexlify(canonizeId(desiredConnextion))],
        },
        chainData,
      });
    }
  }

  /// ********************* ASSETS **********************
  /// MARK - Register Assets
  console.log("\n\nREGISTER ASSETS");
  // Convert asset addresses: get canonical ID, canonical domain, convert to `key` hash.
  // Determine if a stableswap pool is needed - does asset have both `local` and `adopted`?
  // If so, initialize stableswap pool with `initializeSwap`.
  // Call `setupAsset` for each domain. This will:
  // - Set up mappings for canonical ID / canonical domain / adopted asset address / etc.
  // - Set up mapping for stableswap pool if applicable.
  for (const asset of protocol.assets) {
    await setupAsset({
      asset,
      networks: protocol.networks,
      chainData,
    });
  }

  /// ********************* AGENTS **********************
  if (protocol.agents) {
    /// MARK - Watchers
    if (protocol.agents.watchers) {
      if (protocol.agents.watchers.allowlist) {
        console.log("\n\nWHITELIST WATCHERS");

        // Get hub domain for specific use.
        const hub: NetworkStack = protocol.networks.filter((d) => d.domain === protocol.hub)[0];

        /// MARK - Contracts
        // Convenience setup for contracts.
        const { WatcherManager } = hub.deployments.messaging as HubMessagingDeployments;

        // Watchers are a permissioned role with the ability to disconnect malicious connectors.
        // Allowlist watchers in RootManager.
        for (const watcher of protocol.agents.watchers.allowlist) {
          await updateIfNeeded({
            deployment: WatcherManager,
            desired: true,
            read: { method: "isWatcher", args: [watcher] },
            write: { method: "addWatcher", args: [watcher] },
            chainData,
          });
        }
      }
      // TODO: Blacklist/remove watchers.
    }

    /// MARK - Relayers
    if (protocol.agents.relayers) {
      if (protocol.agents.relayers.allowlist) {
        console.log("\n\nWHITELIST RELAYERS");
<<<<<<< HEAD
        // Allowlist named relayers for the Connext bridge, in order to call `execute`.
        for (const relayer of protocol.agents.relayers.allowlist) {
=======

        for (const network of protocol.networks) {
          const relayerProxyAddress = network.deployments.RelayerProxy.address;
          await updateIfNeeded({
            deployment: network.deployments.Connext,
            desired: true,
            read: { method: "approvedRelayers", args: [relayerProxyAddress] },
            write: { method: "addRelayer", args: [relayerProxyAddress] },
            chainData,
          });
        }

        // Whitelist named relayers for the Relayer Proxy, in order to call `execute`.
        for (const relayer of protocol.agents.relayers.whitelist) {
>>>>>>> 23a36515
          for (const network of protocol.networks) {
            await updateIfNeeded({
              deployment: network.deployments.RelayerProxy,
              desired: true,
              read: { method: "allowedRelayer", args: [relayer] },
              write: { method: "addRelayer", args: [relayer] },
              chainData,
            });
          }
        }
        // Additionally, approve relayers as callers for connectors and root manager.
      }
      // TODO: Blacklist/remove relayers.
    }

    /// MARK - Sequencers
    if (protocol.agents.sequencers) {
      if (protocol.agents.sequencers.allowlist) {
        console.log("\n\nWHITELIST SEQUENCERS");
        // Allowlist named sequencers.
        for (const sequencer of protocol.agents.sequencers.allowlist) {
          for (const network of protocol.networks) {
            await updateIfNeeded({
              deployment: network.deployments.Connext,
              desired: true,
              read: { method: "approvedSequencers", args: [sequencer] },
              write: { method: "addSequencer", args: [sequencer] },
              chainData,
            });
          }
        }
      }
      // TODO: Blacklist/remove sequencers.
    }

    /// MARK - Routers
    if (protocol.agents.routers) {
      if (protocol.agents.routers.allowlist) {
        console.log("\n\nWHITELIST ROUTERS");
        // Allowlist connext routers.
        for (const router of protocol.agents.routers.allowlist) {
          for (const network of protocol.networks) {
            await updateIfNeeded({
              deployment: network.deployments.Connext,
              desired: true,
              read: { method: "getRouterApproval", args: [router] },
              // TODO: Should we enable configuring owner and recipient for this script, too?
              write: { method: "approveRouter", args: [router] },
              chainData,
            });
          }
        }
      }
      // TODO: Blacklist/remove routers.
    }
  }
};<|MERGE_RESOLUTION|>--- conflicted
+++ resolved
@@ -298,10 +298,6 @@
     if (protocol.agents.relayers) {
       if (protocol.agents.relayers.allowlist) {
         console.log("\n\nWHITELIST RELAYERS");
-<<<<<<< HEAD
-        // Allowlist named relayers for the Connext bridge, in order to call `execute`.
-        for (const relayer of protocol.agents.relayers.allowlist) {
-=======
 
         for (const network of protocol.networks) {
           const relayerProxyAddress = network.deployments.RelayerProxy.address;
@@ -315,8 +311,7 @@
         }
 
         // Whitelist named relayers for the Relayer Proxy, in order to call `execute`.
-        for (const relayer of protocol.agents.relayers.whitelist) {
->>>>>>> 23a36515
+        for (const relayer of protocol.agents.relayers.allowlist) {
           for (const network of protocol.networks) {
             await updateIfNeeded({
               deployment: network.deployments.RelayerProxy,
