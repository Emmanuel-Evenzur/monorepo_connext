--- conflicted
+++ resolved
@@ -99,7 +99,6 @@
           write: { method: "setMirrorConnector", args: [HubConnector.address] },
         });
 
-<<<<<<< HEAD
         /// MARK - MerkleTreeManager
         console.log("\tVerifying merkle tree managers are set correctly.");
         await updateIfNeeded({
@@ -107,7 +106,8 @@
           desired: SpokeConnector.address,
           read: { method: "arborist", args: [] },
           write: { method: "setArborist", args: [SpokeConnector.address] },
-=======
+        });
+
         /// MARK - xAppManager
         // setXAppConnectionManager to Connext with SpokeConnector
         console.log("\tVerifying xappConnectionManager of Connext are set correctly.", spoke.chain);
@@ -116,7 +116,6 @@
           desired: SpokeConnector.address,
           read: { method: "xAppConnectionManager", args: [] },
           write: { method: "setXAppConnectionManager", args: [SpokeConnector.address] },
->>>>>>> f4ce6050
         });
 
         /// MARK - Connectors: Whitelist Senders
@@ -183,7 +182,6 @@
   });
 
   await updateIfNeeded({
-<<<<<<< HEAD
     deployment: MerkleTreeManagerForRoot,
     desired: RootManager.address,
     read: { method: "arborist", args: [] },
@@ -195,12 +193,13 @@
     desired: MainnetConnector.address,
     read: { method: "arborist", args: [] },
     write: { method: "setArborist", args: [MainnetConnector.address] },
-=======
+  });
+
+  await updateIfNeeded({
     deployment: hub.deployments.Connext,
     desired: MainnetConnector.address,
     read: { method: "xAppConnectionManager", args: [] },
     write: { method: "setXAppConnectionManager", args: [MainnetConnector.address] },
->>>>>>> f4ce6050
   });
 
   for (const handler of [...Object.values(hub.deployments.handlers), hub.deployments.Connext]) {
