import { writeFileSync } from "fs";
import { resolve } from "path";
import { exec } from "child_process";
import * as util from "util";

import { Contract, providers } from "ethers";
import commandLineArgs from "command-line-args";
import { FacetCut } from "hardhat-deploy/types";
import { HardhatUserConfig } from "hardhat/types";

import { getProposedFacetCuts } from "../../../deployHelpers/getProposedFacetCuts";
import { Env, getDeploymentName } from "../../utils";
import { hardhatNetworks, SUPPORTED_CHAINS } from "../../config";

import { FORK_BLOCKS, getDeployments } from "./helpers";

const execAsync = util.promisify(exec);

<<<<<<< HEAD
=======
config();

const DEFAULT_TAG = "relayer-fee-upgrade";

>>>>>>> d3a04aeb
export const optionDefinitions = [
  { name: "env", type: String },
  { name: "network", type: String },
  { name: "chains", type: Number, multiple: true },
  { name: "tag", type: String, defaultValue: DEFAULT_TAG },
];

type NetworkContext = {
  name: string;
  config: HardhatUserConfig;
  rpc: string;
};

type ForkContext = {
  default: NetworkContext;
  fork: NetworkContext;
};

// sanitation checks before running the `hardhat deploy` command
const preflight = async (tag: string, networkInfo: ForkContext) => {
  if (tag === "relayer-fee-upgrade") {
    // Should delete the existing deployment from the copied-over fork
    // to ensure the deployment is not reused

    // fork names are in format: 5_staging_fork
    const env = networkInfo.fork.name.includes("staging") ? "staging" : "production";
    const file = getDeploymentName("BridgeFacet", env);
    const path = resolve(`./deployments/${networkInfo.fork.name}/${file}.json`);
    const remove = `rm -rf ${path}`;
    console.log(`\ntrying to remove ${file}:`, remove);
    await execAsync(remove);
    return;
  }
  throw new Error(`Ensure no preflight needed for ${tag}`);
};

const deployAgainstForks = async (chains: number[], tag: string): Promise<string[]> => {
  // for each chain, start an anvil fork and store the rpc url
  const networkInfo: Record<number, ForkContext> = {};

  // create all the forks + populate the network info
  for (const chain of chains) {
    const forkBlock = (FORK_BLOCKS as any)[chain];
    // get the hardhat config
    const [forkName, forkConfig] = Object.entries(hardhatNetworks).find(([name, networkConfig]) => {
      return name.includes(`fork`) && (networkConfig as any)?.chainId === chain;
    }) as any;
    const [name, config] = Object.entries(hardhatNetworks).find(([name, networkConfig]) => {
      return !name.includes(`fork`) && (networkConfig as any)?.chainId === chain;
    }) as any;
    if (!config?.url || !forkConfig?.url) {
      throw new Error(`Could not find url for chainId: ${chain}`);
    }
    const port = +forkConfig.url.split("http://")[1].split(":")[1];
    const command = `anvil --fork-url ${config.url} --fork-block-number ${forkBlock} --port ${port} --block-time 2 >/dev/null 2>&1 &`;
    console.log(`\ntrying to create fork:`, command);
    await execAsync(command);
    // update network info
    networkInfo[chain] = {
      default: { name, config, rpc: config.url! },
      fork: { name: forkName, config: forkConfig, rpc: forkConfig.url },
    };
  }

  // copy all current deployments to the `deployments` folder
  for (const chain of chains) {
    const forkDirectory = resolve(`./deployments/${networkInfo[chain].fork.name}`);
    const sourceDirectory = resolve(`./deployments/${networkInfo[chain].default.name}`);
    console.log(`chain`, chain);
    // remove all deployments from chain
    const remove = `rm -rf ${forkDirectory}`;
    console.log(`\ntrying to remove deployments:`, remove);
    await execAsync(remove);

    const copy = `cp -R ${sourceDirectory} ${forkDirectory}`;
    console.log(`\ntrying to copy over deployments:`, copy);
    await execAsync(copy);
    console.log(`completed deployment on ${chain}`);

    // run preflight
    await preflight(tag, networkInfo[chain]);
  }

  // deploy all the facets
  for (const chain of chains) {
    const deploy = `yarn workspace @connext/smart-contracts hardhat deploy --network ${networkInfo[chain].fork.name} --tags "${tag}"`;
    console.log(`\ntrying to run deploy cmd:`, deploy);
    const { stderr, stdout } = await execAsync(deploy);
    if (stderr) {
      console.log(stderr);
      continue;
    }
    console.log(stdout);
    console.log(`completed deployment of facets on ${chain}`);
  }

  // return fork rpcs
  return Object.values(networkInfo).map((info) => info.fork.rpc);
};

export const getDiamondUpgradeProposal = async () => {
  let cmdArgs: any;
  try {
    cmdArgs = commandLineArgs(optionDefinitions);
  } catch (err: any) {
    throw new Error(`Parsing arguments failed, cmdArgs: ${process.argv}`);
  }

  // Validate command line arguments
  // const chains = [1, 10, 56, 100, 137, 42161];
  const { env: _env, chains: _chains, network: _network, tag } = cmdArgs;
  const network: "testnet" | "mainnet" = _network ?? process.env.NETWORK ?? "testnet";
  const env: Env = _env ?? process.env.ENV ?? "staging";
  const chains: number[] = _chains ?? SUPPORTED_CHAINS[network];
  if (!["testnet", "mainnet"].includes(network as string)) {
    throw new Error(`Environment should be either staging or production, env: ${env}`);
  }

  if (!["staging", "production"].includes(env as string)) {
    throw new Error(`Environment should be either staging or production, env: ${env}`);
  }

  // deploy all the facets against a fork of the chain. when proposing, will use the
  // current `Connext` deployment on the mirroring fork chain
  const rpcs = await deployAgainstForks(chains, tag as string);

  const chainCuts: Record<number, { proposal: FacetCut[]; connext: string; numberOfCuts: number }> & {
    chains: number[];
    rpcs: string[];
    passed: false;
  } = { chains, rpcs, passed: false };
  for (const chain of chains) {
    // get the hardhat config
    const [, config]: any = Object.entries(hardhatNetworks).find(
      ([name, c]: [string, any]) => c.chainId === chain && name.includes("fork"),
    );
    if (!config?.url) {
      throw new Error(`Could not find url for chainId: ${chain}`);
    }
    // get provider for fork chain
    const forkProvider = new providers.JsonRpcProvider(config.url as string);
    // get all the deployments
    const deployments = getDeployments(`${chain}`, env);

    // generate the facet options
    const { Connext, ...facets } = deployments;
    const facetOptions = Object.values(facets).map((deployment) => {
      return {
        name: deployment.name,
        contract: deployment.contract.connect(forkProvider),
      };
    });

    // this is the connext address / abi of the non-fork deployment on the
    // forked chain
    const connext = new Contract(Connext.address, Connext.abi, forkProvider);

    // get the proposed cut
    const namedCuts = await getProposedFacetCuts(facetOptions, connext);
    // write to file without `name` field (matching contract call)
    chainCuts[chain] = {
      numberOfCuts: namedCuts.length,
      connext: Connext.address,
      proposal: namedCuts,
    };
  }

  // write cuts output to json file
  writeFileSync("cuts.json", JSON.stringify(chainCuts), { encoding: "utf-8" });

  // run the forge fork tests
  const forgeTest = `yarn forge test -vv --ffi --match-path '*/upgrade/**.sol'`;
  console.log(`\nrunning forge fork tests with command:`, forgeTest);
  const { stderr, stdout } = await execAsync(forgeTest);
  console.log("forge stdout", stdout);

  if (stderr) {
    console.log("forge stderr", stderr);
  } else {
    // write that tests passed to file
    writeFileSync("cuts.json", JSON.stringify({ ...chainCuts, passed: true }), { encoding: "utf-8" });
  }

  // kill all the forks
  const kill = `pkill -f anvil`;
  console.log(`\ntrying to kill all forks:`, kill);
  await execAsync(kill);
};<|MERGE_RESOLUTION|>--- conflicted
+++ resolved
@@ -16,13 +16,8 @@
 
 const execAsync = util.promisify(exec);
 
-<<<<<<< HEAD
-=======
-config();
-
 const DEFAULT_TAG = "relayer-fee-upgrade";
 
->>>>>>> d3a04aeb
 export const optionDefinitions = [
   { name: "env", type: String },
   { name: "network", type: String },
