--- conflicted
+++ resolved
@@ -14,6 +14,7 @@
   ],
   // NOTE: ENSURE LPTOKEN AND BRIDGETOKEN NAMES ARE GENERATED CORRECTLY BASED
   // ON THE NAME GIVEN IN EACH ASSET ENTRY
+
   assets: [
     {
       name: "USDT",
@@ -212,30 +213,14 @@
       },
     },
     {
-<<<<<<< HEAD
-      name: "MIVA",
-      canonical: {
-        domain: "6778479",
-        address: "0x63e62989D9EB2d37dfDB1F93A22f063635b07d51",
-=======
       name: "nextAlUSD",
       canonical: {
         domain: "6648936",
         address: "0xBC6DA0FE9aD5f3b0d58160288917AA56653660E9",
->>>>>>> 5c420eff
-        decimals: 18,
-        cap: utils.parseUnits("10000000", 18).toString(),
-      },
-      representations: {
-<<<<<<< HEAD
-        // optimism
-        "1869640809": {
-          local: "0x0000000000000000000000000000000000000000",
-          adopted: "0x0000000000000000000000000000000000000000",
-        },
-        // ethereum
-        "6648936": {
-=======
+        decimals: 18,
+        cap: utils.parseUnits("10000000", 18).toString(),
+      },
+      representations: {
         /// ARBITRUM
         "1634886255": {
           local: "0x49000f5e208349D2fA678263418e21365208E498",
@@ -248,7 +233,6 @@
         },
         // polygon
         "1886350457": {
->>>>>>> 5c420eff
           local: "0x0000000000000000000000000000000000000000",
           adopted: "0x0000000000000000000000000000000000000000",
         },
@@ -257,7 +241,156 @@
           local: "0x0000000000000000000000000000000000000000",
           adopted: "0x0000000000000000000000000000000000000000",
         },
-<<<<<<< HEAD
+        // gnosis
+        "6778479": {
+          local: "0x0000000000000000000000000000000000000000",
+          adopted: "0x0000000000000000000000000000000000000000",
+        },
+      },
+    },
+    {
+      name: "nextAlETH",
+      canonical: {
+        domain: "6648936",
+        address: "0x0100546F2cD4C9D97f798fFC9755E47865FF7Ee6",
+        decimals: 18,
+        cap: utils.parseUnits("10000000", 18).toString(),
+      },
+      representations: {
+        /// ARBITRUM
+        "1634886255": {
+          local: "0x303241e2B3b4aeD0bb0F8623e7442368FED8Faf3",
+          adopted: "0x303241e2B3b4aeD0bb0F8623e7442368FED8Faf3",
+        },
+        /// OPTIMISM
+        "1869640809": {
+          local: "0x303241e2B3b4aeD0bb0F8623e7442368FED8Faf3",
+          adopted: "0x303241e2B3b4aeD0bb0F8623e7442368FED8Faf3",
+        },
+        // polygon
+        "1886350457": {
+          local: "0x0000000000000000000000000000000000000000",
+          adopted: "0x0000000000000000000000000000000000000000",
+        },
+        // bnb
+        "6450786": {
+          local: "0x0000000000000000000000000000000000000000",
+          adopted: "0x0000000000000000000000000000000000000000",
+        },
+        // gnosis
+        "6778479": {
+          local: "0x0000000000000000000000000000000000000000",
+          adopted: "0x0000000000000000000000000000000000000000",
+        },
+      },
+    },
+    {
+      name: "XOC",
+      // polygon
+      canonical: {
+        domain: "1886350457",
+        address: "0xa411c9Aa00E020e4f88Bc19996d29c5B7ADB4ACf",
+        decimals: 18,
+        cap: utils.parseUnits("25000", 18).toString(),
+      },
+      representations: {
+        // mainnet
+        "6648936": {
+          local: "0x0000000000000000000000000000000000000000",
+          adopted: "0x0000000000000000000000000000000000000000",
+        },
+        // optimism
+        "1869640809": {
+          local: "0x0000000000000000000000000000000000000000",
+          adopted: "0x0000000000000000000000000000000000000000",
+        },
+        // arbitrum one
+        "1634886255": {
+          local: "0x0000000000000000000000000000000000000000",
+          adopted: "0x0000000000000000000000000000000000000000",
+        },
+        // bsc
+        "6450786": {
+          local: "0xa411c9Aa00E020e4f88Bc19996d29c5B7ADB4ACf",
+          adopted: "0xa411c9Aa00E020e4f88Bc19996d29c5B7ADB4ACf",
+        },
+        // gnosis
+        "6778479": {
+          local: "0xa411c9Aa00E020e4f88Bc19996d29c5B7ADB4ACf",
+          adopted: "0xa411c9Aa00E020e4f88Bc19996d29c5B7ADB4ACf",
+        },
+      },
+    },
+    {
+      name: "BTRST",
+      canonical: {
+        domain: "6648936",
+        address: "0x799ebfABE77a6E34311eeEe9825190B9ECe32824",
+        decimals: 18,
+        cap: utils.parseUnits("10000000", 18).toString(),
+      },
+      representations: {
+        /// POLYGON
+        "1886350457": {
+          local: "0x8C92DC2B9D6A8A567c7Bd80C5db7a1eDA4fA9A91",
+          adopted: "0x8C92DC2B9D6A8A567c7Bd80C5db7a1eDA4fA9A91",
+        },
+      },
+    },
+    {
+      name: "NEXT",
+      canonical: {
+        domain: "6648936",
+        address: "0x58b9cB810A68a7f3e1E4f8Cb45D1B9B3c79705E8",
+        decimals: 18,
+        cap: utils.parseUnits("500000000", 18).toString(),
+      },
+      representations: {
+        // optimism
+        "1869640809": {
+          local: "0x58b9cB810A68a7f3e1E4f8Cb45D1B9B3c79705E8",
+          adopted: "0x58b9cB810A68a7f3e1E4f8Cb45D1B9B3c79705E8",
+        },
+        // arbitrum one
+        "1634886255": {
+          local: "0x58b9cB810A68a7f3e1E4f8Cb45D1B9B3c79705E8",
+          adopted: "0x58b9cB810A68a7f3e1E4f8Cb45D1B9B3c79705E8",
+        },
+        // polygon
+        "1886350457": {
+          local: "0x58b9cB810A68a7f3e1E4f8Cb45D1B9B3c79705E8",
+          adopted: "0x58b9cB810A68a7f3e1E4f8Cb45D1B9B3c79705E8",
+        },
+        // bsc
+        "6450786": {
+          local: "0x58b9cB810A68a7f3e1E4f8Cb45D1B9B3c79705E8",
+          adopted: "0x58b9cB810A68a7f3e1E4f8Cb45D1B9B3c79705E8",
+        },
+        // gnosis
+        "6778479": {
+          local: "0x58b9cB810A68a7f3e1E4f8Cb45D1B9B3c79705E8",
+          adopted: "0x58b9cB810A68a7f3e1E4f8Cb45D1B9B3c79705E8",
+        },
+      },
+    },
+    {
+      name: "MIVA",
+      canonical: {
+        domain: "11111",
+        address: "0x63e62989D9EB2d37dfDB1F93A22f063635b07d51",
+        decimals: 18,
+      },
+      representations: {
+        //gnosis
+        "6778479": {
+          local: "0x63e62989D9EB2d37dfDB1F93A22f063635b07d51",
+          adopted: "0x63e62989D9EB2d37dfDB1F93A22f063635b07d51",
+        },
+        // optimism
+        "1869640809": {
+          local: "0x0000000000000000000000000000000000000000",
+          adopted: "0x0000000000000000000000000000000000000000",
+        },
         // polygon
         "1886350457": {
           local: "0xC0b2983A17573660053BEEED6FDb1053107cf387",
@@ -265,71 +398,29 @@
         },
         // arbtirum-one
         "1634886255": {
-=======
-        // gnosis
-        "6778479": {
-          local: "0x0000000000000000000000000000000000000000",
-          adopted: "0x0000000000000000000000000000000000000000",
-        },
-      },
-    },
-    {
-      name: "nextAlETH",
-      canonical: {
-        domain: "6648936",
-        address: "0x0100546F2cD4C9D97f798fFC9755E47865FF7Ee6",
-        decimals: 18,
-        cap: utils.parseUnits("10000000", 18).toString(),
-      },
-      representations: {
-        /// ARBITRUM
-        "1634886255": {
-          local: "0x303241e2B3b4aeD0bb0F8623e7442368FED8Faf3",
-          adopted: "0x303241e2B3b4aeD0bb0F8623e7442368FED8Faf3",
-        },
-        /// OPTIMISM
-        "1869640809": {
-          local: "0x303241e2B3b4aeD0bb0F8623e7442368FED8Faf3",
-          adopted: "0x303241e2B3b4aeD0bb0F8623e7442368FED8Faf3",
-        },
-        // polygon
-        "1886350457": {
-          local: "0x0000000000000000000000000000000000000000",
-          adopted: "0x0000000000000000000000000000000000000000",
-        },
-        // bnb
-        "6450786": {
-          local: "0x0000000000000000000000000000000000000000",
-          adopted: "0x0000000000000000000000000000000000000000",
-        },
-        // gnosis
-        "6778479": {
->>>>>>> 5c420eff
-          local: "0x0000000000000000000000000000000000000000",
-          adopted: "0x0000000000000000000000000000000000000000",
-        },
-      },
-    },
-    {
-<<<<<<< HEAD
+          local: "0x0000000000000000000000000000000000000000",
+          adopted: "0x0000000000000000000000000000000000000000",
+        },
+      },
+    },
+    {
       name: "FRACTION",
       canonical: {
-        domain: "6778479",
+        domain: "11111",
         address: "0x2bF2ba13735160624a0fEaE98f6aC8F70885eA61",
         decimals: 18,
-        cap: utils.parseUnits("10000000", 18).toString(),
-      },
-      representations: {
+      },
+      representations: {
+        // gnosis
+        "6778479": {
+          local: "0x2bF2ba13735160624a0fEaE98f6aC8F70885eA61",
+          adopted: "0x2bF2ba13735160624a0fEaE98f6aC8F70885eA61",
+        },
         // optimism
         "1869640809": {
           local: "0xbD80CFA9d93A87D1bb895f810ea348E496611cD4",
           adopted: "0xbD80CFA9d93A87D1bb895f810ea348E496611cD4",
         },
-        // ethereum
-        "6648936": {
-          local: "0x0000000000000000000000000000000000000000",
-          adopted: "0x0000000000000000000000000000000000000000",
-        },
         // bnb
         "6450786": {
           local: "0xbD80CFA9d93A87D1bb895f810ea348E496611cD4",
@@ -344,93 +435,6 @@
         "1634886255": {
           local: "0x2bF2ba13735160624a0fEaE98f6aC8F70885eA61",
           adopted: "0x2bF2ba13735160624a0fEaE98f6aC8F70885eA61",
-=======
-      name: "XOC",
-      // polygon
-      canonical: {
-        domain: "1886350457",
-        address: "0xa411c9Aa00E020e4f88Bc19996d29c5B7ADB4ACf",
-        decimals: 18,
-        cap: utils.parseUnits("25000", 18).toString(),
-      },
-      representations: {
-        // mainnet
-        "6648936": {
-          local: "0x0000000000000000000000000000000000000000",
-          adopted: "0x0000000000000000000000000000000000000000",
-        },
-        // optimism
-        "1869640809": {
-          local: "0x0000000000000000000000000000000000000000",
-          adopted: "0x0000000000000000000000000000000000000000",
-        },
-        // arbitrum one
-        "1634886255": {
-          local: "0x0000000000000000000000000000000000000000",
-          adopted: "0x0000000000000000000000000000000000000000",
-        },
-        // bsc
-        "6450786": {
-          local: "0xa411c9Aa00E020e4f88Bc19996d29c5B7ADB4ACf",
-          adopted: "0xa411c9Aa00E020e4f88Bc19996d29c5B7ADB4ACf",
-        },
-        // gnosis
-        "6778479": {
-          local: "0xa411c9Aa00E020e4f88Bc19996d29c5B7ADB4ACf",
-          adopted: "0xa411c9Aa00E020e4f88Bc19996d29c5B7ADB4ACf",
-        },
-      },
-    },
-    {
-      name: "BTRST",
-      canonical: {
-        domain: "6648936",
-        address: "0x799ebfABE77a6E34311eeEe9825190B9ECe32824",
-        decimals: 18,
-        cap: utils.parseUnits("10000000", 18).toString(),
-      },
-      representations: {
-        /// POLYGON
-        "1886350457": {
-          local: "0x8C92DC2B9D6A8A567c7Bd80C5db7a1eDA4fA9A91",
-          adopted: "0x8C92DC2B9D6A8A567c7Bd80C5db7a1eDA4fA9A91",
-        },
-      },
-    },
-    {
-      name: "NEXT",
-      canonical: {
-        domain: "6648936",
-        address: "0x58b9cB810A68a7f3e1E4f8Cb45D1B9B3c79705E8",
-        decimals: 18,
-        cap: utils.parseUnits("500000000", 18).toString(),
-      },
-      representations: {
-        // optimism
-        "1869640809": {
-          local: "0x58b9cB810A68a7f3e1E4f8Cb45D1B9B3c79705E8",
-          adopted: "0x58b9cB810A68a7f3e1E4f8Cb45D1B9B3c79705E8",
-        },
-        // arbitrum one
-        "1634886255": {
-          local: "0x58b9cB810A68a7f3e1E4f8Cb45D1B9B3c79705E8",
-          adopted: "0x58b9cB810A68a7f3e1E4f8Cb45D1B9B3c79705E8",
-        },
-        // polygon
-        "1886350457": {
-          local: "0x58b9cB810A68a7f3e1E4f8Cb45D1B9B3c79705E8",
-          adopted: "0x58b9cB810A68a7f3e1E4f8Cb45D1B9B3c79705E8",
-        },
-        // bsc
-        "6450786": {
-          local: "0x58b9cB810A68a7f3e1E4f8Cb45D1B9B3c79705E8",
-          adopted: "0x58b9cB810A68a7f3e1E4f8Cb45D1B9B3c79705E8",
-        },
-        // gnosis
-        "6778479": {
-          local: "0x58b9cB810A68a7f3e1E4f8Cb45D1B9B3c79705E8",
-          adopted: "0x58b9cB810A68a7f3e1E4f8Cb45D1B9B3c79705E8",
->>>>>>> 5c420eff
         },
       },
     },
