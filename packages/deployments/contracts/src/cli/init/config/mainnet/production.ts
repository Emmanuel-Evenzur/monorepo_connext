--- conflicted
+++ resolved
@@ -455,7 +455,6 @@
       },
     },
     {
-<<<<<<< HEAD
       name: "URUS",
       canonical: {
         domain: "11111",
@@ -470,7 +469,10 @@
         "6450786": {
           local: "0x21d3a2faA153168C46Ac1428A84BdD859490505F",
           adopted: "0x21d3a2faA153168C46Ac1428A84BdD859490505F",
-=======
+        },
+      },
+    },
+    {
       name: "xGrumpy Cat",
       canonical: {
         domain: "11111",
@@ -502,7 +504,6 @@
         "1634886255": {
           local: "0x3B350F202473932411772C8Cb76DB7975f42397E",
           adopted: "0x3B350F202473932411772C8Cb76DB7975f42397E",
->>>>>>> 0b9d23f1
         },
       },
     },
