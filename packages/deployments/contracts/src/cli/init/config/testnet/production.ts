import { InitConfig } from "../../helpers";

export const TESTNET_PRODUCTION_INIT_CONFIG: InitConfig = {
  hub: "1735353714", /// GOERLI
  supportedDomains: [
    "1735353714", /// GOERLI
    "1735356532", /// OPTIMISM-GOERLI
    "1734439522", /// ARBITRUM-GOERLI
    "9991", /// MUMBAI
    "2053862260", /// ZKSYNC-TEST
    "1668247156", /// CONSENSYS-ZKEVM-TEST
    "1887071092", /// POLYGON-ZKEVM-TEST
  ],
  assets: [
    {
      name: "TEST",
      canonical: {
        domain: "1735353714",
        address: "0x7ea6eA49B0b0Ae9c5db7907d139D9Cd3439862a1",
        decimals: 18,
      },
      representations: {
        "1735356532": {
          local: "0x68Db1c8d85C09d546097C65ec7DCBFF4D6497CbF",
          adopted: "0x68Db1c8d85C09d546097C65ec7DCBFF4D6497CbF",
        },
        "9991": {
          local: "0xeDb95D8037f769B72AAab41deeC92903A98C9E16",
          adopted: "0xeDb95D8037f769B72AAab41deeC92903A98C9E16",
        },
        /// ARBITRUM-GOERLI
        "1734439522": {
          local: "0xDC805eAaaBd6F68904cA706C221c72F8a8a68F9f",
          adopted: "0xDC805eAaaBd6F68904cA706C221c72F8a8a68F9f",
        },
        /// ZKSYNC-TEST
        "2053862260": {
          local: "0x7C1412e456ad60B8ee458c4eb3A9852C3e389353",
          adopted: "0x7C1412e456ad60B8ee458c4eb3A9852C3e389353",
        },
        /// CONSENSYS-ZKEVM-TEST
        "1668247156": {
          local: "0xB706319D37b945727E71ae0d4353699d19112576",
          adopted: "0xB706319D37b945727E71ae0d4353699d19112576",
        },
        /// POLYGON-ZKEVM-TEST
        "1887071092": {
          local: "0x5f921E4DE609472632CEFc72a3846eCcfbed4ed8",
          adopted: "0x5f921E4DE609472632CEFc72a3846eCcfbed4ed8",
        },
      },
    },
    {
      name: "WMATIC",
      canonical: {
        domain: "9991",
        address: "0x9c3c9283d3e44854697cd22d3faa240cfb032889",
        decimals: 18,
      },
      representations: {
        "1735356532": {
          local: "0x0000000000000000000000000000000000000000",
          adopted: "0x0000000000000000000000000000000000000000",
        },
        "1735353714": {
          local: "0x0000000000000000000000000000000000000000",
          adopted: "0x0000000000000000000000000000000000000000",
        },
        "9991": {
          local: "0x0000000000000000000000000000000000000000",
          adopted: "0x0000000000000000000000000000000000000000",
        },
        /// ARBITRUM-GOERLI
        "1734439522": {
          local: "0x0000000000000000000000000000000000000000",
          adopted: "0x0000000000000000000000000000000000000000",
        },
        /// ZKSYNC-TEST
        "2053862260": {
          local: "0x0000000000000000000000000000000000000000",
          adopted: "0x0000000000000000000000000000000000000000",
        },
        /// CONSENSYS-ZKEVM-TEST
        "1668247156": {
          local: "0xcAA61BCAe7D37Fe9C33c0D8671448254eef44D63",
          adopted: "0xcAA61BCAe7D37Fe9C33c0D8671448254eef44D63",
        },
        /// POLYGON-ZKEVM-TEST
        "1887071092": {
          local: "0x0000000000000000000000000000000000000000",
          adopted: "0x0000000000000000000000000000000000000000",
        },
      },
    },
    {
      name: "nextAlUSD",
      canonical: {
        domain: "1735353714",
        address: "0x990162AFaA06f591c03DD36ECBDa24A8A80F2D0c",
        decimals: 18,
      },
      representations: {
        /// ARBITRUM-GOERLI
        "1734439522": {
          local: "0xF87510F1E63E29BB69d9D35D0365E8CaCe609a8C",
          adopted: "0xF87510F1E63E29BB69d9D35D0365E8CaCe609a8C",
        },
        /// OPTIMISM-GOERLI
        "1735356532": {
          local: "0xFDd72CB8477d3Ae2D00a6F9516324c529dfC395A",
          adopted: "0xFDd72CB8477d3Ae2D00a6F9516324c529dfC395A",
        },
      },
    },
    {
      name: "nextAlETH",
      canonical: {
        domain: "1735353714",
        address: "0xF6DD52cdF1614Cd649077Aa283840657617faa07",
        decimals: 18,
      },
      representations: {
        /// ARBITRUM-GOERLI
        "1734439522": {
          local: "0x1F563a8BE28acdCc5546543a227aFb9373586eD0",
          adopted: "0x1F563a8BE28acdCc5546543a227aFb9373586eD0",
        },
        /// OPTIMISM-GOERLI
        "1735356532": {
          local: "0x40E4b6A2D89fF4206dB843B614bBe2694876D640",
          adopted: "0x40E4b6A2D89fF4206dB843B614bBe2694876D640",
        },
      },
    },
    {
<<<<<<< HEAD
      name: "P8",
      canonical: {
        domain: "100",
        address: "0x772fCe4B8E88BD19e86dC92428d242704aC480a0",
        decimals: 18,
      },
      representations: {
        "100": {
          local: "0x772fCe4B8E88BD19e86dC92428d242704aC480a0",
          adopted: "0x772fCe4B8E88BD19e86dC92428d242704aC480a0",
=======
      name: "xDappRadar",
      canonical: {
        domain: "1735353714",
        address: "0x369e5C58F6c09c1CE947CA313f03c0d558B77b3e",
        decimals: 18,
      },
      representations: {
        /// OPTIMISM-GOERLI
        "1735356532": {
          local: "0xb6932c8363354df7620a7a7bF3a933A253015cA3",
          adopted: "0xb6932c8363354df7620a7a7bF3a933A253015cA3",
        },
        /// MUMBAI
        "9991": { 
          local: "0x3fC9473d9dF84887D483A93a8d207f90D9bE63C4", 
          adopted: "0x3fC9473d9dF84887D483A93a8d207f90D9bE63C4", 
        },
      },
    },
    {
      name: "BTRST",
      canonical: {
        domain: "1735353714",
        address: "0x39e09359F5a7396937504Eb2766722e2bf4650e8",
        decimals: 18,
      },
      representations: {
        /// MUMBAI
        "9991": {
          local: "0xEc537a40dC272Dd8abCda95e2a8713E57A58f211",
          adopted: "0xEc537a40dC272Dd8abCda95e2a8713E57A58f211",
>>>>>>> 02da15e6
        },
      },
    },
    // {
    //   name: "WETH",
    //   canonical: {
    //     domain: "1735353714",
    //     address: "0xB4FBF271143F4FBf7B91A5ded31805e42b2208d6",
    //     decimals: 18,
    //   },
    //   representations: {
    //     "1735356532": {
    //       local: "0x39B061B7e41DE8B721f9aEcEB6b3f17ECB7ba63E",
    //       adopted: "0x74c6FD7D2Bc6a8F0Ebd7D78321A95471b8C2B806",
    //     },
    //     "9991": {
    //       local: "0x1E5341E4b7ed5D0680d9066aac0396F0b1bD1E69",
    //       adopted: "0xFD2AB41e083c75085807c4A65C0A14FDD93d55A9",
    //     },
    //     /// ARBITRUM-GOERLI
    //     "1734439522": {
    //       adopted: "0x1346786E6A5e07b90184a1Ba58E55444b99DC4A2",
    //     },
    //     /// ZKSYNC-TEST
    //     "2053862260": {
    //       local: "0xbef9DE2c456895cdafB0ecB764d2DedFF58ed157",
    //       adopted: "0xbef9DE2c456895cdafB0ecB764d2DedFF58ed157",
    //     },
    //     /// CONSENSYS-ZKEVM-TEST
    //     "1668247156": {
    //       local: "0xB706319D37b945727E71ae0d4353699d19112576",
    //       adopted: "0xB706319D37b945727E71ae0d4353699d19112576",
    //     },
    //     /// POLYGON-ZKEVM-TEST
    //     "1887071092": {
    //       adopted: "0xeE589e91401066068AF129B0005aC3EF69E3fdB4",
    //     },
    //   },
    // },
    // {
    //   name: "HARD",
    //   canonical: {
    //     domain: "1735353714",
    //     address: "0x5c8279211C48abb8b2c104b493561e1EcFB9a595",
    //     decimals: 18,
    //     cap: utils.parseUnits("10000000", 18).toString(),
    //   },
    //   representations: {
    //     /// OPTIMISM-GOERLI
    //     "1735356532": {
    //       adopted: "0x1956831c14d2e193386159837644F193D12b2755",
    //       local: "0x1956831c14d2e193386159837644F193D12b2755",
    //     },
    //     /// MUMBAI
    //     "9991": {
    //       adopted: "0xfA2F9cE589b30F1E4C8Bf20BcB496032087baaF0",
    //       local: "0xfA2F9cE589b30F1E4C8Bf20BcB496032087baaF0",
    //     },
    //     /// ARBITRUM-GOERLI
    //     "1734439522": {
    //       adopted: "0x0000000000000000000000000000000000000000",
    //     },
    //     /// ZKSYNC-TEST
    //     "2053862260": {
    //       adopted: "0x0000000000000000000000000000000000000000",
    //     },
    //     /// CONSENSYS-ZKEVM-TEST
    //     "1668247156": {
    //       adopted: "0x0000000000000000000000000000000000000000",
    //     },
    //     /// POLYGON-ZKEVM-TEST
    //     "1887071092": {
    //       adopted: "0x0000000000000000000000000000000000000000",
    //     },
    //   },
    // },
  ],
  agents: {
    relayerFeeVaults: {
      "6648936": "0xade09131C6f43fe22C2CbABb759636C43cFc181e",
      "1869640809": "0xade09131C6f43fe22C2CbABb759636C43cFc181e",
      "1886350457": "0xade09131C6f43fe22C2CbABb759636C43cFc181e",
      "1634886255": "0xade09131C6f43fe22C2CbABb759636C43cFc181e",
      "6450786": "0xade09131C6f43fe22C2CbABb759636C43cFc181e",
      "6778479": "0xade09131C6f43fe22C2CbABb759636C43cFc181e",
    },
    watchers: {
      allowlist: ["0x2cfBF3D40F71ceed2997cACbafE9D31e630860CB", "0x54BAA998771639628ffC0206c3b916c466b79c89"],
    },
    routers: {
      allowlist: [
        "0xD2aD711861ab345977B7379c81165708C8717fF1", // connext
        "0xE879261F44041E030404Ac9847f0cEE2591F62F5", // bware
        "0x12060Ec432a76Fe35851Ae9e656b4fbb9C8ac842", // p2p
        "0x13751dc2749a3fc61f4b2ca5f5c09bd31062ef0a", // <JustDark/>#8259
        "0xf569c6186E7D57742ae89DC97F02FD0d5BA4CD6D", // Jav1x#0292
      ],
    },
    sequencers: {
      allowlist: ["0x87D8bd5B49B69f93e226ecF0e87D5bEBc3f6359C"],
    },
    relayers: {
      allowlist: [
        "0x99a039d4F0e734aA8CcBE74C0FF9780BccD79f1d", // gelato (zksync)
        "0x75bA5Af8EFFDCFca32E1e288806d54277D1fde99", // gelato (new)
        "0xaBcC9b596420A9E9172FD5938620E265a0f9Df92", // gelato
        "0x7198C77022566F8F1f8A9A41C7B9C084bD18F934", // connext relayer
        "0x24d677f8a59a486bfc6d87e9453c4f1fefcb0958",
        "0xaB0A8DCb1590C4565C35cC785dc25A0590398054",
        "0xCDdE9992Fb66038Dd8419b56149a75CC79Df133C",
        "0xf6d4f65325b258b2d70797CA7576CF8CD03Ed7b8",
        "0x8cFAcF1d7f052faA1aED6e793f0C451b5dEA8c1E",
      ],
    },
  },
};<|MERGE_RESOLUTION|>--- conflicted
+++ resolved
@@ -133,7 +133,6 @@
       },
     },
     {
-<<<<<<< HEAD
       name: "P8",
       canonical: {
         domain: "100",
@@ -144,7 +143,7 @@
         "100": {
           local: "0x772fCe4B8E88BD19e86dC92428d242704aC480a0",
           adopted: "0x772fCe4B8E88BD19e86dC92428d242704aC480a0",
-=======
+
       name: "xDappRadar",
       canonical: {
         domain: "1735353714",
@@ -176,7 +175,6 @@
         "9991": {
           local: "0xEc537a40dC272Dd8abCda95e2a8713E57A58f211",
           adopted: "0xEc537a40dC272Dd8abCda95e2a8713E57A58f211",
->>>>>>> 02da15e6
         },
       },
     },
