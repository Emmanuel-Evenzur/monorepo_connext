--- conflicted
+++ resolved
@@ -7,15 +7,9 @@
     "1735356532", /// OPTIMISM-GOERLI
     // "1734439522", /// ARBITRUM-GOERLI
     "9991", /// MUMBAI
-<<<<<<< HEAD
     // "2053862260", /// ZKSYNC-TEST
     "1668247156", /// LINGEA-GOERLI
     // "1887071092", /// POLYGON-ZKEVM-TEST
-=======
-    "2053862260", /// ZKSYNC-TEST
-    "1668247156", /// LINEA-GOERLI
-    "1887071092", /// POLYGON-ZKEVM-TEST
->>>>>>> cee3fe38
   ],
   assets: [
     {
@@ -34,7 +28,6 @@
           local: "0xeDb95D8037f769B72AAab41deeC92903A98C9E16",
           adopted: "0xeDb95D8037f769B72AAab41deeC92903A98C9E16",
         },
-<<<<<<< HEAD
         // /// ARBITRUM-GOERLI
         // "1734439522": {
         //   local: "0xDC805eAaaBd6F68904cA706C221c72F8a8a68F9f",
@@ -46,19 +39,6 @@
         //   adopted: "0x7C1412e456ad60B8ee458c4eb3A9852C3e389353",
         // },
         /// LINEA_GOERLI
-=======
-        /// ARBITRUM-GOERLI
-        "1734439522": {
-          local: "0xDC805eAaaBd6F68904cA706C221c72F8a8a68F9f",
-          adopted: "0xDC805eAaaBd6F68904cA706C221c72F8a8a68F9f",
-        },
-        /// ZKSYNC-TEST
-        "2053862260": {
-          local: "0x7C1412e456ad60B8ee458c4eb3A9852C3e389353",
-          adopted: "0x7C1412e456ad60B8ee458c4eb3A9852C3e389353",
-        },
-        /// LINEA-GOERLI
->>>>>>> cee3fe38
         "1668247156": {
           local: "0xB706319D37b945727E71ae0d4353699d19112576",
           adopted: "0xB706319D37b945727E71ae0d4353699d19112576",
@@ -90,7 +70,6 @@
           local: "0x0000000000000000000000000000000000000000",
           adopted: "0x0000000000000000000000000000000000000000",
         },
-<<<<<<< HEAD
         // /// ARBITRUM-GOERLI
         // "1734439522": {
         //   local: "0x0000000000000000000000000000000000000000",
@@ -102,19 +81,6 @@
         //   adopted: "0x0000000000000000000000000000000000000000",
         // },
         /// LINEA_GOERLI
-=======
-        /// ARBITRUM-GOERLI
-        "1734439522": {
-          local: "0x0000000000000000000000000000000000000000",
-          adopted: "0x0000000000000000000000000000000000000000",
-        },
-        /// ZKSYNC-TEST
-        "2053862260": {
-          local: "0x0000000000000000000000000000000000000000",
-          adopted: "0x0000000000000000000000000000000000000000",
-        },
-        /// LINEA-GOERLI
->>>>>>> cee3fe38
         "1668247156": {
           local: "0xcAA61BCAe7D37Fe9C33c0D8671448254eef44D63",
           adopted: "0xcAA61BCAe7D37Fe9C33c0D8671448254eef44D63",
