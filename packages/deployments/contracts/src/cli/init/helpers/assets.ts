--- conflicted
+++ resolved
@@ -173,11 +173,7 @@
           deployment: network.deployments.Connext,
           read: { method: "getLocalAndAdoptedToken(bytes32,uint32)", args: [canonical.id, canonical.domain] },
         })
-<<<<<<< HEAD
-      : [representation.local ?? constants.AddressZero, desiredAdopted];
-=======
       : [representation.local ?? constants.AddressZero, representation.adopted];
->>>>>>> 5c420eff
 
     if (local.toLowerCase() === adopted.toLowerCase()) {
       // No pools are needed
