import { config } from "dotenv";
import { BigNumber, Contract, ContractInterface, providers, Signer } from "ethers";
import { HardhatRuntimeEnvironment, HardhatUserConfig } from "hardhat/types";
import { CrossChainMessenger, MessageStatus } from "@eth-optimism/sdk";

import { HUB_PREFIX, MessagingProtocolConfig, MESSAGING_PROTOCOL_CONFIGS, SPOKE_PREFIX } from "../deployConfig/shared";
import deploymentRecords from "../deployments.json";

config();

export type Env = "staging" | "production" | "local";

export const mustGetEnv = (_env?: string) => {
  const env = _env ?? process.env.ENV ?? "staging";
  if (env !== "staging" && env !== "production" && env !== "local") {
    throw new Error(`Unrecognized env: ${env}`);
  }
  return env;
};

export enum ProtocolNetwork {
  MAINNET = "mainnet",
  TESTNET = "testnet",
  LOCAL = "local",
}

export const ProtocolNetworks: Record<string, string> = {
  // local networks
  "1337": ProtocolNetwork.LOCAL,
  "1338": ProtocolNetwork.LOCAL,

  // testnets
  "5": ProtocolNetwork.TESTNET,
  "420": ProtocolNetwork.TESTNET,
  "80001": ProtocolNetwork.TESTNET,
<<<<<<< HEAD
  "421613": ProtocolNetwork.TESTNET,
=======
  "10200": ProtocolNetwork.TESTNET,
>>>>>>> 2f5ed6ef

  // mainnets
  "1": ProtocolNetwork.MAINNET,
  "10": ProtocolNetwork.MAINNET,
  "137": ProtocolNetwork.MAINNET,
};

export const getProtocolNetwork = (_chain: string | number): string => {
  const chain = _chain.toString();
  // If chain 1337 or 1338, use local network.
  return ProtocolNetworks[chain] ?? ProtocolNetwork.LOCAL;
};

export const getConnectorName = (
  config: MessagingProtocolConfig,
  connectorChainId: number,
  deployChainId?: number | undefined,
): string => {
  deployChainId = deployChainId ?? connectorChainId;

  const naming = config.configs[connectorChainId];
  if (!naming) {
    throw new Error(`Could not find ${connectorChainId} in config`);
  }
  // Only spoke connectors deployed for mainnet contracts
  return `${naming.prefix}${
    config.hub === deployChainId && !naming.prefix.includes("Mainnet") ? HUB_PREFIX : SPOKE_PREFIX
  }Connector`;
};

// These contracts do not have a `Staging` deployment
const NON_STAGING_CONTRACTS = ["TestERC20", "TestWETH", "LPToken"];

export const getDeploymentName = (contractName: string, _env?: string) => {
  const env = mustGetEnv(_env);

  if (env !== "staging" || NON_STAGING_CONTRACTS.includes(contractName)) {
    return contractName;
  }
  return `${contractName}Staging`;
};

export const verify = async (
  hre: HardhatRuntimeEnvironment,
  address: string,
  constructorArguments: any[] = [],
  libraries: Record<string, string> = {},
) => {
  try {
    await hre.run("verify:verify", {
      address,
      constructorArguments,
      libraries,
    });
  } catch (e: any) {
    if (e.message.toLowerCase().includes("already verified")) {
      console.log(`${address} already verified`);
      return;
    }
    console.log(`Error verifying contract at ${address}:`, e);
  }
};

// Gets the messaging protocol config for a given chain
export const getMessagingProtocolConfig = (protocolNetwork: ProtocolNetwork): MessagingProtocolConfig => {
  // TODO: "tesnet"  => "mainnet"  for production
  const protocol = MESSAGING_PROTOCOL_CONFIGS[protocolNetwork];

  if (!protocol || !protocol.configs[protocol.hub]) {
    throw new Error(`Network ${protocolNetwork} is not supported! (no messaging config)`);
  }
  return protocol;
};

// This function is useful for tasks that should be executed across all connectors
export type ConnectorDeployment = {
  address: string;
  abi: ContractInterface;
  mirrorConnector?: string;
  mirrorChain?: number;
  chain: number;
  name: string;
};

export const getConnectorDeployments = (env: Env, protocolNetwork: ProtocolNetwork): ConnectorDeployment[] => {
  const protocol = getMessagingProtocolConfig(protocolNetwork);

  const connectors: { name: string; chain: number; mirrorName?: string; mirrorChain?: number }[] = [];
  Object.keys(protocol.configs).forEach((_chainId) => {
    const chainId = +_chainId;
    if (protocol.hub === chainId) {
      // On the hub, you only need to connect the mainnet l1 connector (no mirror)
      connectors.push({
        chain: protocol.hub,
        name: getDeploymentName(getConnectorName(protocol, protocol.hub), env),
        mirrorName: undefined,
        mirrorChain: undefined,
      });
      return;
    }
    // When not on the hub, there will be a name for both the hub and spoke side connectors
    const hubName = getDeploymentName(getConnectorName(protocol, chainId, protocol.hub), env);
    const spokeName = getDeploymentName(getConnectorName(protocol, chainId), env);
    connectors.push({
      chain: protocol.hub,
      name: hubName,
      mirrorName: spokeName,
      mirrorChain: chainId,
    });
    connectors.push({
      chain: chainId,
      name: spokeName,
      mirrorName: hubName,
      mirrorChain: protocol.hub,
    });
  });

  const getAddressAndAbi = (name: string, chain: number): { address: string; abi: ContractInterface } => {
    const [record] = (deploymentRecords as any)[chain.toString()] ?? [undefined];
    if (!record) {
      throw new Error(`Deployment records not found for ${chain}`);
    }
    const { address, abi } = record.contracts[name] ?? {};
    if (!address || !abi) {
      throw new Error(`Deployment values not found for ${name} on ${chain}`);
    }
    return { address, abi };
  };

  // get deployments for connectors
  const deployments = connectors.map(({ name, chain, mirrorName, mirrorChain }) => {
    // Get deployment records
    const { address, abi } = getAddressAndAbi(name, chain);
    const mirrorConnector = mirrorName && mirrorChain ? getAddressAndAbi(mirrorName, mirrorChain).address : undefined;
    return { address, abi, mirrorConnector, chain, mirrorChain, name };
  });

  return deployments;
};

export const getProviderFromHardhatConfig = (
  hardhatConfig: HardhatUserConfig,
  chainId: number,
): providers.JsonRpcProvider => {
  // Get the provider address from the hardhat config on given chain
  const url = (Object.values(hardhatConfig.networks!).find((n) => n?.chainId === chainId) as any)?.url;
  if (!url) {
    throw new Error(`No provider url found for ${chainId}`);
  }
  return new providers.JsonRpcProvider(url as string, chainId);
};

export const executeOnAllConnectors = async <T = any>(
  hardhatConfig: HardhatUserConfig,
  env: Env,
  protocolNetwork: ProtocolNetwork,
  fn: (d: ConnectorDeployment, provider: providers.JsonRpcProvider) => Promise<T>,
): Promise<T[]> => {
  const deployments = getConnectorDeployments(env, protocolNetwork);
  const results = [];
  for (const deploy of deployments) {
    results.push(await fn(deploy, getProviderFromHardhatConfig(hardhatConfig, deploy.chain)));
  }
  return results;
};

// Retrieves the status of an optimism message
export const queryOptimismMessageStatus = async (
  hash: string,
  l1ChainId: number,
  l2ChainId: number,
  l1Provider: providers.JsonRpcProvider,
  l2Provider: providers.JsonRpcProvider,
  relay: boolean,
  signer: Signer,
): Promise<string> => {
  const crossChainMessenger = new CrossChainMessenger({
    l1ChainId,
    l2ChainId,
    l1SignerOrProvider: l1Provider,
    l2SignerOrProvider: l2Provider,
  });
  const status = await crossChainMessenger.getMessageStatus(hash);
  const [message] = await crossChainMessenger.getMessagesByTransaction(hash);
  console.log("message", { ...message, minGasLimit: message.minGasLimit.toString() });
  const mapping = {
    [MessageStatus.UNCONFIRMED_L1_TO_L2_MESSAGE]: "Unconfirmed L1 -> L2",
    [MessageStatus.FAILED_L1_TO_L2_MESSAGE]: "Failed L1 -> L2",
    [MessageStatus.STATE_ROOT_NOT_PUBLISHED]: "State root not published",
    [MessageStatus.IN_CHALLENGE_PERIOD]: "In challenge period",
    [MessageStatus.READY_FOR_RELAY]: "Ready for relay",
    [MessageStatus.RELAYED]: "Relayed",
  };
  if (relay && status === MessageStatus.READY_FOR_RELAY) {
    const tx = await crossChainMessenger.finalizeMessage(hash, { signer });
    console.log("relay message tx submitted:", tx.hash);
    const receipt = await tx.wait();
    console.log("relay message tx mined:", receipt.transactionHash);
  }
  return mapping[status];
};

export const deployBeaconProxy = async <T extends Contract = Contract>(
  name: string,
  args: any[],
  deployer: Signer & { address: string },
  hre: HardhatRuntimeEnvironment,
  implementationArgs: any[] = [],
  deployName?: string,
): Promise<T> => {
  // get names
  deployName = deployName ?? name;

  const implementationName = getDeploymentName(deployName);
  const upgradeBeaconName = getDeploymentName(`${deployName}UpgradeBeacon`);
  const proxyName = getDeploymentName(`${deployName}UpgradeBeaconProxy`);
  const upgradeBeaconControllerName = getDeploymentName(`UpgradeBeaconController`);

  // get data + factories
  const factory = await hre.ethers.getContractFactory(name, deployer.address);
  const initData = factory.interface.encodeFunctionData("initialize", args);

  // Get controller deployment
  let controllerDeployment = await hre.deployments.getOrNull(upgradeBeaconControllerName);
  if (!controllerDeployment) {
    controllerDeployment = await hre.deployments.deploy(upgradeBeaconControllerName, {
      from: deployer.address,
      log: true,
      contract: "UpgradeBeaconController",
    });
  }

  // Check if already deployed
  let proxyDeployment = await hre.deployments.getOrNull(proxyName);
  let implementation: string | undefined;
  let beaconAddress: string | undefined;

  if (proxyDeployment) {
    console.log(`${implementationName} proxy deployed. upgrading...`);
    // Get beacon and implementation addresses
    beaconAddress = (await hre.deployments.getOrNull(upgradeBeaconName))?.address;
    implementation = (await hre.deployments.getOrNull(implementationName))?.address;
    if (!implementation || !beaconAddress) {
      throw new Error(`Could not find beacon or implementation address for ${name}`);
    }

    // Check if theres an upgrade needed by checking the deployed code
    const artifact = await hre.deployments.getArtifact(name);
    const deployment = await hre.deployments.getOrNull(implementationName);
    if (artifact.deployedBytecode !== deployment?.deployedBytecode) {
      // Must upgrade the proxy
      // First, deploy new implementation
      const upgradeDeployment = await hre.deployments.deploy(implementationName, {
        args: implementationArgs,
        from: deployer.address,
        skipIfAlreadyDeployed: false,
        log: true,
        contract: name,
      });
      implementation = upgradeDeployment.address;
      console.log(`upgrading proxy to implementation logic at: ${implementation}`);

      // Then, upgrade proxy via beacon controller
      const controller = new Contract(controllerDeployment.address, controllerDeployment.abi).connect(deployer);
      const upgrade = await controller.upgrade(beaconAddress, implementation, { gasLimit: BigNumber.from(1_000_000) });
      console.log(`${implementationName} upgrade transaction:`, upgrade.hash);
      const receipt = await upgrade.wait();
      console.log(`${implementationName} upgrade tx mined:`, receipt.transactionHash);
    } else {
      console.log(`no upgrade needed, using implementation at: ${implementation}`);
    }
  } else {
    console.log(`Deploying ${implementationName} with nomad upgradeable scheme`);

    // 1. Deploy implementation
    const implementationDeployment = await hre.deployments.deploy(implementationName, {
      args: implementationArgs,
      from: deployer.address,
      skipIfAlreadyDeployed: true,
      log: true,
      contract: name,
    });
    implementation = implementationDeployment.address;
    console.log(`deployed implementation: ${implementation}`);

    // 2. Deploy UpgradeBeacon
    const beaconDeployment = await hre.deployments.deploy(upgradeBeaconName, {
      args: [implementation, controllerDeployment.address],
      from: deployer.address,
      skipIfAlreadyDeployed: true,
      log: true,
      contract: "UpgradeBeacon",
    });
    beaconAddress = beaconDeployment.address;

    // 3. Deploy UpgradeBeaconProxy
    proxyDeployment = await hre.deployments.deploy(proxyName, {
      args: [beaconAddress, initData],
      from: deployer.address,
      skipIfAlreadyDeployed: true,
      log: true,
      contract: "UpgradeBeaconProxy",
    });
  }

  const proxy = new Contract(
    proxyDeployment.address,
    (await hre.deployments.getOrNull(implementationName))!.abi,
  ).connect(deployer);

  return proxy as unknown as T;
};<|MERGE_RESOLUTION|>--- conflicted
+++ resolved
@@ -33,11 +33,8 @@
   "5": ProtocolNetwork.TESTNET,
   "420": ProtocolNetwork.TESTNET,
   "80001": ProtocolNetwork.TESTNET,
-<<<<<<< HEAD
   "421613": ProtocolNetwork.TESTNET,
-=======
   "10200": ProtocolNetwork.TESTNET,
->>>>>>> 2f5ed6ef
 
   // mainnets
   "1": ProtocolNetwork.MAINNET,
