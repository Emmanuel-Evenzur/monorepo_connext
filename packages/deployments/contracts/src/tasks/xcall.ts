import { BigNumber, constants, Contract, providers, utils } from "ethers";
import { task } from "hardhat/config";

import { canonizeId } from "../nomad";
import { Env, getDeploymentName, mustGetEnv } from "../utils";

type TaskArgs = {
  transactingAssetId?: string;
  amount?: string;
  to?: string;
  originDomain?: string;
  destinationDomain?: string;
  callData?: string;
  connextAddress?: string;
  env?: Env;
};

export default task("xcall", "Prepare a cross-chain tx")
  .addOptionalParam("transactingAssetId", "Transacting asset Id")
  .addOptionalParam("amount", "Amount to transfer")
  .addOptionalParam("to", "To address")
  .addOptionalParam("originDomain", "Origin domain")
  .addOptionalParam("destinationDomain", "Destination domain")
  .addOptionalParam("callData", "Data for external call")
  .addOptionalParam("connextAddress", "Override connext address")
  .addOptionalParam("env", "Environment of contracts")
  .setAction(
    async (
      {
        transactingAssetId: _transactingAssetId,
        amount: _amount,
        connextAddress: _connextAddress,
        to: _to,
        callData: _callData,
        originDomain: _originDomain,
        destinationDomain: _destinationDomain,
        env: _env,
      }: TaskArgs,
      { deployments, ethers },
    ) => {
      let tx: providers.TransactionResponse;
      const [sender] = await ethers.getSigners();

      const env = mustGetEnv(_env);
      console.log("env:", env);
      console.log("sender: ", sender.address);

      // Get the origin and destination domains.
      const originDomain = _originDomain ?? process.env.TRANSFER_ORIGIN_DOMAIN;
      const destinationDomain = _destinationDomain ?? process.env.TRANSFER_DESTINATION_DOMAIN;
      if (!originDomain || !destinationDomain) {
        throw new Error(
          "Origin and destination domains must be specified as params or from env (TRANSFER_ORIGIN_DOMAIN, TRANSFER_DESTINATION_DOMAIN)",
        );
      }

      // Get the "to" address.
      const to = _to ?? process.env.TRANSFER_TO;
      if (!to) {
        throw new Error("To address must be specified as param or from env (TRANSFER_TO)");
      }

      // Get the call data, if applicable.
      const callData = _callData ?? process.env.TRANSFER_CALL_DATA ?? "0x";

      // Get the amount.
      const amount = _amount ?? process.env.TRANSFER_AMOUNT;
      if (!amount) {
        throw new Error("Amount must be specified as param or from env (TRANSFER_AMOUNT)");
      }

      // Get the transacting asset ID.
      let transactingAssetId = _transactingAssetId ?? process.env.TRANSFER_ASSET;
      if (!transactingAssetId) {
        // Alternatively, try defaulting to using the canonical token from the .env (if present) as the transacting asset ID,
        // deriving the local asset using the token registry if applicable.
        const canonicalDomain = process.env.CANONICAL_DOMAIN;
        const canonicalAsset = process.env.CANONICAL_TOKEN;
        if (!canonicalAsset || !canonicalDomain) {
          throw new Error("No canonical domain or token in env");
        }
        const canonicalTokenId = utils.hexlify(canonizeId(canonicalAsset));

        // Retrieve the local asset from the token registry, if applicable.
        if (canonicalDomain === originDomain) {
          // Use the canonical asset as the local asset since we're on the canonical network.
          transactingAssetId = canonicalAsset;
        } else {
          // Current network's domain is not canonical domain, so we need to get the local asset representation.
          const tokenDeployment = await deployments.get(getDeploymentName("TokenRegistryUpgradeBeaconProxy", env));
          const tokenRegistry = new Contract(
            tokenDeployment.address,
            (await deployments.get(getDeploymentName("TokenRegistry"))).abi,
            sender,
          );
          transactingAssetId = await tokenRegistry.getRepresentationAddress(canonicalDomain, canonicalTokenId);
          if (transactingAssetId === constants.AddressZero) {
            throw new Error("Empty transactingAssetId on registry");
          }
        }
      }
      if (!transactingAssetId) {
        // If the above attempt fails, then we default to telling the user to just specify the transacting asset ID.
        throw new Error("Transfer asset ID must be specified as param or from env (TRANSFER_ASSET)");
      }

      console.log("originDomain: ", originDomain);
      console.log("destinationDomain: ", destinationDomain);
      console.log("Transacting asset: ", transactingAssetId);
      console.log("Transacting amount: ", amount);
      console.log("Transfer to: ", to);
      console.log("callData: ", callData);

      const connextName = getDeploymentName("Connext", env);
      const connextDeployment = await deployments.get(connextName);
      const connextAddress = _connextAddress ?? connextDeployment.address;
      const connext = new Contract(connextAddress, connextDeployment.abi, sender);
      console.log("connextAddress: ", connextAddress);

      let balance: BigNumber;
      if (transactingAssetId === constants.AddressZero) {
        balance = await ethers.provider.getBalance(sender.address);
      } else {
        const erc20 = await ethers.getContractAt("IERC20Minimal", transactingAssetId, sender);
        const allowance = await erc20.allowance(sender.address, connextAddress);
        if (allowance.lt(amount)) {
          console.log("Approving tokens");
          tx = await erc20.approve(connextAddress, constants.MaxUint256);
          console.log("approval tx sent: ", tx.hash);
          await tx.wait();
          console.log("approval tx mined", tx.hash);
        }
        balance = await erc20.balanceOf(sender.address);
      }
      if (balance.lt(amount)) {
        throw new Error(`Balance ${balance.toString()} is less than amount ${amount}`);
      }

<<<<<<< HEAD
      const args = [
        {
          params: {
            to,
            callData,
            originDomain,
            destinationDomain,
          },
          transactingAssetId,
          amount,
=======
      const connext = await ethers.getContractAt("Connext", connextAddress);
      const args = {
        params: {
          to,
          callData,
          originDomain,
          destinationDomain,
>>>>>>> ba6bb257
        },
        transactingAssetId,
        amount,
      };
      console.log("xcall args", args);
      const encoded = connext.interface.encodeFunctionData("xcall", [args]);
      console.log("encoded: ", encoded);
      console.log("to: ", connext.address);
      console.log("from: ", sender.address);
      tx = await connext.functions.xcall(args, { from: sender.address });
      console.log("tx sent! ", tx.hash);
      await tx.wait();
      console.log("tx mined! ", tx.hash);
    },
  );<|MERGE_RESOLUTION|>--- conflicted
+++ resolved
@@ -136,26 +136,12 @@
         throw new Error(`Balance ${balance.toString()} is less than amount ${amount}`);
       }
 
-<<<<<<< HEAD
-      const args = [
-        {
-          params: {
-            to,
-            callData,
-            originDomain,
-            destinationDomain,
-          },
-          transactingAssetId,
-          amount,
-=======
-      const connext = await ethers.getContractAt("Connext", connextAddress);
       const args = {
         params: {
           to,
           callData,
           originDomain,
           destinationDomain,
->>>>>>> ba6bb257
         },
         transactingAssetId,
         amount,
