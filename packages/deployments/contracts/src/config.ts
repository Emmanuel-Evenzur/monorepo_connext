--- conflicted
+++ resolved
@@ -204,7 +204,6 @@
       },
     },
   },
-<<<<<<< HEAD
   "zksync2-testnet": {
     accounts: { mnemonic },
     chainId: 280,
@@ -215,7 +214,7 @@
     zksync: true,
     ethNetwork: "goerli",
     verifyURL: "https://zksync2-testnet-explorer.zksync.dev/contract_verification",
-=======
+  },
   consensys: {
     accounts: { mnemonic },
     chainId: 59140,
@@ -224,6 +223,5 @@
     companionNetworks: {
       hub: "goerli",
     },
->>>>>>> acc91559
   },
 };