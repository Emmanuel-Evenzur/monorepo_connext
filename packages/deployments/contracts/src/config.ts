--- conflicted
+++ resolved
@@ -96,11 +96,7 @@
   optimism: {
     accounts: { mnemonic: mainnetMnemonic ?? mnemonic },
     chainId: 10,
-<<<<<<< HEAD
     url: urlOverride || process.env.OPTIMISM_MAINNET_PROVIDER_URL || "https://mainnet.optimism.io",
-=======
-    url: process.env.OPTIMSIM_MAINNET_PROVIDER_URL || "https://mainnet.optimism.io",
->>>>>>> 0cf939c2
     companionNetworks: {
       hub: "mainnet",
     },
