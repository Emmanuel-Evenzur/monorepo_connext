/* Autogenerated file. Do not edit manually. */
/* tslint:disable */
/* eslint-disable */

import {
  ethers,
  EventFilter,
  Signer,
  BigNumber,
  BigNumberish,
  PopulatedTransaction,
  BaseContract,
  ContractTransaction,
  Overrides,
  PayableOverrides,
  CallOverrides,
} from "ethers";
import { BytesLike } from "@ethersproject/bytes";
import { Listener, Provider } from "@ethersproject/providers";
import { FunctionFragment, EventFragment, Result } from "@ethersproject/abi";
import { TypedEventFilter, TypedEvent, TypedListener } from "./commons";

interface ITransactionManagerInterface extends ethers.utils.Interface {
  functions: {
    "addAssetId(address)": FunctionFragment;
    "addLiquidity(uint256,address,address)": FunctionFragment;
    "addRouter(address)": FunctionFragment;
    "cancel(tuple,uint256,bytes)": FunctionFragment;
    "fulfill(tuple,uint256,bytes,bytes)": FunctionFragment;
<<<<<<< HEAD
    "getRouterBalance(address,address)": FunctionFragment;
=======
>>>>>>> 3d07654c
    "prepare(tuple,uint256,uint256,bytes,bytes,bytes)": FunctionFragment;
    "removeAssetId(address)": FunctionFragment;
    "removeLiquidity(uint256,address,address)": FunctionFragment;
    "removeRouter(address)": FunctionFragment;
    "renounce()": FunctionFragment;
  };

  encodeFunctionData(functionFragment: "addAssetId", values: [string]): string;
  encodeFunctionData(
    functionFragment: "addLiquidity",
    values: [BigNumberish, string, string]
  ): string;
  encodeFunctionData(functionFragment: "addRouter", values: [string]): string;
  encodeFunctionData(
    functionFragment: "cancel",
    values: [
      {
        user: string;
        router: string;
        sendingAssetId: string;
        receivingAssetId: string;
        sendingChainFallback: string;
        receivingAddress: string;
        callTo: string;
        callDataHash: BytesLike;
        transactionId: BytesLike;
        sendingChainId: BigNumberish;
        receivingChainId: BigNumberish;
        shares: BigNumberish;
        expiry: BigNumberish;
        preparedBlockNumber: BigNumberish;
      },
      BigNumberish,
      BytesLike
    ]
  ): string;
  encodeFunctionData(
    functionFragment: "fulfill",
    values: [
      {
        user: string;
        router: string;
        sendingAssetId: string;
        receivingAssetId: string;
        sendingChainFallback: string;
        receivingAddress: string;
        callTo: string;
        callDataHash: BytesLike;
        transactionId: BytesLike;
        sendingChainId: BigNumberish;
        receivingChainId: BigNumberish;
        shares: BigNumberish;
        expiry: BigNumberish;
        preparedBlockNumber: BigNumberish;
      },
      BigNumberish,
      BytesLike,
      BytesLike
    ]
  ): string;
  encodeFunctionData(
    functionFragment: "getRouterBalance",
    values: [string, string]
  ): string;
  encodeFunctionData(
    functionFragment: "prepare",
    values: [
      {
        user: string;
        router: string;
        sendingAssetId: string;
        receivingAssetId: string;
        sendingChainFallback: string;
        receivingAddress: string;
        callTo: string;
        sendingChainId: BigNumberish;
        receivingChainId: BigNumberish;
        callDataHash: BytesLike;
        transactionId: BytesLike;
      },
      BigNumberish,
      BigNumberish,
      BytesLike,
      BytesLike,
      BytesLike
    ]
  ): string;
  encodeFunctionData(
    functionFragment: "removeAssetId",
    values: [string]
  ): string;
  encodeFunctionData(
    functionFragment: "removeLiquidity",
    values: [BigNumberish, string, string]
  ): string;
  encodeFunctionData(
    functionFragment: "removeRouter",
    values: [string]
  ): string;
  encodeFunctionData(functionFragment: "renounce", values?: undefined): string;

  decodeFunctionResult(functionFragment: "addAssetId", data: BytesLike): Result;
  decodeFunctionResult(
    functionFragment: "addLiquidity",
    data: BytesLike
  ): Result;
  decodeFunctionResult(functionFragment: "addRouter", data: BytesLike): Result;
  decodeFunctionResult(functionFragment: "cancel", data: BytesLike): Result;
  decodeFunctionResult(functionFragment: "fulfill", data: BytesLike): Result;
  decodeFunctionResult(
    functionFragment: "getRouterBalance",
    data: BytesLike
  ): Result;
  decodeFunctionResult(functionFragment: "prepare", data: BytesLike): Result;
  decodeFunctionResult(
    functionFragment: "removeAssetId",
    data: BytesLike
  ): Result;
  decodeFunctionResult(
    functionFragment: "removeLiquidity",
    data: BytesLike
  ): Result;
  decodeFunctionResult(
    functionFragment: "removeRouter",
    data: BytesLike
  ): Result;
  decodeFunctionResult(functionFragment: "renounce", data: BytesLike): Result;

  events: {
    "LiquidityAdded(address,address,uint256,address)": EventFragment;
    "LiquidityRemoved(address,address,uint256,uint256,address)": EventFragment;
    "TransactionCancelled(address,address,bytes32,tuple,uint256,uint256,address)": EventFragment;
    "TransactionFulfilled(address,address,bytes32,tuple,uint256,uint256,bytes,bytes,address)": EventFragment;
    "TransactionPrepared(address,address,bytes32,tuple,uint256,address,bytes,bytes,bytes)": EventFragment;
  };

  getEvent(nameOrSignatureOrTopic: "LiquidityAdded"): EventFragment;
  getEvent(nameOrSignatureOrTopic: "LiquidityRemoved"): EventFragment;
  getEvent(nameOrSignatureOrTopic: "TransactionCancelled"): EventFragment;
  getEvent(nameOrSignatureOrTopic: "TransactionFulfilled"): EventFragment;
  getEvent(nameOrSignatureOrTopic: "TransactionPrepared"): EventFragment;
}

export class ITransactionManager extends BaseContract {
  connect(signerOrProvider: Signer | Provider | string): this;
  attach(addressOrName: string): this;
  deployed(): Promise<this>;

  listeners<EventArgsArray extends Array<any>, EventArgsObject>(
    eventFilter?: TypedEventFilter<EventArgsArray, EventArgsObject>
  ): Array<TypedListener<EventArgsArray, EventArgsObject>>;
  off<EventArgsArray extends Array<any>, EventArgsObject>(
    eventFilter: TypedEventFilter<EventArgsArray, EventArgsObject>,
    listener: TypedListener<EventArgsArray, EventArgsObject>
  ): this;
  on<EventArgsArray extends Array<any>, EventArgsObject>(
    eventFilter: TypedEventFilter<EventArgsArray, EventArgsObject>,
    listener: TypedListener<EventArgsArray, EventArgsObject>
  ): this;
  once<EventArgsArray extends Array<any>, EventArgsObject>(
    eventFilter: TypedEventFilter<EventArgsArray, EventArgsObject>,
    listener: TypedListener<EventArgsArray, EventArgsObject>
  ): this;
  removeListener<EventArgsArray extends Array<any>, EventArgsObject>(
    eventFilter: TypedEventFilter<EventArgsArray, EventArgsObject>,
    listener: TypedListener<EventArgsArray, EventArgsObject>
  ): this;
  removeAllListeners<EventArgsArray extends Array<any>, EventArgsObject>(
    eventFilter: TypedEventFilter<EventArgsArray, EventArgsObject>
  ): this;

  listeners(eventName?: string): Array<Listener>;
  off(eventName: string, listener: Listener): this;
  on(eventName: string, listener: Listener): this;
  once(eventName: string, listener: Listener): this;
  removeListener(eventName: string, listener: Listener): this;
  removeAllListeners(eventName?: string): this;

  queryFilter<EventArgsArray extends Array<any>, EventArgsObject>(
    event: TypedEventFilter<EventArgsArray, EventArgsObject>,
    fromBlockOrBlockhash?: string | number | undefined,
    toBlock?: string | number | undefined
  ): Promise<Array<TypedEvent<EventArgsArray & EventArgsObject>>>;

  interface: ITransactionManagerInterface;

  functions: {
    addAssetId(
      assetId: string,
      overrides?: Overrides & { from?: string | Promise<string> }
    ): Promise<ContractTransaction>;

    addLiquidity(
      amount: BigNumberish,
      assetId: string,
      router: string,
      overrides?: PayableOverrides & { from?: string | Promise<string> }
    ): Promise<ContractTransaction>;

    addRouter(
      router: string,
      overrides?: Overrides & { from?: string | Promise<string> }
    ): Promise<ContractTransaction>;

    cancel(
      txData: {
        user: string;
        router: string;
        sendingAssetId: string;
        receivingAssetId: string;
        sendingChainFallback: string;
        receivingAddress: string;
        callTo: string;
        callDataHash: BytesLike;
        transactionId: BytesLike;
        sendingChainId: BigNumberish;
        receivingChainId: BigNumberish;
        shares: BigNumberish;
        expiry: BigNumberish;
        preparedBlockNumber: BigNumberish;
      },
      relayerFee: BigNumberish,
      signature: BytesLike,
      overrides?: Overrides & { from?: string | Promise<string> }
    ): Promise<ContractTransaction>;

    fulfill(
      txData: {
        user: string;
        router: string;
        sendingAssetId: string;
        receivingAssetId: string;
        sendingChainFallback: string;
        receivingAddress: string;
        callTo: string;
        callDataHash: BytesLike;
        transactionId: BytesLike;
        sendingChainId: BigNumberish;
        receivingChainId: BigNumberish;
        shares: BigNumberish;
        expiry: BigNumberish;
        preparedBlockNumber: BigNumberish;
      },
      relayerFee: BigNumberish,
      signature: BytesLike,
      callData: BytesLike,
      overrides?: Overrides & { from?: string | Promise<string> }
    ): Promise<ContractTransaction>;

    getRouterBalance(
      assetId: string,
      router: string,
      overrides?: Overrides & { from?: string | Promise<string> }
    ): Promise<ContractTransaction>;

    prepare(
      txData: {
        user: string;
        router: string;
        sendingAssetId: string;
        receivingAssetId: string;
        sendingChainFallback: string;
        receivingAddress: string;
        callTo: string;
        sendingChainId: BigNumberish;
        receivingChainId: BigNumberish;
        callDataHash: BytesLike;
        transactionId: BytesLike;
      },
      amount: BigNumberish,
      expiry: BigNumberish,
      encryptedCallData: BytesLike,
      encodedBid: BytesLike,
      bidSignature: BytesLike,
      overrides?: PayableOverrides & { from?: string | Promise<string> }
    ): Promise<ContractTransaction>;

    removeAssetId(
      assetId: string,
      overrides?: Overrides & { from?: string | Promise<string> }
    ): Promise<ContractTransaction>;

    removeLiquidity(
      shares: BigNumberish,
      assetId: string,
      recipient: string,
      overrides?: Overrides & { from?: string | Promise<string> }
    ): Promise<ContractTransaction>;

    removeRouter(
      router: string,
      overrides?: Overrides & { from?: string | Promise<string> }
    ): Promise<ContractTransaction>;

    renounce(
      overrides?: Overrides & { from?: string | Promise<string> }
    ): Promise<ContractTransaction>;
  };

  addAssetId(
    assetId: string,
    overrides?: Overrides & { from?: string | Promise<string> }
  ): Promise<ContractTransaction>;

  addLiquidity(
    amount: BigNumberish,
    assetId: string,
    router: string,
    overrides?: PayableOverrides & { from?: string | Promise<string> }
  ): Promise<ContractTransaction>;

  addRouter(
    router: string,
    overrides?: Overrides & { from?: string | Promise<string> }
  ): Promise<ContractTransaction>;

  cancel(
    txData: {
      user: string;
      router: string;
      sendingAssetId: string;
      receivingAssetId: string;
      sendingChainFallback: string;
      receivingAddress: string;
      callTo: string;
      callDataHash: BytesLike;
      transactionId: BytesLike;
      sendingChainId: BigNumberish;
      receivingChainId: BigNumberish;
      shares: BigNumberish;
      expiry: BigNumberish;
      preparedBlockNumber: BigNumberish;
    },
    relayerFee: BigNumberish,
    signature: BytesLike,
    overrides?: Overrides & { from?: string | Promise<string> }
  ): Promise<ContractTransaction>;

  fulfill(
    txData: {
      user: string;
      router: string;
      sendingAssetId: string;
      receivingAssetId: string;
      sendingChainFallback: string;
      receivingAddress: string;
      callTo: string;
      callDataHash: BytesLike;
      transactionId: BytesLike;
      sendingChainId: BigNumberish;
      receivingChainId: BigNumberish;
      shares: BigNumberish;
      expiry: BigNumberish;
      preparedBlockNumber: BigNumberish;
    },
    relayerFee: BigNumberish,
    signature: BytesLike,
    callData: BytesLike,
    overrides?: Overrides & { from?: string | Promise<string> }
  ): Promise<ContractTransaction>;

  getRouterBalance(
    assetId: string,
    router: string,
    overrides?: Overrides & { from?: string | Promise<string> }
  ): Promise<ContractTransaction>;

  prepare(
    txData: {
      user: string;
      router: string;
      sendingAssetId: string;
      receivingAssetId: string;
      sendingChainFallback: string;
      receivingAddress: string;
      callTo: string;
      sendingChainId: BigNumberish;
      receivingChainId: BigNumberish;
      callDataHash: BytesLike;
      transactionId: BytesLike;
    },
    amount: BigNumberish,
    expiry: BigNumberish,
    encryptedCallData: BytesLike,
    encodedBid: BytesLike,
    bidSignature: BytesLike,
    overrides?: PayableOverrides & { from?: string | Promise<string> }
  ): Promise<ContractTransaction>;

  removeAssetId(
    assetId: string,
    overrides?: Overrides & { from?: string | Promise<string> }
  ): Promise<ContractTransaction>;

  removeLiquidity(
    shares: BigNumberish,
    assetId: string,
    recipient: string,
    overrides?: Overrides & { from?: string | Promise<string> }
  ): Promise<ContractTransaction>;

  removeRouter(
    router: string,
    overrides?: Overrides & { from?: string | Promise<string> }
  ): Promise<ContractTransaction>;

  renounce(
    overrides?: Overrides & { from?: string | Promise<string> }
  ): Promise<ContractTransaction>;

  callStatic: {
    addAssetId(assetId: string, overrides?: CallOverrides): Promise<void>;

    addLiquidity(
      amount: BigNumberish,
      assetId: string,
      router: string,
      overrides?: CallOverrides
    ): Promise<void>;

    addRouter(router: string, overrides?: CallOverrides): Promise<void>;

    cancel(
      txData: {
        user: string;
        router: string;
        sendingAssetId: string;
        receivingAssetId: string;
        sendingChainFallback: string;
        receivingAddress: string;
        callTo: string;
        callDataHash: BytesLike;
        transactionId: BytesLike;
        sendingChainId: BigNumberish;
        receivingChainId: BigNumberish;
        shares: BigNumberish;
        expiry: BigNumberish;
        preparedBlockNumber: BigNumberish;
      },
      relayerFee: BigNumberish,
      signature: BytesLike,
      overrides?: CallOverrides
    ): Promise<
      [
        string,
        string,
        string,
        string,
        string,
        string,
        string,
        string,
        string,
        BigNumber,
        BigNumber,
        BigNumber,
        BigNumber,
        BigNumber
      ] & {
        user: string;
        router: string;
        sendingAssetId: string;
        receivingAssetId: string;
        sendingChainFallback: string;
        receivingAddress: string;
        callTo: string;
        callDataHash: string;
        transactionId: string;
        sendingChainId: BigNumber;
        receivingChainId: BigNumber;
        shares: BigNumber;
        expiry: BigNumber;
        preparedBlockNumber: BigNumber;
      }
    >;

    fulfill(
      txData: {
        user: string;
        router: string;
        sendingAssetId: string;
        receivingAssetId: string;
        sendingChainFallback: string;
        receivingAddress: string;
        callTo: string;
        callDataHash: BytesLike;
        transactionId: BytesLike;
        sendingChainId: BigNumberish;
        receivingChainId: BigNumberish;
        shares: BigNumberish;
        expiry: BigNumberish;
        preparedBlockNumber: BigNumberish;
      },
      relayerFee: BigNumberish,
      signature: BytesLike,
      callData: BytesLike,
      overrides?: CallOverrides
    ): Promise<
      [
        string,
        string,
        string,
        string,
        string,
        string,
        string,
        string,
        string,
        BigNumber,
        BigNumber,
        BigNumber,
        BigNumber,
        BigNumber
      ] & {
        user: string;
        router: string;
        sendingAssetId: string;
        receivingAssetId: string;
        sendingChainFallback: string;
        receivingAddress: string;
        callTo: string;
        callDataHash: string;
        transactionId: string;
        sendingChainId: BigNumber;
        receivingChainId: BigNumber;
        shares: BigNumber;
        expiry: BigNumber;
        preparedBlockNumber: BigNumber;
      }
    >;

    getRouterBalance(
      assetId: string,
      router: string,
      overrides?: CallOverrides
    ): Promise<BigNumber>;

    prepare(
      txData: {
        user: string;
        router: string;
        sendingAssetId: string;
        receivingAssetId: string;
        sendingChainFallback: string;
        receivingAddress: string;
        callTo: string;
        sendingChainId: BigNumberish;
        receivingChainId: BigNumberish;
        callDataHash: BytesLike;
        transactionId: BytesLike;
      },
      amount: BigNumberish,
      expiry: BigNumberish,
      encryptedCallData: BytesLike,
      encodedBid: BytesLike,
      bidSignature: BytesLike,
      overrides?: CallOverrides
    ): Promise<
      [
        string,
        string,
        string,
        string,
        string,
        string,
        string,
        string,
        string,
        BigNumber,
        BigNumber,
        BigNumber,
        BigNumber,
        BigNumber
      ] & {
        user: string;
        router: string;
        sendingAssetId: string;
        receivingAssetId: string;
        sendingChainFallback: string;
        receivingAddress: string;
        callTo: string;
        callDataHash: string;
        transactionId: string;
        sendingChainId: BigNumber;
        receivingChainId: BigNumber;
        shares: BigNumber;
        expiry: BigNumber;
        preparedBlockNumber: BigNumber;
      }
    >;

    removeAssetId(assetId: string, overrides?: CallOverrides): Promise<void>;

    removeLiquidity(
      shares: BigNumberish,
      assetId: string,
      recipient: string,
      overrides?: CallOverrides
    ): Promise<void>;

    removeRouter(router: string, overrides?: CallOverrides): Promise<void>;

    renounce(overrides?: CallOverrides): Promise<void>;
  };

  filters: {
    LiquidityAdded(
      router?: string | null,
      assetId?: string | null,
      amount?: null,
      caller?: null
    ): TypedEventFilter<
      [string, string, BigNumber, string],
      { router: string; assetId: string; amount: BigNumber; caller: string }
    >;

    LiquidityRemoved(
      router?: string | null,
      assetId?: string | null,
      shares?: null,
      amount?: null,
      recipient?: null
    ): TypedEventFilter<
      [string, string, BigNumber, BigNumber, string],
      {
        router: string;
        assetId: string;
        shares: BigNumber;
        amount: BigNumber;
        recipient: string;
      }
    >;

    TransactionCancelled(
      user?: string | null,
      router?: string | null,
      transactionId?: BytesLike | null,
      txData?: null,
      amount?: null,
      relayerFee?: null,
      caller?: null
    ): TypedEventFilter<
      [
        string,
        string,
        string,
        [
          string,
          string,
          string,
          string,
          string,
          string,
          string,
          string,
          string,
          BigNumber,
          BigNumber,
          BigNumber,
          BigNumber,
          BigNumber
        ] & {
          user: string;
          router: string;
          sendingAssetId: string;
          receivingAssetId: string;
          sendingChainFallback: string;
          receivingAddress: string;
          callTo: string;
          callDataHash: string;
          transactionId: string;
          sendingChainId: BigNumber;
          receivingChainId: BigNumber;
          shares: BigNumber;
          expiry: BigNumber;
          preparedBlockNumber: BigNumber;
        },
        BigNumber,
        BigNumber,
        string
      ],
      {
        user: string;
        router: string;
        transactionId: string;
        txData: [
          string,
          string,
          string,
          string,
          string,
          string,
          string,
          string,
          string,
          BigNumber,
          BigNumber,
          BigNumber,
          BigNumber,
          BigNumber
        ] & {
          user: string;
          router: string;
          sendingAssetId: string;
          receivingAssetId: string;
          sendingChainFallback: string;
          receivingAddress: string;
          callTo: string;
          callDataHash: string;
          transactionId: string;
          sendingChainId: BigNumber;
          receivingChainId: BigNumber;
          shares: BigNumber;
          expiry: BigNumber;
          preparedBlockNumber: BigNumber;
        };
        amount: BigNumber;
        relayerFee: BigNumber;
        caller: string;
      }
    >;

    TransactionFulfilled(
      user?: string | null,
      router?: string | null,
      transactionId?: BytesLike | null,
      txData?: null,
      amount?: null,
      relayerFee?: null,
      signature?: null,
      callData?: null,
      caller?: null
    ): TypedEventFilter<
      [
        string,
        string,
        string,
        [
          string,
          string,
          string,
          string,
          string,
          string,
          string,
          string,
          string,
          BigNumber,
          BigNumber,
          BigNumber,
          BigNumber,
          BigNumber
        ] & {
          user: string;
          router: string;
          sendingAssetId: string;
          receivingAssetId: string;
          sendingChainFallback: string;
          receivingAddress: string;
          callTo: string;
          callDataHash: string;
          transactionId: string;
          sendingChainId: BigNumber;
          receivingChainId: BigNumber;
          shares: BigNumber;
          expiry: BigNumber;
          preparedBlockNumber: BigNumber;
        },
        BigNumber,
        BigNumber,
        string,
        string,
        string
      ],
      {
        user: string;
        router: string;
        transactionId: string;
        txData: [
          string,
          string,
          string,
          string,
          string,
          string,
          string,
          string,
          string,
          BigNumber,
          BigNumber,
          BigNumber,
          BigNumber,
          BigNumber
        ] & {
          user: string;
          router: string;
          sendingAssetId: string;
          receivingAssetId: string;
          sendingChainFallback: string;
          receivingAddress: string;
          callTo: string;
          callDataHash: string;
          transactionId: string;
          sendingChainId: BigNumber;
          receivingChainId: BigNumber;
          shares: BigNumber;
          expiry: BigNumber;
          preparedBlockNumber: BigNumber;
        };
        amount: BigNumber;
        relayerFee: BigNumber;
        signature: string;
        callData: string;
        caller: string;
      }
    >;

    TransactionPrepared(
      user?: string | null,
      router?: string | null,
      transactionId?: BytesLike | null,
      txData?: null,
      amount?: null,
      caller?: null,
      encryptedCallData?: null,
      encodedBid?: null,
      bidSignature?: null
    ): TypedEventFilter<
      [
        string,
        string,
        string,
        [
          string,
          string,
          string,
          string,
          string,
          string,
          string,
          string,
          string,
          BigNumber,
          BigNumber,
          BigNumber,
          BigNumber,
          BigNumber
        ] & {
          user: string;
          router: string;
          sendingAssetId: string;
          receivingAssetId: string;
          sendingChainFallback: string;
          receivingAddress: string;
          callTo: string;
          callDataHash: string;
          transactionId: string;
          sendingChainId: BigNumber;
          receivingChainId: BigNumber;
          shares: BigNumber;
          expiry: BigNumber;
          preparedBlockNumber: BigNumber;
        },
        BigNumber,
        string,
        string,
        string,
        string
      ],
      {
        user: string;
        router: string;
        transactionId: string;
        txData: [
          string,
          string,
          string,
          string,
          string,
          string,
          string,
          string,
          string,
          BigNumber,
          BigNumber,
          BigNumber,
          BigNumber,
          BigNumber
        ] & {
          user: string;
          router: string;
          sendingAssetId: string;
          receivingAssetId: string;
          sendingChainFallback: string;
          receivingAddress: string;
          callTo: string;
          callDataHash: string;
          transactionId: string;
          sendingChainId: BigNumber;
          receivingChainId: BigNumber;
          shares: BigNumber;
          expiry: BigNumber;
          preparedBlockNumber: BigNumber;
        };
        amount: BigNumber;
        caller: string;
        encryptedCallData: string;
        encodedBid: string;
        bidSignature: string;
      }
    >;
  };

  estimateGas: {
    addAssetId(
      assetId: string,
      overrides?: Overrides & { from?: string | Promise<string> }
    ): Promise<BigNumber>;

    addLiquidity(
      amount: BigNumberish,
      assetId: string,
      router: string,
      overrides?: PayableOverrides & { from?: string | Promise<string> }
    ): Promise<BigNumber>;

    addRouter(
      router: string,
      overrides?: Overrides & { from?: string | Promise<string> }
    ): Promise<BigNumber>;

    cancel(
      txData: {
        user: string;
        router: string;
        sendingAssetId: string;
        receivingAssetId: string;
        sendingChainFallback: string;
        receivingAddress: string;
        callTo: string;
        callDataHash: BytesLike;
        transactionId: BytesLike;
        sendingChainId: BigNumberish;
        receivingChainId: BigNumberish;
        shares: BigNumberish;
        expiry: BigNumberish;
        preparedBlockNumber: BigNumberish;
      },
      relayerFee: BigNumberish,
      signature: BytesLike,
      overrides?: Overrides & { from?: string | Promise<string> }
    ): Promise<BigNumber>;

    fulfill(
      txData: {
        user: string;
        router: string;
        sendingAssetId: string;
        receivingAssetId: string;
        sendingChainFallback: string;
        receivingAddress: string;
        callTo: string;
        callDataHash: BytesLike;
        transactionId: BytesLike;
        sendingChainId: BigNumberish;
        receivingChainId: BigNumberish;
        shares: BigNumberish;
        expiry: BigNumberish;
        preparedBlockNumber: BigNumberish;
      },
      relayerFee: BigNumberish,
      signature: BytesLike,
      callData: BytesLike,
      overrides?: Overrides & { from?: string | Promise<string> }
    ): Promise<BigNumber>;

    getRouterBalance(
      assetId: string,
      router: string,
      overrides?: Overrides & { from?: string | Promise<string> }
    ): Promise<BigNumber>;

    prepare(
      txData: {
        user: string;
        router: string;
        sendingAssetId: string;
        receivingAssetId: string;
        sendingChainFallback: string;
        receivingAddress: string;
        callTo: string;
        sendingChainId: BigNumberish;
        receivingChainId: BigNumberish;
        callDataHash: BytesLike;
        transactionId: BytesLike;
      },
      amount: BigNumberish,
      expiry: BigNumberish,
      encryptedCallData: BytesLike,
      encodedBid: BytesLike,
      bidSignature: BytesLike,
      overrides?: PayableOverrides & { from?: string | Promise<string> }
    ): Promise<BigNumber>;

    removeAssetId(
      assetId: string,
      overrides?: Overrides & { from?: string | Promise<string> }
    ): Promise<BigNumber>;

    removeLiquidity(
      shares: BigNumberish,
      assetId: string,
      recipient: string,
      overrides?: Overrides & { from?: string | Promise<string> }
    ): Promise<BigNumber>;

    removeRouter(
      router: string,
      overrides?: Overrides & { from?: string | Promise<string> }
    ): Promise<BigNumber>;

    renounce(
      overrides?: Overrides & { from?: string | Promise<string> }
    ): Promise<BigNumber>;
  };

  populateTransaction: {
    addAssetId(
      assetId: string,
      overrides?: Overrides & { from?: string | Promise<string> }
    ): Promise<PopulatedTransaction>;

    addLiquidity(
      amount: BigNumberish,
      assetId: string,
      router: string,
      overrides?: PayableOverrides & { from?: string | Promise<string> }
    ): Promise<PopulatedTransaction>;

    addRouter(
      router: string,
      overrides?: Overrides & { from?: string | Promise<string> }
    ): Promise<PopulatedTransaction>;

    cancel(
      txData: {
        user: string;
        router: string;
        sendingAssetId: string;
        receivingAssetId: string;
        sendingChainFallback: string;
        receivingAddress: string;
        callTo: string;
        callDataHash: BytesLike;
        transactionId: BytesLike;
        sendingChainId: BigNumberish;
        receivingChainId: BigNumberish;
        shares: BigNumberish;
        expiry: BigNumberish;
        preparedBlockNumber: BigNumberish;
      },
      relayerFee: BigNumberish,
      signature: BytesLike,
      overrides?: Overrides & { from?: string | Promise<string> }
    ): Promise<PopulatedTransaction>;

    fulfill(
      txData: {
        user: string;
        router: string;
        sendingAssetId: string;
        receivingAssetId: string;
        sendingChainFallback: string;
        receivingAddress: string;
        callTo: string;
        callDataHash: BytesLike;
        transactionId: BytesLike;
        sendingChainId: BigNumberish;
        receivingChainId: BigNumberish;
        shares: BigNumberish;
        expiry: BigNumberish;
        preparedBlockNumber: BigNumberish;
      },
      relayerFee: BigNumberish,
      signature: BytesLike,
      callData: BytesLike,
      overrides?: Overrides & { from?: string | Promise<string> }
    ): Promise<PopulatedTransaction>;

    getRouterBalance(
      assetId: string,
      router: string,
      overrides?: Overrides & { from?: string | Promise<string> }
    ): Promise<PopulatedTransaction>;

    prepare(
      txData: {
        user: string;
        router: string;
        sendingAssetId: string;
        receivingAssetId: string;
        sendingChainFallback: string;
        receivingAddress: string;
        callTo: string;
        sendingChainId: BigNumberish;
        receivingChainId: BigNumberish;
        callDataHash: BytesLike;
        transactionId: BytesLike;
      },
      amount: BigNumberish,
      expiry: BigNumberish,
      encryptedCallData: BytesLike,
      encodedBid: BytesLike,
      bidSignature: BytesLike,
      overrides?: PayableOverrides & { from?: string | Promise<string> }
    ): Promise<PopulatedTransaction>;

    removeAssetId(
      assetId: string,
      overrides?: Overrides & { from?: string | Promise<string> }
    ): Promise<PopulatedTransaction>;

    removeLiquidity(
      shares: BigNumberish,
      assetId: string,
      recipient: string,
      overrides?: Overrides & { from?: string | Promise<string> }
    ): Promise<PopulatedTransaction>;

    removeRouter(
      router: string,
      overrides?: Overrides & { from?: string | Promise<string> }
    ): Promise<PopulatedTransaction>;

    renounce(
      overrides?: Overrides & { from?: string | Promise<string> }
    ): Promise<PopulatedTransaction>;
  };
}<|MERGE_RESOLUTION|>--- conflicted
+++ resolved
@@ -27,10 +27,6 @@
     "addRouter(address)": FunctionFragment;
     "cancel(tuple,uint256,bytes)": FunctionFragment;
     "fulfill(tuple,uint256,bytes,bytes)": FunctionFragment;
-<<<<<<< HEAD
-    "getRouterBalance(address,address)": FunctionFragment;
-=======
->>>>>>> 3d07654c
     "prepare(tuple,uint256,uint256,bytes,bytes,bytes)": FunctionFragment;
     "removeAssetId(address)": FunctionFragment;
     "removeLiquidity(uint256,address,address)": FunctionFragment;
@@ -39,10 +35,7 @@
   };
 
   encodeFunctionData(functionFragment: "addAssetId", values: [string]): string;
-  encodeFunctionData(
-    functionFragment: "addLiquidity",
-    values: [BigNumberish, string, string]
-  ): string;
+  encodeFunctionData(functionFragment: "addLiquidity", values: [BigNumberish, string, string]): string;
   encodeFunctionData(functionFragment: "addRouter", values: [string]): string;
   encodeFunctionData(
     functionFragment: "cancel",
@@ -64,8 +57,8 @@
         preparedBlockNumber: BigNumberish;
       },
       BigNumberish,
-      BytesLike
-    ]
+      BytesLike,
+    ],
   ): string;
   encodeFunctionData(
     functionFragment: "fulfill",
@@ -88,13 +81,10 @@
       },
       BigNumberish,
       BytesLike,
-      BytesLike
-    ]
+      BytesLike,
+    ],
   ): string;
-  encodeFunctionData(
-    functionFragment: "getRouterBalance",
-    values: [string, string]
-  ): string;
+  encodeFunctionData(functionFragment: "getRouterBalance", values: [string, string]): string;
   encodeFunctionData(
     functionFragment: "prepare",
     values: [
@@ -115,48 +105,24 @@
       BigNumberish,
       BytesLike,
       BytesLike,
-      BytesLike
-    ]
+      BytesLike,
+    ],
   ): string;
-  encodeFunctionData(
-    functionFragment: "removeAssetId",
-    values: [string]
-  ): string;
-  encodeFunctionData(
-    functionFragment: "removeLiquidity",
-    values: [BigNumberish, string, string]
-  ): string;
-  encodeFunctionData(
-    functionFragment: "removeRouter",
-    values: [string]
-  ): string;
+  encodeFunctionData(functionFragment: "removeAssetId", values: [string]): string;
+  encodeFunctionData(functionFragment: "removeLiquidity", values: [BigNumberish, string, string]): string;
+  encodeFunctionData(functionFragment: "removeRouter", values: [string]): string;
   encodeFunctionData(functionFragment: "renounce", values?: undefined): string;
 
   decodeFunctionResult(functionFragment: "addAssetId", data: BytesLike): Result;
-  decodeFunctionResult(
-    functionFragment: "addLiquidity",
-    data: BytesLike
-  ): Result;
+  decodeFunctionResult(functionFragment: "addLiquidity", data: BytesLike): Result;
   decodeFunctionResult(functionFragment: "addRouter", data: BytesLike): Result;
   decodeFunctionResult(functionFragment: "cancel", data: BytesLike): Result;
   decodeFunctionResult(functionFragment: "fulfill", data: BytesLike): Result;
-  decodeFunctionResult(
-    functionFragment: "getRouterBalance",
-    data: BytesLike
-  ): Result;
+  decodeFunctionResult(functionFragment: "getRouterBalance", data: BytesLike): Result;
   decodeFunctionResult(functionFragment: "prepare", data: BytesLike): Result;
-  decodeFunctionResult(
-    functionFragment: "removeAssetId",
-    data: BytesLike
-  ): Result;
-  decodeFunctionResult(
-    functionFragment: "removeLiquidity",
-    data: BytesLike
-  ): Result;
-  decodeFunctionResult(
-    functionFragment: "removeRouter",
-    data: BytesLike
-  ): Result;
+  decodeFunctionResult(functionFragment: "removeAssetId", data: BytesLike): Result;
+  decodeFunctionResult(functionFragment: "removeLiquidity", data: BytesLike): Result;
+  decodeFunctionResult(functionFragment: "removeRouter", data: BytesLike): Result;
   decodeFunctionResult(functionFragment: "renounce", data: BytesLike): Result;
 
   events: {
@@ -180,26 +146,26 @@
   deployed(): Promise<this>;
 
   listeners<EventArgsArray extends Array<any>, EventArgsObject>(
-    eventFilter?: TypedEventFilter<EventArgsArray, EventArgsObject>
+    eventFilter?: TypedEventFilter<EventArgsArray, EventArgsObject>,
   ): Array<TypedListener<EventArgsArray, EventArgsObject>>;
   off<EventArgsArray extends Array<any>, EventArgsObject>(
     eventFilter: TypedEventFilter<EventArgsArray, EventArgsObject>,
-    listener: TypedListener<EventArgsArray, EventArgsObject>
+    listener: TypedListener<EventArgsArray, EventArgsObject>,
   ): this;
   on<EventArgsArray extends Array<any>, EventArgsObject>(
     eventFilter: TypedEventFilter<EventArgsArray, EventArgsObject>,
-    listener: TypedListener<EventArgsArray, EventArgsObject>
+    listener: TypedListener<EventArgsArray, EventArgsObject>,
   ): this;
   once<EventArgsArray extends Array<any>, EventArgsObject>(
     eventFilter: TypedEventFilter<EventArgsArray, EventArgsObject>,
-    listener: TypedListener<EventArgsArray, EventArgsObject>
+    listener: TypedListener<EventArgsArray, EventArgsObject>,
   ): this;
   removeListener<EventArgsArray extends Array<any>, EventArgsObject>(
     eventFilter: TypedEventFilter<EventArgsArray, EventArgsObject>,
-    listener: TypedListener<EventArgsArray, EventArgsObject>
+    listener: TypedListener<EventArgsArray, EventArgsObject>,
   ): this;
   removeAllListeners<EventArgsArray extends Array<any>, EventArgsObject>(
-    eventFilter: TypedEventFilter<EventArgsArray, EventArgsObject>
+    eventFilter: TypedEventFilter<EventArgsArray, EventArgsObject>,
   ): this;
 
   listeners(eventName?: string): Array<Listener>;
@@ -212,7 +178,7 @@
   queryFilter<EventArgsArray extends Array<any>, EventArgsObject>(
     event: TypedEventFilter<EventArgsArray, EventArgsObject>,
     fromBlockOrBlockhash?: string | number | undefined,
-    toBlock?: string | number | undefined
+    toBlock?: string | number | undefined,
   ): Promise<Array<TypedEvent<EventArgsArray & EventArgsObject>>>;
 
   interface: ITransactionManagerInterface;
@@ -220,19 +186,19 @@
   functions: {
     addAssetId(
       assetId: string,
-      overrides?: Overrides & { from?: string | Promise<string> }
+      overrides?: Overrides & { from?: string | Promise<string> },
     ): Promise<ContractTransaction>;
 
     addLiquidity(
       amount: BigNumberish,
       assetId: string,
       router: string,
-      overrides?: PayableOverrides & { from?: string | Promise<string> }
+      overrides?: PayableOverrides & { from?: string | Promise<string> },
     ): Promise<ContractTransaction>;
 
     addRouter(
       router: string,
-      overrides?: Overrides & { from?: string | Promise<string> }
+      overrides?: Overrides & { from?: string | Promise<string> },
     ): Promise<ContractTransaction>;
 
     cancel(
@@ -254,7 +220,7 @@
       },
       relayerFee: BigNumberish,
       signature: BytesLike,
-      overrides?: Overrides & { from?: string | Promise<string> }
+      overrides?: Overrides & { from?: string | Promise<string> },
     ): Promise<ContractTransaction>;
 
     fulfill(
@@ -277,13 +243,13 @@
       relayerFee: BigNumberish,
       signature: BytesLike,
       callData: BytesLike,
-      overrides?: Overrides & { from?: string | Promise<string> }
+      overrides?: Overrides & { from?: string | Promise<string> },
     ): Promise<ContractTransaction>;
 
     getRouterBalance(
       assetId: string,
       router: string,
-      overrides?: Overrides & { from?: string | Promise<string> }
+      overrides?: Overrides & { from?: string | Promise<string> },
     ): Promise<ContractTransaction>;
 
     prepare(
@@ -305,47 +271,42 @@
       encryptedCallData: BytesLike,
       encodedBid: BytesLike,
       bidSignature: BytesLike,
-      overrides?: PayableOverrides & { from?: string | Promise<string> }
+      overrides?: PayableOverrides & { from?: string | Promise<string> },
     ): Promise<ContractTransaction>;
 
     removeAssetId(
       assetId: string,
-      overrides?: Overrides & { from?: string | Promise<string> }
+      overrides?: Overrides & { from?: string | Promise<string> },
     ): Promise<ContractTransaction>;
 
     removeLiquidity(
       shares: BigNumberish,
       assetId: string,
       recipient: string,
-      overrides?: Overrides & { from?: string | Promise<string> }
+      overrides?: Overrides & { from?: string | Promise<string> },
     ): Promise<ContractTransaction>;
 
     removeRouter(
       router: string,
-      overrides?: Overrides & { from?: string | Promise<string> }
+      overrides?: Overrides & { from?: string | Promise<string> },
     ): Promise<ContractTransaction>;
 
-    renounce(
-      overrides?: Overrides & { from?: string | Promise<string> }
-    ): Promise<ContractTransaction>;
+    renounce(overrides?: Overrides & { from?: string | Promise<string> }): Promise<ContractTransaction>;
   };
 
   addAssetId(
     assetId: string,
-    overrides?: Overrides & { from?: string | Promise<string> }
+    overrides?: Overrides & { from?: string | Promise<string> },
   ): Promise<ContractTransaction>;
 
   addLiquidity(
     amount: BigNumberish,
     assetId: string,
     router: string,
-    overrides?: PayableOverrides & { from?: string | Promise<string> }
+    overrides?: PayableOverrides & { from?: string | Promise<string> },
   ): Promise<ContractTransaction>;
 
-  addRouter(
-    router: string,
-    overrides?: Overrides & { from?: string | Promise<string> }
-  ): Promise<ContractTransaction>;
+  addRouter(router: string, overrides?: Overrides & { from?: string | Promise<string> }): Promise<ContractTransaction>;
 
   cancel(
     txData: {
@@ -366,7 +327,7 @@
     },
     relayerFee: BigNumberish,
     signature: BytesLike,
-    overrides?: Overrides & { from?: string | Promise<string> }
+    overrides?: Overrides & { from?: string | Promise<string> },
   ): Promise<ContractTransaction>;
 
   fulfill(
@@ -389,13 +350,13 @@
     relayerFee: BigNumberish,
     signature: BytesLike,
     callData: BytesLike,
-    overrides?: Overrides & { from?: string | Promise<string> }
+    overrides?: Overrides & { from?: string | Promise<string> },
   ): Promise<ContractTransaction>;
 
   getRouterBalance(
     assetId: string,
     router: string,
-    overrides?: Overrides & { from?: string | Promise<string> }
+    overrides?: Overrides & { from?: string | Promise<string> },
   ): Promise<ContractTransaction>;
 
   prepare(
@@ -417,39 +378,32 @@
     encryptedCallData: BytesLike,
     encodedBid: BytesLike,
     bidSignature: BytesLike,
-    overrides?: PayableOverrides & { from?: string | Promise<string> }
+    overrides?: PayableOverrides & { from?: string | Promise<string> },
   ): Promise<ContractTransaction>;
 
   removeAssetId(
     assetId: string,
-    overrides?: Overrides & { from?: string | Promise<string> }
+    overrides?: Overrides & { from?: string | Promise<string> },
   ): Promise<ContractTransaction>;
 
   removeLiquidity(
     shares: BigNumberish,
     assetId: string,
     recipient: string,
-    overrides?: Overrides & { from?: string | Promise<string> }
+    overrides?: Overrides & { from?: string | Promise<string> },
   ): Promise<ContractTransaction>;
 
   removeRouter(
     router: string,
-    overrides?: Overrides & { from?: string | Promise<string> }
+    overrides?: Overrides & { from?: string | Promise<string> },
   ): Promise<ContractTransaction>;
 
-  renounce(
-    overrides?: Overrides & { from?: string | Promise<string> }
-  ): Promise<ContractTransaction>;
+  renounce(overrides?: Overrides & { from?: string | Promise<string> }): Promise<ContractTransaction>;
 
   callStatic: {
     addAssetId(assetId: string, overrides?: CallOverrides): Promise<void>;
 
-    addLiquidity(
-      amount: BigNumberish,
-      assetId: string,
-      router: string,
-      overrides?: CallOverrides
-    ): Promise<void>;
+    addLiquidity(amount: BigNumberish, assetId: string, router: string, overrides?: CallOverrides): Promise<void>;
 
     addRouter(router: string, overrides?: CallOverrides): Promise<void>;
 
@@ -472,7 +426,7 @@
       },
       relayerFee: BigNumberish,
       signature: BytesLike,
-      overrides?: CallOverrides
+      overrides?: CallOverrides,
     ): Promise<
       [
         string,
@@ -488,7 +442,7 @@
         BigNumber,
         BigNumber,
         BigNumber,
-        BigNumber
+        BigNumber,
       ] & {
         user: string;
         router: string;
@@ -527,7 +481,7 @@
       relayerFee: BigNumberish,
       signature: BytesLike,
       callData: BytesLike,
-      overrides?: CallOverrides
+      overrides?: CallOverrides,
     ): Promise<
       [
         string,
@@ -543,7 +497,7 @@
         BigNumber,
         BigNumber,
         BigNumber,
-        BigNumber
+        BigNumber,
       ] & {
         user: string;
         router: string;
@@ -562,11 +516,7 @@
       }
     >;
 
-    getRouterBalance(
-      assetId: string,
-      router: string,
-      overrides?: CallOverrides
-    ): Promise<BigNumber>;
+    getRouterBalance(assetId: string, router: string, overrides?: CallOverrides): Promise<BigNumber>;
 
     prepare(
       txData: {
@@ -587,7 +537,7 @@
       encryptedCallData: BytesLike,
       encodedBid: BytesLike,
       bidSignature: BytesLike,
-      overrides?: CallOverrides
+      overrides?: CallOverrides,
     ): Promise<
       [
         string,
@@ -603,7 +553,7 @@
         BigNumber,
         BigNumber,
         BigNumber,
-        BigNumber
+        BigNumber,
       ] & {
         user: string;
         router: string;
@@ -624,12 +574,7 @@
 
     removeAssetId(assetId: string, overrides?: CallOverrides): Promise<void>;
 
-    removeLiquidity(
-      shares: BigNumberish,
-      assetId: string,
-      recipient: string,
-      overrides?: CallOverrides
-    ): Promise<void>;
+    removeLiquidity(shares: BigNumberish, assetId: string, recipient: string, overrides?: CallOverrides): Promise<void>;
 
     removeRouter(router: string, overrides?: CallOverrides): Promise<void>;
 
@@ -641,7 +586,7 @@
       router?: string | null,
       assetId?: string | null,
       amount?: null,
-      caller?: null
+      caller?: null,
     ): TypedEventFilter<
       [string, string, BigNumber, string],
       { router: string; assetId: string; amount: BigNumber; caller: string }
@@ -652,7 +597,7 @@
       assetId?: string | null,
       shares?: null,
       amount?: null,
-      recipient?: null
+      recipient?: null,
     ): TypedEventFilter<
       [string, string, BigNumber, BigNumber, string],
       {
@@ -671,7 +616,7 @@
       txData?: null,
       amount?: null,
       relayerFee?: null,
-      caller?: null
+      caller?: null,
     ): TypedEventFilter<
       [
         string,
@@ -691,7 +636,7 @@
           BigNumber,
           BigNumber,
           BigNumber,
-          BigNumber
+          BigNumber,
         ] & {
           user: string;
           router: string;
@@ -710,7 +655,7 @@
         },
         BigNumber,
         BigNumber,
-        string
+        string,
       ],
       {
         user: string;
@@ -730,7 +675,7 @@
           BigNumber,
           BigNumber,
           BigNumber,
-          BigNumber
+          BigNumber,
         ] & {
           user: string;
           router: string;
@@ -762,7 +707,7 @@
       relayerFee?: null,
       signature?: null,
       callData?: null,
-      caller?: null
+      caller?: null,
     ): TypedEventFilter<
       [
         string,
@@ -782,7 +727,7 @@
           BigNumber,
           BigNumber,
           BigNumber,
-          BigNumber
+          BigNumber,
         ] & {
           user: string;
           router: string;
@@ -803,7 +748,7 @@
         BigNumber,
         string,
         string,
-        string
+        string,
       ],
       {
         user: string;
@@ -823,7 +768,7 @@
           BigNumber,
           BigNumber,
           BigNumber,
-          BigNumber
+          BigNumber,
         ] & {
           user: string;
           router: string;
@@ -857,7 +802,7 @@
       caller?: null,
       encryptedCallData?: null,
       encodedBid?: null,
-      bidSignature?: null
+      bidSignature?: null,
     ): TypedEventFilter<
       [
         string,
@@ -877,7 +822,7 @@
           BigNumber,
           BigNumber,
           BigNumber,
-          BigNumber
+          BigNumber,
         ] & {
           user: string;
           router: string;
@@ -898,7 +843,7 @@
         string,
         string,
         string,
-        string
+        string,
       ],
       {
         user: string;
@@ -918,7 +863,7 @@
           BigNumber,
           BigNumber,
           BigNumber,
-          BigNumber
+          BigNumber,
         ] & {
           user: string;
           router: string;
@@ -945,22 +890,16 @@
   };
 
   estimateGas: {
-    addAssetId(
-      assetId: string,
-      overrides?: Overrides & { from?: string | Promise<string> }
-    ): Promise<BigNumber>;
+    addAssetId(assetId: string, overrides?: Overrides & { from?: string | Promise<string> }): Promise<BigNumber>;
 
     addLiquidity(
       amount: BigNumberish,
       assetId: string,
       router: string,
-      overrides?: PayableOverrides & { from?: string | Promise<string> }
+      overrides?: PayableOverrides & { from?: string | Promise<string> },
     ): Promise<BigNumber>;
 
-    addRouter(
-      router: string,
-      overrides?: Overrides & { from?: string | Promise<string> }
-    ): Promise<BigNumber>;
+    addRouter(router: string, overrides?: Overrides & { from?: string | Promise<string> }): Promise<BigNumber>;
 
     cancel(
       txData: {
@@ -981,7 +920,7 @@
       },
       relayerFee: BigNumberish,
       signature: BytesLike,
-      overrides?: Overrides & { from?: string | Promise<string> }
+      overrides?: Overrides & { from?: string | Promise<string> },
     ): Promise<BigNumber>;
 
     fulfill(
@@ -1004,13 +943,13 @@
       relayerFee: BigNumberish,
       signature: BytesLike,
       callData: BytesLike,
-      overrides?: Overrides & { from?: string | Promise<string> }
+      overrides?: Overrides & { from?: string | Promise<string> },
     ): Promise<BigNumber>;
 
     getRouterBalance(
       assetId: string,
       router: string,
-      overrides?: Overrides & { from?: string | Promise<string> }
+      overrides?: Overrides & { from?: string | Promise<string> },
     ): Promise<BigNumber>;
 
     prepare(
@@ -1032,47 +971,39 @@
       encryptedCallData: BytesLike,
       encodedBid: BytesLike,
       bidSignature: BytesLike,
-      overrides?: PayableOverrides & { from?: string | Promise<string> }
+      overrides?: PayableOverrides & { from?: string | Promise<string> },
     ): Promise<BigNumber>;
 
-    removeAssetId(
-      assetId: string,
-      overrides?: Overrides & { from?: string | Promise<string> }
-    ): Promise<BigNumber>;
+    removeAssetId(assetId: string, overrides?: Overrides & { from?: string | Promise<string> }): Promise<BigNumber>;
 
     removeLiquidity(
       shares: BigNumberish,
       assetId: string,
       recipient: string,
-      overrides?: Overrides & { from?: string | Promise<string> }
+      overrides?: Overrides & { from?: string | Promise<string> },
     ): Promise<BigNumber>;
 
-    removeRouter(
-      router: string,
-      overrides?: Overrides & { from?: string | Promise<string> }
-    ): Promise<BigNumber>;
-
-    renounce(
-      overrides?: Overrides & { from?: string | Promise<string> }
-    ): Promise<BigNumber>;
+    removeRouter(router: string, overrides?: Overrides & { from?: string | Promise<string> }): Promise<BigNumber>;
+
+    renounce(overrides?: Overrides & { from?: string | Promise<string> }): Promise<BigNumber>;
   };
 
   populateTransaction: {
     addAssetId(
       assetId: string,
-      overrides?: Overrides & { from?: string | Promise<string> }
+      overrides?: Overrides & { from?: string | Promise<string> },
     ): Promise<PopulatedTransaction>;
 
     addLiquidity(
       amount: BigNumberish,
       assetId: string,
       router: string,
-      overrides?: PayableOverrides & { from?: string | Promise<string> }
+      overrides?: PayableOverrides & { from?: string | Promise<string> },
     ): Promise<PopulatedTransaction>;
 
     addRouter(
       router: string,
-      overrides?: Overrides & { from?: string | Promise<string> }
+      overrides?: Overrides & { from?: string | Promise<string> },
     ): Promise<PopulatedTransaction>;
 
     cancel(
@@ -1094,7 +1025,7 @@
       },
       relayerFee: BigNumberish,
       signature: BytesLike,
-      overrides?: Overrides & { from?: string | Promise<string> }
+      overrides?: Overrides & { from?: string | Promise<string> },
     ): Promise<PopulatedTransaction>;
 
     fulfill(
@@ -1117,13 +1048,13 @@
       relayerFee: BigNumberish,
       signature: BytesLike,
       callData: BytesLike,
-      overrides?: Overrides & { from?: string | Promise<string> }
+      overrides?: Overrides & { from?: string | Promise<string> },
     ): Promise<PopulatedTransaction>;
 
     getRouterBalance(
       assetId: string,
       router: string,
-      overrides?: Overrides & { from?: string | Promise<string> }
+      overrides?: Overrides & { from?: string | Promise<string> },
     ): Promise<PopulatedTransaction>;
 
     prepare(
@@ -1145,28 +1076,26 @@
       encryptedCallData: BytesLike,
       encodedBid: BytesLike,
       bidSignature: BytesLike,
-      overrides?: PayableOverrides & { from?: string | Promise<string> }
+      overrides?: PayableOverrides & { from?: string | Promise<string> },
     ): Promise<PopulatedTransaction>;
 
     removeAssetId(
       assetId: string,
-      overrides?: Overrides & { from?: string | Promise<string> }
+      overrides?: Overrides & { from?: string | Promise<string> },
     ): Promise<PopulatedTransaction>;
 
     removeLiquidity(
       shares: BigNumberish,
       assetId: string,
       recipient: string,
-      overrides?: Overrides & { from?: string | Promise<string> }
+      overrides?: Overrides & { from?: string | Promise<string> },
     ): Promise<PopulatedTransaction>;
 
     removeRouter(
       router: string,
-      overrides?: Overrides & { from?: string | Promise<string> }
+      overrides?: Overrides & { from?: string | Promise<string> },
     ): Promise<PopulatedTransaction>;
 
-    renounce(
-      overrides?: Overrides & { from?: string | Promise<string> }
-    ): Promise<PopulatedTransaction>;
+    renounce(overrides?: Overrides & { from?: string | Promise<string> }): Promise<PopulatedTransaction>;
   };
 }