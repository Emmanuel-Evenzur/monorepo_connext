// SPDX-License-Identifier: UNLICENSED
pragma solidity 0.8.4;

import "@openzeppelin/contracts/token/ERC20/utils/SafeERC20.sol";
import "@openzeppelin/contracts/token/ERC20/IERC20.sol";


/// @title LibAsset
/// @author Connext <support@connext.network>
/// @notice This library contains helpers for dealing with onchain transfers
///         of assets, including accounting for the native asset `assetId`
///         conventions and any noncompliant ERC20 transfers

library LibAsset {
    /// @dev All native assets use the empty address for their asset id
    ///      by convention
    address constant NATIVE_ASSETID = address(0);

<<<<<<< HEAD
    using SafeERC20 for IERC20;

    /// @notice Determines whether the given assetId is the native asset
    /// @param assetId The asset identifier to evaluate
=======
>>>>>>> 18be75c0
    function isEther(address assetId) internal pure returns (bool) {
      return assetId == NATIVE_ASSETID;
    }

    /// @notice Gets the balance of the inheriting contract for the given asset
    /// @param assetId The asset identifier to get the balance of
    function getOwnBalance(address assetId) internal view returns (uint256) {
      return
        isEther(assetId)
          ? address(this).balance
          : IERC20(assetId).balanceOf(address(this));
    }

    /// @notice Transfers ether from the inheriting contract to a given
    ///         recipient
    /// @param recipient Address to send ether to
    /// @param amount Amount to send to given recipient
    function transferEther(address payable recipient, uint256 amount)
        internal
    {
      (bool success,) = recipient.call{value: amount}("");
      require(success, "#TE:028");
    }

    /// @notice Transfers tokens from the inheriting contract to a given
    ///         recipient
    /// @param assetId Token address to transfer
    /// @param recipient Address to send ether to
    /// @param amount Amount to send to given recipient
    function transferERC20(
        address assetId,
        address recipient,
        uint256 amount
    ) internal {
      SafeERC20.safeTransfer(IERC20(assetId), recipient, amount);
    }

    /// @notice Transfers tokens from a sender to a given recipient
    /// @param assetId Token address to transfer
    /// @param from Address of sender/owner
    /// @param to Address of recipient/spender
    /// @param amount Amount to transfer from owner to spender
    function transferFromERC20(
      address assetId,
      address from,
      address to,
      uint256 amount
    ) internal {
      SafeERC20.safeTransferFrom(IERC20(assetId), from, to, amount);
    }

    /// @notice Increases the allowance of a token to a spender
    /// @param assetId Token address of asset to increase allowance of
    /// @param spender Account whos allowance is increased
    /// @param amount Amount to increase allowance by
    function increaseERC20Allowance(
      address assetId,
      address spender,
      uint256 amount
    ) internal {
      require(!isEther(assetId), "#IA:028");
      SafeERC20.safeIncreaseAllowance(IERC20(assetId), spender, amount);
    }

    /// @notice Decreases the allowance of a token to a spender
    /// @param assetId Token address of asset to decrease allowance of
    /// @param spender Account whos allowance is decreased
    /// @param amount Amount to decrease allowance by
    function decreaseERC20Allowance(
      address assetId,
      address spender,
      uint256 amount
    ) internal {
      require(!isEther(assetId), "#DA:028");
      SafeERC20.safeDecreaseAllowance(IERC20(assetId), spender, amount);
    }

    /// @notice Wrapper function to transfer a given asset (native or erc20) to
    ///         some recipient. Should handle all non-compliant return value
    ///         tokens as well by using the SafeERC20 contract by open zeppelin.
    /// @param assetId Asset id for transfer (address(0) for native asset, 
    ///                token address for erc20s)
    /// @param recipient Address to send asset to
    /// @param amount Amount to send to given recipient
    function transferAsset(
        address assetId,
        address payable recipient,
        uint256 amount
    ) internal {
      isEther(assetId)
        ? transferEther(recipient, amount)
        : transferERC20(assetId, recipient, amount);
    }
}<|MERGE_RESOLUTION|>--- conflicted
+++ resolved
@@ -16,13 +16,8 @@
     ///      by convention
     address constant NATIVE_ASSETID = address(0);
 
-<<<<<<< HEAD
-    using SafeERC20 for IERC20;
-
     /// @notice Determines whether the given assetId is the native asset
     /// @param assetId The asset identifier to evaluate
-=======
->>>>>>> 18be75c0
     function isEther(address assetId) internal pure returns (bool) {
       return assetId == NATIVE_ASSETID;
     }
