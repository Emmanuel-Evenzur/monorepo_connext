--- conflicted
+++ resolved
@@ -502,50 +502,8 @@
       // Complete tx to router for original sending amount
       routerBalances[txData.router][txData.sendingAssetId] += txData.amount;
 
-<<<<<<< HEAD
-      // Get the amount to send
-      uint256 toSend;
-      toSend = txData.amount - relayerFee;
-
-      // Send the relayer the fee
-      if (relayerFee > 0) {
-        LibAsset.transferAsset(txData.receivingAssetId, payable(msg.sender), relayerFee);
-      }
-
-      // Handle receiver chain external calls if needed
-      if (txData.callTo == address(0)) {
-        // No external calls, send directly to receiving address
-        if (toSend > 0) {
-          LibAsset.transferAsset(txData.receivingAssetId, payable(txData.receivingAddress), toSend);
-        }
-      } else {
-        // Handle external calls with a fallback to the receiving
-        // address in case the call fails so the funds dont remain
-        // locked.
-
-        // First, transfer the funds to the helper if needed
-        // Cache in mem for gas
-        bool isEther = LibAsset.isEther(txData.receivingAssetId);
-        if (!isEther && toSend > 0) {
-          LibAsset.transferERC20(txData.receivingAssetId, address(interpreter), toSend);
-        }
-
-        // Next, call `execute` on the helper. Helpers should internally
-        // track funds to make sure no one user is able to take all funds
-        // for tx, and handle the case of reversions
-        interpreter.execute{ value: isEther ? toSend : 0}(
-          txData.transactionId,
-          payable(txData.callTo),
-          txData.receivingAssetId,
-          payable(txData.receivingAddress),
-          toSend,
-          callData
-        );
-      }
-=======
     } else {
       (success, returnData) = _receivingChainFulfill(txData, relayerFee, callData);
->>>>>>> 360d3d44
     }
 
     // Emit event
@@ -620,29 +578,6 @@
         // the router must be the sender when the cancellation is during the
         // fulfill-able window
         require(msg.sender == txData.router, "#C:025");
-<<<<<<< HEAD
-
-        // Return totality of locked funds to provided fallbacl
-        LibAsset.transferAsset(txData.sendingAssetId, payable(txData.sendingChainFallback), txData.amount);
-      } else {
-        // When the user could be unlocking funds through a relayer, validate
-        // their signature and payout the relayer.
-        if (relayerFee > 0) {
-          require(msg.sender == txData.user || recoverSignature(txData.transactionId, relayerFee, "cancel", signature) == txData.user, "#C:022");
-
-          LibAsset.transferAsset(txData.sendingAssetId, payable(msg.sender), relayerFee);
-        }
-
-        // Get the amount to refund the user
-        uint256 toRefund;
-        toRefund = txData.amount - relayerFee;
-
-        // Return locked funds to sending chain fallback
-        if (toRefund > 0) {
-          LibAsset.transferAsset(txData.sendingAssetId, payable(txData.sendingChainFallback), toRefund);
-        }
-=======
->>>>>>> 360d3d44
       }
 
       // Return users locked funds
