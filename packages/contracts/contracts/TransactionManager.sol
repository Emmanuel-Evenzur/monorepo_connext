// SPDX-License-Identifier: UNLICENSED
pragma solidity 0.8.4;

import "./interfaces/IFulfillInterpreter.sol";
import "./interfaces/ITransactionManager.sol";
import "./interpreters/FulfillInterpreter.sol";
import "./libraries/Asset.sol";
import "./libraries/WadRayMath.sol";
import "@openzeppelin/contracts/access/Ownable.sol";
import "@openzeppelin/contracts/security/ReentrancyGuard.sol";
import "@openzeppelin/contracts/utils/cryptography/ECDSA.sol";

/// @title TransactionManager
/// @author Connext <support@connext.network>
/// @notice This contract holds the logic to facilitate crosschain transactions.
///         Transactions go through three phases:
///
///         1. Route Auction: User broadcasts to our network signalling their 
///         desired route. Routers respond with sealed bids containing 
///         commitments to fulfilling the transaction within a certain time and 
///         price range.
///
///         2. Prepare: Once the auction is completed, the transaction can be 
///         prepared. The user submits a transaction to `TransactionManager` 
///         contract on sender-side chain containing router's signed bid. This 
///         transaction locks up the users funds on the sending chiain. Upon 
///         detecting an event containing their signed bid from the chain, 
///         router submits the same transaction to `TransactionManager` on the 
///         receiver-side chain, and locks up a corresponding amount of 
///         liquidity. The amount locked on the receiving chain is `sending 
///         amount - auction fee` so the router is incentivized to complete the 
///         transaction.
///
///         3. Fulfill: Upon detecting the `TransactionPrepared` event on the 
///         receiver-side chain, the user signs a message and sends it to a 
///         relayer, who will earn a fee for submission. The relayer (which may 
///         be the router) then submits the message to the `TransactionManager` 
///         to complete their transaction on receiver-side chain and claim the 
///         funds locked by the router. A relayer is used here to allow users 
///         to submit transactions with arbitrary calldata on the receiving 
///         chain without needing gas to do so. The router then submits the 
///         same signed message and completes transaction on sender-side, 
///         unlocking the original `amount`.
///
///         If a transaction is not fulfilled within a fixed timeout, it 
///         reverts and can be reclaimed by the party that called `prepare` on 
///         each chain (initiator). Additionally, transactions can be cancelled 
///         unilaterally by the person owed funds on that chain (router for 
///         sending chain, user for receiving chain) prior to expiry.

contract TransactionManager is ReentrancyGuard, Ownable, ITransactionManager {
  /// @dev For percentage math (multiply by percent, divide by)
  using WadRayMath for uint256;

  /// @dev Mapping of router or user to shares specific to asset
  mapping(address => mapping(address => uint256)) public issuedShares;

  /// @dev Mapping of total issued shares in contract per asset
  ///      This is incremented any time funds are sent to the
  ///      contract, and decremented from the contract.
  mapping(address => uint256) public outstandingShares;

  /// @dev Mapping of allowed router addresses
  mapping(address => bool) public approvedRouters;

  /// @dev Mapping of allowed assetIds on same chain of contract
  mapping(address => bool) public approvedAssets;

  /// @dev Indicates if the ownership has been renounced
  bool public renounced = false;

  /// @dev Mapping of hash of `InvariantTransactionData` to the hash
  //       of the `VariantTransactionData`
  mapping(bytes32 => bytes32) public variantTransactionData;

  /// @dev The chain id of the contract, is passed in to avoid any evm issues
  uint256 public immutable chainId;

  /// @dev Minimum timeout (will be the lowest on the receiving chain)
  uint256 public constant MIN_TIMEOUT = 1 days; // 24 hours

  /// @dev Maximum timeout
  uint256 public constant MAX_TIMEOUT = 30 days; // 720 hours

  IFulfillInterpreter private interpreter;

  constructor(uint256 _chainId, address _interpreter) {
    chainId = _chainId;
    interpreter = FulfillInterpreter(_interpreter);
  }

  /// @notice Gets amounts from router percentages
  /// @param router Router you want balance of
  /// @param assetId Asset for percentage
  function getRouterBalance(address router, address assetId) external view override returns (uint256) {
    return getAmountFromIssuedShares(
      issuedShares[router][assetId],
      outstandingShares[assetId],
      Asset.getOwnBalance(assetId)
    );
  }

  function getAmountFromShares(address assetId, uint256 shares) external view override returns (uint256) {
    return getAmountFromIssuedShares(
      shares,
      outstandingShares[assetId],
      Asset.getOwnBalance(assetId)
    );
  }

  /// @notice Removes any ownership privelenges. Used to allow 
  ///         arbitrary assets and routers
  function renounce() external override onlyOwner {
    renounced = true;
    renounceOwnership();
  }

  /// @notice Used to add routers that can transact crosschain
  /// @param router Router address to add
  function addRouter(address router) external override onlyOwner {
    approvedRouters[router] = true;
  }

  /// @notice Used to remove routers that can transact crosschain
  /// @param router Router address to remove
  function removeRouter(address router) external override onlyOwner {
    approvedRouters[router] = false;
  }

  /// @notice Used to add assets on same chain as contract that can
  ///         be transferred.
  /// @param assetId AssetId to add
  function addAssetId(address assetId) external override onlyOwner {
    approvedAssets[assetId] = true;
  }

  /// @notice Used to remove assets on same chain as contract that can
  ///         be transferred.
  /// @param assetId AssetId to remove
  function removeAssetId(address assetId) external override onlyOwner {
    approvedAssets[assetId] = false;
  }

  /// @notice This is used by any router to increase their available
  ///         liquidity for a given asset.
  /// @param amount The amount of liquidity to add for the router
  /// @param assetId The address (or `address(0)` if native asset) of the
  ///                asset you're adding liquidity for
  /// @param router The router you are adding liquidity on behalf of
  function addLiquidity(uint256 amount, address assetId, address router) external payable override {
    // Sanity check: router is sensible
    require(router != address(0), "#AL:001");

    // Sanity check: nonzero amounts
    require(amount > 0, "#AL:002");

    // Router is approved
    require(renounced || approvedRouters[router], "#AL:003");

    // Asset is approved
    require(renounced || approvedAssets[assetId], "#AL:004");

    handleFundsSentToContracts(amount, assetId, router);

    // Validate correct amounts are transferred
<<<<<<< HEAD
    if (Asset.isEther(assetId)) {
      require(msg.value == amount, "addLiquidity: VALUE_MISMATCH");
    } else {
      require(msg.value == 0, "addLiquidity: ETH_WITH_ERC_TRANSFER");
      // TODO: fix for fee on transfer
      Asset.transferFromERC20(assetId, msg.sender, address(this), amount);
=======
    if (LibAsset.isEther(assetId)) {
      require(msg.value == amount, "#AL:005");
    } else {
      require(msg.value == 0, "#AL:006");
      LibAsset.transferFromERC20(assetId, msg.sender, address(this), amount);
>>>>>>> 662c8b4c
    }

    // Emit event
    emit LiquidityAdded(router, assetId, amount, msg.sender);
  }

  /// @notice This is used by any router to decrease their available
  ///         liquidity for a given asset.
  /// @param shares The amount of liquidity to remove for the router in shares
  /// @param assetId The address (or `address(0)` if native asset) of the
  ///                asset you're removing liquidity for
  /// @param recipient The address that will receive the liquidity being removed
  function removeLiquidity(
    uint256 shares,
    address assetId,
    address payable recipient
  ) external override {
    // Sanity check: recipient is sensible
    require(recipient != address(0), "#RL:007");

<<<<<<< HEAD
    // Sanity check: nonzero shares
    require(shares > 0, "removeLiquidity: ZERO_SHARES");

    // Get stored router shares
    uint256 routerShares = issuedShares[msg.sender][assetId];

    // Get stored outstanding shares
    uint256 outstanding = outstandingShares[assetId];

    // Sanity check: owns enough shares
    require(routerShares >= shares, "removeLiquidity: INSUFFICIENT_LIQUIDITY");
=======
    // Sanity check: nonzero amounts
    require(amount > 0, "#RL:002");

    uint256 routerBalance = routerBalances[msg.sender][assetId];
    // Sanity check: amount can be deducted for the router
    require(routerBalance >= amount, "#RL:008");
>>>>>>> 662c8b4c

    // Convert shares to amount
    // TODO: is this the right outstanding value to use?
    uint256 amount = getAmountFromIssuedShares(
      shares,
      outstanding,
      Asset.getOwnBalance(assetId)
    );

    // Update router issued shares
    // NOTE: unchecked due to require above
    unchecked {
      issuedShares[msg.sender][assetId] = routerShares - shares;
    }

    // Update the total shares for asset
    outstandingShares[assetId] = outstanding - shares;

    // Transfer from contract to specified recipient
    Asset.transferAsset(assetId, recipient, amount);

    // Emit event
    emit LiquidityRemoved(
      msg.sender,
      assetId,
      shares,
      amount,
      recipient
    );
  }

  /// @notice This function creates a crosschain transaction. When called on
  ///         the sending chain, the user is expected to lock up funds. When
  ///         called on the receiving chain, the router deducts the transfer
  ///         amount from the available liquidity. The majority of the
  ///         information about a given transfer does not change between chains,
  ///         with three notable exceptions: `amount`, `expiry`, and 
  ///         `preparedBlock`. The `amount` and `expiry` are decremented
  ///         between sending and receiving chains to provide an incentive for 
  ///         the router to complete the transaction and time for the router to
  ///         fulfill the transaction on the sending chain after the unlocking
  ///         signature is revealed, respectively.
  /// @param invariantData The data for a crosschain transaction that will
  ///                      not change between sending and receiving chains.
  ///                      The hash of this data is used as the key to store 
  ///                      the inforamtion that does change between chains 
  ///                      (amount, expiry,preparedBlock) for verification
  /// @param amount The amount of the transaction on this chain
  /// @param expiry The block.timestamp when the transaction will no longer be
  ///               fulfillable and is freely cancellable on this chain
  /// @param encryptedCallData The calldata to be executed when the tx is
  ///                          fulfilled. Used in the function to allow the user
  ///                          to reconstruct the tx from events. Hash is stored
  ///                          onchain to prevent shenanigans.
  /// @param encodedBid The encoded bid that was accepted by the user for this
  ///                   crosschain transfer. It is supplied as a param to the
  ///                   function but is only used in event emission
  /// @param bidSignature The signature of the bidder on the encoded bid for
  ///                     this transaction. Only used within the function for
  ///                     event emission. The validity of the bid and
  ///                     bidSignature are enforced offchain
  function prepare(
    InvariantTransactionData calldata invariantData,
    uint256 amount,
    uint256 expiry,
    bytes calldata encryptedCallData,
    bytes calldata encodedBid,
    bytes calldata bidSignature
  ) external payable override returns (TransactionData memory) {
    // Sanity check: user is sensible
    require(invariantData.user != address(0), "#P:009");

    // Sanity check: router is sensible
    require(invariantData.router != address(0), "#P:001");

    // Router is approved
    require(renounced || approvedRouters[invariantData.router], "#P:003");

    // Sanity check: sendingChainFallback is sensible
    require(invariantData.sendingChainFallback != address(0), "#P:010");

    // Sanity check: valid fallback
    require(invariantData.receivingAddress != address(0), "#P:027");

    // Make sure the chains are different
    require(invariantData.sendingChainId != invariantData.receivingChainId, "#P:011");

    // Make sure the chains are relevant
    require(invariantData.sendingChainId == chainId || invariantData.receivingChainId == chainId, "#P:012");

    // Make sure the expiry is greater than min
    require((expiry - block.timestamp) >= MIN_TIMEOUT, "#P:013");

    // Make sure the expiry is lower than max
    require((expiry - block.timestamp) <= MAX_TIMEOUT, "#P:014");

    // Make sure the hash is not a duplicate
    // NOTE: keccak256(abi.encode(invariantData)) is repeated due to stack
    // too deep errors
    require(variantTransactionData[keccak256(abi.encode(invariantData))] == bytes32(0), "#P:015");

    // NOTE: the `encodedBid` and `bidSignature` are simply passed through
    //       to the contract emitted event to ensure the availability of
    //       this information. Their validity is asserted offchain, and
    //       is out of scope of this contract. They are used as inputs so
    //       in the event of a router or user crash, they may recover the
    //       correct bid information without requiring an offchain store.

    // Declare transfer shares
    uint256 shares;

    // First determine if this is sender side or receiver side
    if (invariantData.sendingChainId == chainId) {
      // Sanity check: amount is sensible
      // Only check on sending chain to enforce router fees. Transactions could
      // be 0-valued on receiving chain if it is just a value-less call to some
      // `IFulfillHelper`
      require(amount > 0, "#P:002");

      // Asset is approved
      require(renounced || approvedAssets[invariantData.sendingAssetId], "#P:004");

      // Set the shares
      shares = amount;

      // Handle internal accounting
      handleFundsSentToContracts(amount, invariantData.sendingAssetId, invariantData.user);

      // Store the transaction variants
      variantTransactionData[keccak256(abi.encode(invariantData))] = hashVariantTransactionData(shares, expiry, block.number);

      // This is sender side prepare. The user is beginning the process of 
      // submitting an onchain tx after accepting some bid. They should
      // lock their funds in the contract for the router to claim after
      // they have revealed their signature on the receiving chain via
      // submitting a corresponding `fulfill` tx

      // Validate correct amounts on msg and transfer from user to
      // contract
<<<<<<< HEAD
      if (Asset.isEther(invariantData.sendingAssetId)) {
        require(msg.value == amount, "prepare: VALUE_MISMATCH");
      } else {
        require(msg.value == 0, "prepare: ETH_WITH_ERC_TRANSFER");
        Asset.transferFromERC20(invariantData.sendingAssetId, msg.sender, address(this), amount);
=======
      if (LibAsset.isEther(invariantData.sendingAssetId)) {
        require(msg.value == amount, "#P:005");
      } else {
        require(msg.value == 0, "#P:006");
        LibAsset.transferFromERC20(invariantData.sendingAssetId, msg.sender, address(this), amount);
>>>>>>> 662c8b4c
      }
    } else {
      // This is receiver side prepare. The router has proposed a bid on the
      // transfer which the user has accepted. They can now lock up their
      // own liquidity on th receiving chain, which the user can unlock by
      // calling `fulfill`. When creating the `amount` and `expiry` on the
      // receiving chain, the router should have decremented both. The
      // expiry should be decremented to ensure the router has time to
      // complete the sender-side transaction after the user completes the
      // receiver-side transactoin. The amount should be decremented to act as
      // a fee to incentivize the router to complete the transaction properly.

      // Check that the caller is the router
      require(msg.sender == invariantData.router, "#P:017");

      // Check that the router isnt accidentally locking funds in the contract
      require(msg.value == 0, "#P:018");

      // Sanity check: contract has funds > amount on it
      // This will handle the 0-value case
      require(Asset.getOwnBalance(invariantData.receivingAssetId) >= amount, "prepare: INSUFFICIENT_FUNDS");

      // Calculate the shares from the amount
      shares = getIssuedSharesFromAmount(
        amount,
        outstandingShares[invariantData.receivingAssetId],
        Asset.getOwnBalance(invariantData.receivingAssetId)
      );

      // Check that router has liquidity
<<<<<<< HEAD
      require(issuedShares[invariantData.router][invariantData.receivingAssetId] >= shares, "prepare: INSUFFICIENT_LIQUIDITY");
=======
      require(routerBalances[invariantData.router][invariantData.receivingAssetId] >= amount, "#P:019");
>>>>>>> 662c8b4c

      // Store the transaction variants
      variantTransactionData[keccak256(abi.encode(invariantData))] = hashVariantTransactionData(shares, expiry, block.number);

      // Decrement the router liquidity
      // NOTE: using unchecked because underflow protected against with require
      unchecked {
        issuedShares[invariantData.router][invariantData.receivingAssetId] -= shares;
      }
    }

    // Emit event
    TransactionData memory txData = TransactionData({
      user: invariantData.user,
      router: invariantData.router,
      sendingAssetId: invariantData.sendingAssetId,
      receivingAssetId: invariantData.receivingAssetId,
      sendingChainFallback: invariantData.sendingChainFallback,
      callTo: invariantData.callTo,
      receivingAddress: invariantData.receivingAddress,
      callDataHash: invariantData.callDataHash,
      transactionId: invariantData.transactionId,
      sendingChainId: invariantData.sendingChainId,
      receivingChainId: invariantData.receivingChainId,
      shares: shares,
      expiry: expiry,
      preparedBlockNumber: block.number
    });

    emit TransactionPrepared(
      invariantData.user,
      invariantData.router,
      invariantData.transactionId,
      txData,
      amount,
      msg.sender,
      encryptedCallData,
      encodedBid,
      bidSignature
    );
    return txData;
  }



  /// @notice This function completes a crosschain transaction. When called on
  ///         the receiving chain, the user reveals their signature on the
  ///         invariant parts of the transaction data and is sent the 
  ///         appropriate amount. The router then uses this signature to
  ///         unlock the corresponding funds on the receiving chain, which are
  ///         then added back to their available liquidity. The user includes a
  ///         relayer fee since it is not assumed they will have gas on the
  ///         receiving chain. This function *must* be called before the
  ///         transaction expiry has elapsed.
  /// @param txData All of the data (invariant and variant) for a crosschain
  ///               transaction. The variant data provided is checked against
  ///               what was stored when the `prepare` function was called.
  /// @param relayerFee The fee that should go to the relayer when they are
  ///                   calling the function on the receiving chain for the user
  /// @param signature The users signature on the invariant data + fee that
  ///                  can be used by the router to unlock the transaction on 
  ///                  the sending chain
  /// @param callData The calldata to be sent to and executed by the 
  ///                 `FulfillHelper`
  function fulfill(
    TransactionData calldata txData,
    uint256 relayerFee,
    bytes calldata signature, // signature on fee + digest
    bytes calldata callData
  ) external override nonReentrant returns (TransactionData memory) {
    // Get the hash of the invariant tx data. This hash is the same
    // between sending and receiving chains. The variant data is stored
    // in the contract when `prepare` is called within the mapping.
    bytes32 digest = hashInvariantTransactionData(txData);

    // Make sure that the variant data matches what was stored
<<<<<<< HEAD
    require(
      variantTransactionData[digest] == hashVariantTransactionData(
        txData.shares,
        txData.expiry,
        txData.preparedBlockNumber
      ),
      "fulfill: INVALID_VARIANT_DATA"
    );
=======
    require(variantTransactionData[digest] == hashVariantTransactionData(txData.amount, txData.expiry, txData.preparedBlockNumber), "#F:020");
>>>>>>> 662c8b4c

    // Make sure the expiry has not elapsed
    require(txData.expiry >= block.timestamp, "#F:021");

    // Make sure the transaction wasn't already completed
    require(txData.preparedBlockNumber > 0, "#F:022");

    // Validate the user has signed
    require(recoverFulfillSignature(txData.transactionId, relayerFee, signature) == txData.user, "#F:023");

<<<<<<< HEAD
=======
    // Sanity check: fee <= amount. Allow `=` in case of only wanting to execute
    // 0-value crosschain tx, so only providing the fee amount
    require(relayerFee <= txData.amount, "#F:024");

>>>>>>> 662c8b4c
    // Check provided callData matches stored hash
    require(keccak256(callData) == txData.callDataHash, "#F:025");

    // To prevent `fulfill` / `cancel` from being called multiple times, the
    // preparedBlockNumber is set to 0 before being hashed. The value of the
    // mapping is explicitly *not* zeroed out so users who come online without
    // a store can tell the difference between a transaction that has not been
    // prepared, and a transaction that was already completed on the receiver
    // chain.
    variantTransactionData[digest] = hashVariantTransactionData(txData.shares, txData.expiry, 0);

    uint256 amount;
    if (txData.sendingChainId == chainId) {
      // The router is completing the transaction, they should receive the users
      // issued shares for the transfer

      // Make sure that the user is not accidentally fulfilling the transaction
      // on the sending chain
      require(msg.sender == txData.router, "#F:017");

      // Calculate the fulfilled amount from the percent
      // TODO: is this the right outstanding amount / value?
      // NOTE: here only used for the event emission
      amount = getAmountFromIssuedShares(
        txData.shares,
        outstandingShares[txData.sendingAssetId],
        Asset.getOwnBalance(txData.sendingAssetId)
      );

      // Update the issued shares for the user (router is claiming those funds)
      issuedShares[txData.user][txData.sendingAssetId] -= txData.shares;

      // Complete tx to router for original sending amount
      issuedShares[txData.router][txData.sendingAssetId] += txData.shares;
    } else {
      // The user is completing the transaction, they should get the
      // amount representing the shares the transfer was created for, less
      // the relayer fee

      // Calculate the fulfilled amount from the percent
      // TODO: is this the right outstanding amount / value?
      amount = getAmountFromIssuedShares(
        txData.shares,
        outstandingShares[txData.receivingAssetId],
        Asset.getOwnBalance(txData.receivingAssetId)
      );

      // Sanity check: fee <= amount. Allow `=` in case of only wanting
      // to execute 0-value crosschain tx, so only providing the fee
      require(relayerFee <= amount, "fulfill: INVALID_RELAYER_FEE");

      // NOTE: here you are on the recieiving chain, and the issued shares
      // for the router were already decremented on `prepare`, so only the
      // authorized shares must be updated

      // Update authorized shares
      outstandingShares[txData.receivingAssetId] -= txData.shares;

      // Get the amount to send
      uint256 toSend;
      unchecked {
        toSend = amount - relayerFee;
      }

      // Send the relayer the fee
      if (relayerFee > 0) {
        Asset.transferAsset(txData.receivingAssetId, payable(msg.sender), relayerFee);
      }

      // Handle receiver chain external calls if needed
      if (txData.callTo == address(0)) {
        // No external calls, send directly to receiving address
        if (toSend > 0) {
          Asset.transferAsset(txData.receivingAssetId, payable(txData.receivingAddress), toSend);
        }
      } else {
        // Handle external calls with a fallback to the receiving
        // address in case the call fails so the funds dont remain
        // locked.

        // First, transfer the funds to the helper if needed
        if (!Asset.isEther(txData.receivingAssetId) && toSend > 0) {
          Asset.transferERC20(txData.receivingAssetId, address(interpreter), toSend);
        }

        // Next, call `execute` on the helper. Helpers should internally
        // track funds to make sure no one user is able to take all funds
        // for tx, and handle the case of reversions
        interpreter.execute{ value: Asset.isEther(txData.receivingAssetId) ? toSend : 0}(
          payable(txData.callTo),
          txData.receivingAssetId,
          payable(txData.receivingAddress),
          toSend,
          callData
        );
      }
    }

    // Emit event
    // NOTE: amount == amount transferred (so 0 on router)
    emit TransactionFulfilled(
      txData.user,
      txData.router,
      txData.transactionId,
      txData,
      amount,
      relayerFee,
      signature,
      callData,
      msg.sender
    );

    return txData;
  }

  /// @notice Any crosschain transaction can be cancelled after it has been
  ///         created to prevent indefinite lock up of funds. After the
  ///         transaction has expired, anyone can cancel it. Before the
  ///         expiry, only the recipient of the funds on the given chain is
  ///         able to cancel. On the sending chain, this means only the router
  ///         is able to cancel before the expiry, while only the user can
  ///         prematurely cancel on the receiving chain.
  /// @param txData All of the data (invariant and variant) for a crosschain
  ///               transaction. The variant data provided is checked against
  ///               what was stored when the `prepare` function was called.
  /// @param relayerFee The fee that should go to the relayer when they are
  ///                   calling the function for the user
  /// @param signature The user's signature that allows a transaction to be
  ///                  cancelled on the receiving chain.
  function cancel(TransactionData calldata txData, uint256 relayerFee, bytes calldata signature)
    external
    override
    nonReentrant
    returns (TransactionData memory)
  {
    // Make sure params match against stored data
    // Also checks that there is an active transfer here
    // Also checks that sender or receiver chainID is this chainId (bc we checked it previously)

    // Get the hash of the invariant tx data. This hash is the same
    // between sending and receiving chains. The variant data is stored
    // in the contract when `prepare` is called within the mapping.
    bytes32 digest = hashInvariantTransactionData(txData);

    // Verify the variant data is correct
<<<<<<< HEAD
    require(variantTransactionData[digest] == hashVariantTransactionData(txData.shares, txData.expiry, txData.preparedBlockNumber), "cancel: INVALID_VARIANT_DATA");
=======
    require(variantTransactionData[digest] == hashVariantTransactionData(txData.amount, txData.expiry, txData.preparedBlockNumber), "#C:020");
>>>>>>> 662c8b4c

    // Make sure the transaction wasn't already completed
    require(txData.preparedBlockNumber > 0, "#C:022");

<<<<<<< HEAD
=======
    // Sanity check: fee <= amount. Allow `=` in case of only wanting to execute
    // 0-value crosschain tx, so only providing the fee amount
    require(relayerFee <= txData.amount, "#C:024");

>>>>>>> 662c8b4c
    // To prevent `fulfill` / `cancel` from being called multiple times, the
    // preparedBlockNumber is set to 0 before being hashed. The value of the
    // mapping is explicitly *not* zeroed out so users who come online without
    // a store can tell the difference between a transaction that has not been
    // prepared, and a transaction that was already completed on the receiver
    // chain.
    variantTransactionData[digest] = hashVariantTransactionData(txData.shares, txData.expiry, 0);

    // Return the appropriate locked funds and reset shares
    // Declare the amount
    uint256 amount;
    if (txData.sendingChainId == chainId) {
      // Calculate the equivalent amount
      amount = getAmountFromIssuedShares(
        txData.shares,
        outstandingShares[txData.sendingAssetId],
        Asset.getOwnBalance(txData.sendingAssetId)
      );

      // Sender side, funds must be returned to the user
      if (txData.expiry >= block.timestamp) {
        // Timeout has not expired and tx may only be cancelled by router
        // NOTE: no need to validate the signature here, since you are requiring
        // the router must be the sender when the cancellation is during the
        // fulfill-able window
        require(msg.sender == txData.router, "#C:026");

        // Update the issued shares for the user
        issuedShares[txData.user][txData.sendingAssetId] -= txData.shares;

        // Update the outstanding shares
        outstandingShares[txData.sendingAssetId] -= txData.shares;

        // Return totality of locked funds to provided fallback
        Asset.transferAsset(txData.sendingAssetId, payable(txData.sendingChainFallback), amount);
      } else {
        // Sanity check relayer fee
        require(relayerFee <= amount, "cancel: INVALID_RELAYER_FEE");

        // Update the issued shares for the user
        issuedShares[txData.user][txData.sendingAssetId] -= txData.shares;

        // Update the outstanding shares
        outstandingShares[txData.sendingAssetId] -= txData.shares;

        // When the user could be unlocking funds through a relayer, validate
        // their signature and payout the relayer.
        if (relayerFee > 0) {
          require(msg.sender == txData.user || recoverCancelSignature(txData.transactionId, relayerFee, signature) == txData.user, "#C:023");

          Asset.transferAsset(txData.sendingAssetId, payable(msg.sender), relayerFee);
        }

        // Get the amount to refund the user
        uint256 toRefund;
        unchecked {
          toRefund = amount - relayerFee; 
        }

        // Return locked funds to sending chain fallback
        if (toRefund > 0) {
          Asset.transferAsset(txData.sendingAssetId, payable(txData.sendingChainFallback), toRefund);
        }
      }

    } else {
      // Receiver side, router liquidity is returned
      if (txData.expiry >= block.timestamp) {
        // Timeout has not expired and tx may only be cancelled by user
        // Validate signature
        require(msg.sender == txData.user || recoverCancelSignature(txData.transactionId, relayerFee, signature) == txData.user, "#C:023");

        // NOTE: there is no incentive here for relayers to submit this on
        // behalf of the user (i.e. fee not respected) because the user has not
        // locked funds on this contract.
      }

      // Calculate the equivalent amount
      // NOTE: no funds are transferred, this is only for event emission
      amount = getAmountFromIssuedShares(
        txData.shares,
        outstandingShares[txData.receivingAssetId],
        Asset.getOwnBalance(txData.receivingAssetId)
      );

      // Return liquidity to router
      issuedShares[txData.router][txData.receivingAssetId] += txData.shares;
    }

    // Emit event
    emit TransactionCancelled(txData.user, txData.router, txData.transactionId, txData, amount, relayerFee, msg.sender);

    // Return
    return txData;
  }

  //////////////////////////
  /// Private functions ///
  //////////////////////////

  /// @notice Gets an amount from a given issued and authorized shares
  /// @param _issuedShares Ownership to convert for a given user
  /// @param _outstandingShares Total shares for 
  /// @param value Total balance to claim portion of
  function getAmountFromIssuedShares(
    uint256 _issuedShares,
    uint256 _outstandingShares,
    uint256 value
  ) internal pure returns (uint256) {
    if (value == 0 || _issuedShares == 0) {
      return 0;
    }
    return _issuedShares
      .wadToRay()
      .rayDiv(_outstandingShares)
      .rayMul(value)
      .rayToWad();
  }

  /// @notice Converts an amount to a given number of issued shares
  /// @param amount Amount you wish to convert
  /// @param _outstandingShares Total number of shares authorized
  /// @param value Total value you want ownership of
  function getIssuedSharesFromAmount(
    uint256 amount,
    uint256 _outstandingShares,
    uint256 value
  ) internal pure returns (uint256) {
    if (amount == 0 || _outstandingShares == 0) {
      return 0;
    }
    return amount
      .wadToRay()
      .rayDiv(value)
      .rayMul(_outstandingShares)
      .rayToWad();
  }

  function handleFundsSentToContracts(
    uint256 amount,
    address assetId,
    address user
  ) internal {
    // Increment user issued shares
    issuedShares[user][assetId] += amount;

    // Increment authorized shares
    outstandingShares[assetId] += amount;
  }

  /// @notice Recovers the signer from the signature provided to the `fulfill`
  ///         function. Returns the address recovered
  /// @param transactionId Transaction identifier of tx being fulfilled
  /// @param relayerFee The fee paid to the relayer for submitting the fulfill
  ///                   tx on behalf of the user.
  /// @param signature The signature you are recovering the signer from
  function recoverFulfillSignature(
    bytes32 transactionId,
    uint256 relayerFee,
    bytes calldata signature
  ) internal pure returns (address) {
    // Create the signed payload
    SignedFulfillData memory payload = SignedFulfillData({transactionId: transactionId, relayerFee: relayerFee});

    // Recover
    return ECDSA.recover(ECDSA.toEthSignedMessageHash(keccak256(abi.encode(payload))), signature);
  }

  /// @notice Recovers the signer from the signature provided to the `cancel`
  ///         function. Returns the address recovered
  /// @param transactionId Transaction identifier of tx being cancelled
  /// @param relayerFee The fee paid to the relayer for submitting the cancel
  ///                   tx on behalf of the user.
  /// @param signature The signature you are recovering the signer from
  function recoverCancelSignature(bytes32 transactionId, uint256 relayerFee, bytes calldata signature)
    internal
    pure
    returns (address)
  {
    // Create the signed payload
    SignedCancelData memory payload = SignedCancelData({transactionId: transactionId, cancel: "cancel", relayerFee: relayerFee});

    // Recover
    return ECDSA.recover(ECDSA.toEthSignedMessageHash(keccak256(abi.encode(payload))), signature);
  }

  /// @notice Returns the hash of only the invariant portions of a given
  ///         crosschain transaction
  /// @param txData TransactionData to hash
  function hashInvariantTransactionData(TransactionData calldata txData) internal pure returns (bytes32) {
    InvariantTransactionData memory invariant = InvariantTransactionData({
      user: txData.user,
      router: txData.router,
      sendingAssetId: txData.sendingAssetId,
      receivingAssetId: txData.receivingAssetId,
      sendingChainFallback: txData.sendingChainFallback,
      callTo: txData.callTo,
      receivingAddress: txData.receivingAddress,
      sendingChainId: txData.sendingChainId,
      receivingChainId: txData.receivingChainId,
      callDataHash: txData.callDataHash,
      transactionId: txData.transactionId
    });
    return keccak256(abi.encode(invariant));
  }

  /// @notice Returns the hash of only the variant portions of a given
  ///         crosschain transaction
  /// @param shares shares to hash
  /// @param expiry expiry to hash
  /// @param preparedBlockNumber preparedBlockNumber to hash
  function hashVariantTransactionData(
    uint256 shares,
    uint256 expiry,
    uint256 preparedBlockNumber
  ) internal pure returns (bytes32) {
    VariantTransactionData memory variant = VariantTransactionData({
      shares: shares,
      expiry: expiry,
      preparedBlockNumber: preparedBlockNumber
    });
    return keccak256(abi.encode(variant));
  }
}<|MERGE_RESOLUTION|>--- conflicted
+++ resolved
@@ -163,20 +163,12 @@
     handleFundsSentToContracts(amount, assetId, router);
 
     // Validate correct amounts are transferred
-<<<<<<< HEAD
     if (Asset.isEther(assetId)) {
-      require(msg.value == amount, "addLiquidity: VALUE_MISMATCH");
-    } else {
-      require(msg.value == 0, "addLiquidity: ETH_WITH_ERC_TRANSFER");
-      // TODO: fix for fee on transfer
-      Asset.transferFromERC20(assetId, msg.sender, address(this), amount);
-=======
-    if (LibAsset.isEther(assetId)) {
       require(msg.value == amount, "#AL:005");
     } else {
       require(msg.value == 0, "#AL:006");
-      LibAsset.transferFromERC20(assetId, msg.sender, address(this), amount);
->>>>>>> 662c8b4c
+      // TODO: fix for fee on transfer
+      Asset.transferFromERC20(assetId, msg.sender, address(this), amount);
     }
 
     // Emit event
@@ -197,9 +189,8 @@
     // Sanity check: recipient is sensible
     require(recipient != address(0), "#RL:007");
 
-<<<<<<< HEAD
     // Sanity check: nonzero shares
-    require(shares > 0, "removeLiquidity: ZERO_SHARES");
+    require(shares > 0, "#RL:002");
 
     // Get stored router shares
     uint256 routerShares = issuedShares[msg.sender][assetId];
@@ -208,15 +199,7 @@
     uint256 outstanding = outstandingShares[assetId];
 
     // Sanity check: owns enough shares
-    require(routerShares >= shares, "removeLiquidity: INSUFFICIENT_LIQUIDITY");
-=======
-    // Sanity check: nonzero amounts
-    require(amount > 0, "#RL:002");
-
-    uint256 routerBalance = routerBalances[msg.sender][assetId];
-    // Sanity check: amount can be deducted for the router
-    require(routerBalance >= amount, "#RL:008");
->>>>>>> 662c8b4c
+    require(routerShares >= shares, "#RL:008");
 
     // Convert shares to amount
     // TODO: is this the right outstanding value to use?
@@ -356,19 +339,11 @@
 
       // Validate correct amounts on msg and transfer from user to
       // contract
-<<<<<<< HEAD
       if (Asset.isEther(invariantData.sendingAssetId)) {
-        require(msg.value == amount, "prepare: VALUE_MISMATCH");
-      } else {
-        require(msg.value == 0, "prepare: ETH_WITH_ERC_TRANSFER");
-        Asset.transferFromERC20(invariantData.sendingAssetId, msg.sender, address(this), amount);
-=======
-      if (LibAsset.isEther(invariantData.sendingAssetId)) {
         require(msg.value == amount, "#P:005");
       } else {
         require(msg.value == 0, "#P:006");
-        LibAsset.transferFromERC20(invariantData.sendingAssetId, msg.sender, address(this), amount);
->>>>>>> 662c8b4c
+        Asset.transferFromERC20(invariantData.sendingAssetId, msg.sender, address(this), amount);
       }
     } else {
       // This is receiver side prepare. The router has proposed a bid on the
@@ -399,11 +374,7 @@
       );
 
       // Check that router has liquidity
-<<<<<<< HEAD
-      require(issuedShares[invariantData.router][invariantData.receivingAssetId] >= shares, "prepare: INSUFFICIENT_LIQUIDITY");
-=======
-      require(routerBalances[invariantData.router][invariantData.receivingAssetId] >= amount, "#P:019");
->>>>>>> 662c8b4c
+      require(issuedShares[invariantData.router][invariantData.receivingAssetId] >= shares, "#P:019");
 
       // Store the transaction variants
       variantTransactionData[keccak256(abi.encode(invariantData))] = hashVariantTransactionData(shares, expiry, block.number);
@@ -480,18 +451,14 @@
     bytes32 digest = hashInvariantTransactionData(txData);
 
     // Make sure that the variant data matches what was stored
-<<<<<<< HEAD
     require(
       variantTransactionData[digest] == hashVariantTransactionData(
         txData.shares,
         txData.expiry,
         txData.preparedBlockNumber
       ),
-      "fulfill: INVALID_VARIANT_DATA"
+      "#F:020"
     );
-=======
-    require(variantTransactionData[digest] == hashVariantTransactionData(txData.amount, txData.expiry, txData.preparedBlockNumber), "#F:020");
->>>>>>> 662c8b4c
 
     // Make sure the expiry has not elapsed
     require(txData.expiry >= block.timestamp, "#F:021");
@@ -502,13 +469,6 @@
     // Validate the user has signed
     require(recoverFulfillSignature(txData.transactionId, relayerFee, signature) == txData.user, "#F:023");
 
-<<<<<<< HEAD
-=======
-    // Sanity check: fee <= amount. Allow `=` in case of only wanting to execute
-    // 0-value crosschain tx, so only providing the fee amount
-    require(relayerFee <= txData.amount, "#F:024");
-
->>>>>>> 662c8b4c
     // Check provided callData matches stored hash
     require(keccak256(callData) == txData.callDataHash, "#F:025");
 
@@ -654,22 +614,11 @@
     bytes32 digest = hashInvariantTransactionData(txData);
 
     // Verify the variant data is correct
-<<<<<<< HEAD
-    require(variantTransactionData[digest] == hashVariantTransactionData(txData.shares, txData.expiry, txData.preparedBlockNumber), "cancel: INVALID_VARIANT_DATA");
-=======
-    require(variantTransactionData[digest] == hashVariantTransactionData(txData.amount, txData.expiry, txData.preparedBlockNumber), "#C:020");
->>>>>>> 662c8b4c
+    require(variantTransactionData[digest] == hashVariantTransactionData(txData.shares, txData.expiry, txData.preparedBlockNumber), "#C:020");
 
     // Make sure the transaction wasn't already completed
     require(txData.preparedBlockNumber > 0, "#C:022");
 
-<<<<<<< HEAD
-=======
-    // Sanity check: fee <= amount. Allow `=` in case of only wanting to execute
-    // 0-value crosschain tx, so only providing the fee amount
-    require(relayerFee <= txData.amount, "#C:024");
-
->>>>>>> 662c8b4c
     // To prevent `fulfill` / `cancel` from being called multiple times, the
     // preparedBlockNumber is set to 0 before being hashed. The value of the
     // mapping is explicitly *not* zeroed out so users who come online without
