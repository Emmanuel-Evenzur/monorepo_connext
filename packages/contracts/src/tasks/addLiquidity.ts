import { task } from "hardhat/config";

export default task("add-liquidity", "Add liquidity for a router")
  .addParam("router", "Router address")
  .addParam("assetId", "Token address")
  .addParam("amount", "Amount (real units)")
  .addOptionalParam("txManagerAddress", "Override tx manager address")
  .setAction(
    async (
      { assetId, router, txManagerAddress: _txManagerAddress, amount },
      { deployments, getNamedAccounts, ethers },
    ) => {
      const namedAccounts = await getNamedAccounts();

      console.log("router: ", router);
      console.log("assetId: ", assetId);
      console.log("namedAccounts: ", namedAccounts);

      let txManagerAddress = _txManagerAddress;
      if (!txManagerAddress) {
        const txManagerDeployment = await deployments.get("TransactionManager");
        txManagerAddress = txManagerDeployment.address;
      }
      console.log("txManagerAddress: ", txManagerAddress);

      const txManager = await ethers.getContractAt("TransactionManager", txManagerAddress);
      if (assetId !== ethers.constants.AddressZero) {
<<<<<<< HEAD
        const erc20 = await ethers.getContractAt("TestERC20", assetId);
=======
        const erc20: TestERC20 = await ethers.getContractAt("TestERC20", assetId);
        const balance = await erc20.balanceOf(namedAccounts.deployer);
        console.log("balance: ", balance.toString());
        if (balance.lt(amount)) {
          throw new Error("Not enough balance");
        }
>>>>>>> 60eb3a28
        const allowance = await erc20.allowance(namedAccounts.deployer, txManager.address);
        if (allowance.lt(amount)) {
          const approveTx = await erc20.approve(txManager.address, ethers.constants.MaxUint256);
          console.log("approveTx: ", approveTx.hash);
          await approveTx.wait();
          console.log("approveTx mined");
        } else {
          console.log(`Sufficient allowance: ${allowance.toString()}`);
        }
      }

      const tx = await txManager.addLiquidity(amount, assetId, router, {
        from: namedAccounts.deployer,
        value: assetId === ethers.constants.AddressZero ? amount : 0,
      });
      console.log("addLiquidity tx: ", tx);
    },
  );<|MERGE_RESOLUTION|>--- conflicted
+++ resolved
@@ -1,4 +1,5 @@
 import { task } from "hardhat/config";
+import { TestERC20 } from "../../typechain";
 
 export default task("add-liquidity", "Add liquidity for a router")
   .addParam("router", "Router address")
@@ -25,16 +26,12 @@
 
       const txManager = await ethers.getContractAt("TransactionManager", txManagerAddress);
       if (assetId !== ethers.constants.AddressZero) {
-<<<<<<< HEAD
-        const erc20 = await ethers.getContractAt("TestERC20", assetId);
-=======
         const erc20: TestERC20 = await ethers.getContractAt("TestERC20", assetId);
         const balance = await erc20.balanceOf(namedAccounts.deployer);
         console.log("balance: ", balance.toString());
         if (balance.lt(amount)) {
           throw new Error("Not enough balance");
         }
->>>>>>> 60eb3a28
         const allowance = await erc20.allowance(namedAccounts.deployer, txManager.address);
         if (allowance.lt(amount)) {
           const approveTx = await erc20.approve(txManager.address, ethers.constants.MaxUint256);
