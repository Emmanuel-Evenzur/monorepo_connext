data "aws_caller_identity" "current" {}
data "aws_region" "current" {}

locals {
  account_id     = data.aws_caller_identity.current.account_id
  repository_url = "${local.account_id}.dkr.ecr.${data.aws_region.current.name}.amazonaws.com/${var.ecr_repository_name}"
}

resource "aws_iam_role" "lambda" {
  name = "${var.container_family}-${var.environment}-${var.stage}-lambda-role"

  assume_role_policy = jsonencode({
    "Version" : "2012-10-17",
    "Statement" : [
      {
        "Action" : "sts:AssumeRole",
        "Principal" : {
          "Service" : "lambda.amazonaws.com"
        },
        "Effect" : "Allow"
      }
    ]
  })

  inline_policy {
    name = "${var.container_family}-${var.environment}-${var.stage}-lambda-policies"
    policy = jsonencode({
      "Version" : "2012-10-17",
      "Statement" : [
        {
          "Effect" : "Allow",
          "Action" : [
            "logs:CreateLogGroup",
            "logs:CreateLogStream",
            "logs:PutLogEvents"
          ],
          "Resource" : ["*"]
        }
      ]
    })
  }
}
resource "aws_lambda_function" "executable" {
  function_name = "${var.container_family}-${var.environment}-${var.stage}"
  image_uri     = "${local.repository_url}:${var.docker_image_tag}"
  package_type  = "Image"
  role          = aws_iam_role.lambda.arn
  architectures = ["x86_64"]
  timeout       = 500
  memory_size   = 10240
<<<<<<< HEAD

=======
>>>>>>> 9af7f42e
  environment {
    variables = merge(var.container_env_vars, { DD_SERVICE = var.container_family })
  }
}

resource "aws_lambda_permission" "allow_events_bridge_to_run_lambda" {
  statement_id  = "AllowExecutionFromCloudWatch"
  action        = "lambda:InvokeFunction"
  function_name = aws_lambda_function.executable.function_name
  principal     = "events.amazonaws.com"
  source_arn    = aws_cloudwatch_event_rule.event_rule.arn
}

resource "aws_cloudwatch_event_rule" "event_rule" {
  name                = "${var.container_family}-${var.environment}-${var.stage}-event-rule"
  description         = "Fires every X minutes"
  schedule_expression = var.schedule_expression
}

# Trigger our lambda based on the schedule
resource "aws_cloudwatch_event_target" "trigger_lambda_on_schedule" {
  rule      = aws_cloudwatch_event_rule.event_rule.name
  target_id = "lambda"
  arn       = aws_lambda_function.executable.arn
}<|MERGE_RESOLUTION|>--- conflicted
+++ resolved
@@ -48,10 +48,6 @@
   architectures = ["x86_64"]
   timeout       = 500
   memory_size   = 10240
-<<<<<<< HEAD
-
-=======
->>>>>>> 9af7f42e
   environment {
     variables = merge(var.container_env_vars, { DD_SERVICE = var.container_family })
   }
