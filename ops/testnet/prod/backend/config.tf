--- conflicted
+++ resolved
@@ -40,12 +40,9 @@
       "9991" = {
         providers = ["https://rpc.ankr.com/polygon_mumbai"]
       }
-<<<<<<< HEAD
-=======
       "1650553703" = {
         providers = ["https://goerli.base.org"]
       }
->>>>>>> 49c22e90
     }
 
     # The following are defined in variables.tf and don't map to the
@@ -73,10 +70,7 @@
       "1735356532" = { confirmations = 1 }
       "1735353714" = { confirmations = 10 }
       "9991"       = { confirmations = 200 }
-<<<<<<< HEAD
-=======
       "1650553703" = { confirmations = 10 }
->>>>>>> 49c22e90
     }
     environment = var.stage
     healthUrls = {
