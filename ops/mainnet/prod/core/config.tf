--- conflicted
+++ resolved
@@ -129,35 +129,24 @@
       queues = [
         {
           name       = "6648936"
-<<<<<<< HEAD
           limit      = 1
           queueLimit = 10000
           subscribe  = true
         },
         {
           name       = "1869640809"
-=======
->>>>>>> d0b28295
           limit      = 1
           queueLimit = 10000
           subscribe  = true
         },
         {
-<<<<<<< HEAD
           name       = "1886350457"
-=======
-          name       = "1869640809"
->>>>>>> d0b28295
           limit      = 1
           queueLimit = 10000
           subscribe  = true
         },
         {
-<<<<<<< HEAD
           name       = "1634886255"
-=======
-          name       = "1886350457"
->>>>>>> d0b28295
           limit      = 1
           queueLimit = 10000
           subscribe  = true
@@ -178,14 +167,11 @@
           exchange = "sequencerX"
           target   = "1886350457"
           keys     = ["1886350457"]
-<<<<<<< HEAD
         },
         {
           exchange = "sequencerX"
           target   = "1634886255"
           keys     = ["1634886255"]
-=======
->>>>>>> d0b28295
         }
       ]
       executerTimeout = 300000
@@ -289,11 +275,7 @@
       },
       {
         type   = "Connext",
-<<<<<<< HEAD
         apiKey = "${var.connext_relayer_api_key}",
-=======
-        apiKey = "foo",
->>>>>>> d0b28295
         url    = "https://${module.relayer.service_endpoint}"
       }
     ]
