--- conflicted
+++ resolved
@@ -26,15 +26,9 @@
   domain                = "cartographer"
   source                = "../../../modules/db"
   identifier            = "rds-postgres-cartographer-${var.environment}"
-<<<<<<< HEAD
-  instance_class        = "db.t4g.2xlarge"
-  allocated_storage     = 150
-  max_allocated_storage = 180
-=======
   instance_class        = "db.t4g.xlarge"
   allocated_storage     = 62
   max_allocated_storage = 100
->>>>>>> 6d792faf
 
 
   name     = "connext" // db name
