name: E2E Workflow for Connext

on:
  push:
    branches:
      - main
      - staging
      - testnet-prod
      - prod
  pull_request:
  create:
    tag:
      - "sdk-v*"
      - "contracts-v*"
      - "router-v*"
      - "watcher-v*"

jobs:
  build-and-test:
    if: github.ref != 'refs/heads/staging'
    runs-on: ubuntu-latest
    permissions:
      contents: read

    env:
      DATABASE_URL: postgres://postgres:qwerty@localhost:5432/connext?sslmode=disable

    # Service containers to run with `container-job`
    services:
      # Label used to access the service container
      postgres:
        # Docker Hub image
        image: ghcr.io/connext/database:sha-fa66dca
        # Provide the password for postgres
        env:
          POSTGRES_PASSWORD: qwerty
        # Set health checks to wait until postgres has started
        options: >-
          --health-cmd pg_isready
          --health-interval 10s
          --health-timeout 5s
          --health-retries 5
        ports:
          # maps tcp port 5432 on service container to the host
          - 5432:5432

    steps:
      - name: Checkout repository
        uses: actions/checkout@v3
        with:
          fetch-depth: 0

      - name: Install Foundry
        uses: onbjerg/foundry-toolchain@v1
        with:
          version: nightly-87bc53fc6c874bd4c92d97ed180b949e3a36d78c

      - name: Setup Node
        uses: actions/setup-node@v3
        with:
          node-version: "18"
          cache: "yarn"

      - name: Check Yarn version
        run: yarn --version

      # - name: Validate using commitlint
      #   if: github.ref != 'refs/heads/testnet-prod' || github.ref != 'refs/heads/prod'
      #   uses: wagoid/commitlint-github-action@v5
      #   with:
      #     commitDepth: 1

      - name: Yarn install
        run: yarn install

      - name: Update git submodule
        run: git submodule update --init

      - name: Forge install
        run: yarn workspace @connext/smart-contracts forge:install

      - name: Yarn build
        run: yarn build:all

      - name: Install DBMate
        run: sudo curl -fsSL -o /usr/local/bin/dbmate https://github.com/amacneil/dbmate/releases/latest/download/dbmate-linux-amd64 && sudo chmod +x /usr/local/bin/dbmate

      - name: Migrate Database
        run: yarn workspace @connext/nxtp-adapters-database dbmate up

<<<<<<< HEAD
      ## Env file containing RPCs for connectors' integration tests
      - name: "Create env file"
        run: |
          touch ./packages/deployments/contracts/.env
          echo MAINNET_RPC="${{ secrets.MAINNET_RPC }}" >> ./packages/deployments/contracts/.env
          echo SCROLL_RPC="${{ secrets.SCROLL_RPC }}" >> ./packages/deployments/contracts/.env
          echo SEPOLIA_RPC="${{ secrets.SEPOLIA_RPC }}" >> ./packages/deployments/contracts/.env
          echo TAIKO_RPC="${{ secrets.TAIKO_RPC }}" >> ./packages/deployments/contracts/.env
          cat ./packages/deployments/contracts/.env

      ## TODO: Modify it to its previous state before merging to Connext
      - name: Yarn test
        run: yarn test:connectors
=======
      - name: Yarn test
        run: yarn test:all
>>>>>>> 5bcc4c1e

      - name: Yarn lint
        env:
          NODE_OPTIONS: "--max-old-space-size=8192"
        run: yarn lint:all

      - name: Install jq
        run: sudo apt-get install -y jq

      - name: Extract version, determine tag, and publish SDK
        if: ${{ startsWith(github.ref, 'refs/tags/sdk-v') }}
        env:
          YARN_NPM_AUTH_TOKEN: ${{ secrets.NPM_TOKEN }}
        run: |
          workspaces=(
            "packages/utils:@connext/nxtp-utils"
            "packages/deployments/contracts:@connext/smart-contracts"
            "packages/adapters/txservice:@connext/nxtp-txservice"
            "packages/adapters/subgraph:@connext/nxtp-adapters-subgraph"
            "packages/adapters/cache:@connext/nxtp-adapters-cache"
            "packages/agents/sdk:@connext/sdk-core"
            "packages/agents/sdk-wrapper:@connext/sdk"
          )

          for entry in "${workspaces[@]}"; do
            IFS=":"; read -ra split_entry <<< "$entry"
            directory="${split_entry[0]}"
            workspace="${split_entry[1]}"
            subpackage_version=$(cat $directory/package.json | jq -r '.version')

            tag=""
            if [[ "$subpackage_version" == *"-alpha"* ]]; then
              tag="alpha"
            elif [[ "$subpackage_version" == *"-beta"* ]]; then
              tag="beta"
            fi

            echo "Checking $workspace for existing version..."
            npm_package_info=$(npm view $workspace versions --json)

            if [[ -z "$tag" ]]; then
              # "stable" is not explicitly in the version name for stable releases
              last_version=$(echo "$npm_package_info" | jq -r ".[] | select(test(\"-\") | not)" | tail -1)
            else
              # pre-release versions have the tag in the version name
              base_version=$(echo "$subpackage_version" | sed 's/-.*//')
              last_version=$(echo "$npm_package_info" | jq -r ".[] | select(test(\"^${base_version}-${tag}\"))" | tail -1)
            fi

            echo "Compare version in NPM ($last_version) against local version ($subpackage_version)"
            if [[ "$last_version" != "$subpackage_version" ]]; then
              echo "Publishing $workspace with version $subpackage_version"
              if [[ ! -z "$tag" ]]; then
                yarn workspace $workspace npm publish --access public --tag $tag
              else
                yarn workspace $workspace npm publish --access public
              fi
            else
              echo "Skipping $workspace as version $subpackage_version already exists"
            fi
          done

      - name: Extract version, determine tag, and publish contracts
        if: ${{ startsWith(github.ref, 'refs/tags/contracts-v') }}
        env:
          YARN_NPM_AUTH_TOKEN: ${{ secrets.NPM_TOKEN }}
        run: |
          workspaces=(
            "packages/utils:@connext/nxtp-utils"
            "packages/deployments/contracts:@connext/smart-contracts"
          )

          for entry in "${workspaces[@]}"; do
            IFS=":"; read -ra split_entry <<< "$entry"
            directory="${split_entry[0]}"
            workspace="${split_entry[1]}"
            subpackage_version=$(cat $directory/package.json | jq -r '.version')

            tag=""
            if [[ "$subpackage_version" == *"-alpha"* ]]; then
              tag="alpha"
            elif [[ "$subpackage_version" == *"-beta"* ]]; then
              tag="beta"
            fi

            echo "Checking $workspace for existing version..."
            npm_package_info=$(npm view $workspace versions --json)

            if [[ -z "$tag" ]]; then
              # "stable" is not explicitly in the version name for stable releases
              last_version=$(echo "$npm_package_info" | jq -r ".[] | select(test(\"-\") | not)" | tail -1)
            else
              # pre-release versions have the tag in the version name
              base_version=$(echo "$subpackage_version" | sed 's/-.*//')
              last_version=$(echo "$npm_package_info" | jq -r ".[] | select(test(\"^${base_version}-${tag}\"))" | tail -1)
            fi

            echo "Compare version in NPM ($last_version) against local version ($subpackage_version)"
            if [[ "$last_version" != "$subpackage_version" ]]; then
              echo "Publishing $workspace with version $subpackage_version"
              if [[ ! -z "$tag" ]]; then
                yarn workspace $workspace npm publish --access public --tag $tag
              else
                yarn workspace $workspace npm publish --access public
              fi
            else
              echo "Skipping $workspace as version $subpackage_version already exists"
            fi
          done

      - name: Extract version, determine tag, and publish chain-abstraction
        if: ${{ startsWith(github.ref, 'refs/tags/chain-abstraction-v') }}
        env:
          YARN_NPM_AUTH_TOKEN: ${{ secrets.NPM_TOKEN }}
        run: |
          workspaces=(
            "packages/utils:@connext/nxtp-utils"
            "packages/agents/chain-abstraction:@connext/chain-abstraction"
          )

          for entry in "${workspaces[@]}"; do
            IFS=":"; read -ra split_entry <<< "$entry"
            directory="${split_entry[0]}"
            workspace="${split_entry[1]}"
            subpackage_version=$(cat $directory/package.json | jq -r '.version')

            tag=""
            if [[ "$subpackage_version" == *"-alpha"* ]]; then
              tag="alpha"
            elif [[ "$subpackage_version" == *"-beta"* ]]; then
              tag="beta"
            fi

            echo "Checking $workspace for existing version..."
            npm_package_info=$(npm view $workspace versions --json)

            if [[ -z "$tag" ]]; then
              # "stable" is not explicitly in the version name for stable releases
              last_version=$(echo "$npm_package_info" | jq -r ".[] | select(test(\"-\") | not)" | tail -1)
            else
              # pre-release versions have the tag in the version name
              base_version=$(echo "$subpackage_version" | sed 's/-.*//')
              last_version=$(echo "$npm_package_info" | jq -r ".[] | select(test(\"^${base_version}-${tag}\"))" | tail -1)
            fi

            echo "Compare version in NPM ($last_version) against local version ($subpackage_version)"
            if [[ "$last_version" != "$subpackage_version" ]]; then
              echo "Publishing $workspace with version $subpackage_version"
              if [[ ! -z "$tag" ]]; then
                yarn workspace $workspace npm publish --access public --tag $tag
              else
                yarn workspace $workspace npm publish --access public
              fi
            else
              echo "Skipping $workspace as version $subpackage_version already exists"
            fi
          done

  build-and-push-router-publisher-image:
    if: github.ref == 'refs/heads/main' || github.ref == 'refs/heads/staging' || github.ref == 'refs/heads/testnet-prod' || github.ref == 'refs/heads/prod'
    env:
      REGISTRY: ghcr.io
      IMAGE_NAME: connext/router-publisher
    runs-on: ubuntu-latest
    permissions:
      contents: read
      packages: write

    steps:
      - name: Checkout repository
        uses: actions/checkout@v3

      - name: Log in to the Container registry
        uses: docker/login-action@f054a8b539a109f9f41c372932f1ae047eff08c9
        with:
          registry: ${{ env.REGISTRY }}
          username: ${{ github.actor }}
          password: ${{ secrets.GITHUB_TOKEN }}

      - name: Remove router from version tag
        id: remove-router
        run: |
          tag=${{ github.ref_name }}
          if [[ $tag == *router-* ]]; then
            new_tag=${tag/router-/}
            echo "docker_tag=$new_tag" >> $GITHUB_OUTPUT
          else
            echo "docker_tag=" >> $GITHUB_OUTPUT
          fi

      - name: Extract metadata (tags, labels) for Docker
        id: meta
        uses: docker/metadata-action@98669ae865ea3cffbcbaa878cf57c20bbf1c6c38
        with:
          images: ${{ env.REGISTRY }}/${{ env.IMAGE_NAME }}
          tags: |
            type=sha,format=short
            type=raw,value=${{ steps.remove-router.outputs.docker_tag }}

      - name: Build and push Docker image
        uses: docker/build-push-action@ad44023a93711e3deb337508980b4b5e9bcdc5dc
        with:
          context: .
          push: true
          tags: ${{ steps.meta.outputs.tags }}
          labels: ${{ steps.meta.outputs.labels }}
          file: docker/router/publisher/Dockerfile

    outputs:
      json: ${{ steps.meta.outputs.json }}

  build-and-push-router-subscriber-image:
    if: github.ref == 'refs/heads/main' || github.ref == 'refs/heads/staging' || github.ref == 'refs/heads/testnet-prod' || github.ref == 'refs/heads/prod'
    env:
      REGISTRY: ghcr.io
      IMAGE_NAME: connext/router-subscriber
    runs-on: ubuntu-latest
    permissions:
      contents: read
      packages: write

    steps:
      - name: Checkout repository
        uses: actions/checkout@v3

      - name: Log in to the Container registry
        uses: docker/login-action@f054a8b539a109f9f41c372932f1ae047eff08c9
        with:
          registry: ${{ env.REGISTRY }}
          username: ${{ github.actor }}
          password: ${{ secrets.GITHUB_TOKEN }}

      - name: Remove router from version tag
        id: remove-router
        run: |
          tag=${{ github.ref_name }}
          if [[ $tag == *router-* ]]; then
            new_tag=${tag/router-/}
            echo "docker_tag=$new_tag" >> $GITHUB_OUTPUT
          else
            echo "docker_tag=" >> $GITHUB_OUTPUT
          fi

      - name: Extract metadata (tags, labels) for Docker
        id: meta
        uses: docker/metadata-action@98669ae865ea3cffbcbaa878cf57c20bbf1c6c38
        with:
          images: ${{ env.REGISTRY }}/${{ env.IMAGE_NAME }}
          tags: |
            type=sha,format=short
            type=raw,value=${{ steps.remove-router.outputs.docker_tag }}

      - name: Build and push Docker image
        uses: docker/build-push-action@ad44023a93711e3deb337508980b4b5e9bcdc5dc
        with:
          context: .
          push: true
          tags: ${{ steps.meta.outputs.tags }}
          labels: ${{ steps.meta.outputs.labels }}
          file: docker/router/subscriber/Dockerfile

    outputs:
      json: ${{ steps.meta.outputs.json }}

  build-and-push-router-executor-image:
    if: github.ref == 'refs/heads/main' || github.ref == 'refs/heads/staging' || github.ref == 'refs/heads/testnet-prod' || github.ref == 'refs/heads/prod'
    env:
      REGISTRY: ghcr.io
      IMAGE_NAME: connext/router-executor
    runs-on: ubuntu-latest
    permissions:
      contents: read
      packages: write

    steps:
      - name: Checkout repository
        uses: actions/checkout@v3

      - name: Log in to the Container registry
        uses: docker/login-action@f054a8b539a109f9f41c372932f1ae047eff08c9
        with:
          registry: ${{ env.REGISTRY }}
          username: ${{ github.actor }}
          password: ${{ secrets.GITHUB_TOKEN }}

      - name: Remove router from version tag
        id: remove-router
        run: |
          tag=${{ github.ref_name }}
          if [[ $tag == *router-* ]]; then
            new_tag=${tag/router-/}
            echo "docker_tag=$new_tag" >> $GITHUB_OUTPUT
          else
            echo "docker_tag=" >> $GITHUB_OUTPUT
          fi

      - name: Extract metadata (tags, labels) for Docker
        id: meta
        uses: docker/metadata-action@98669ae865ea3cffbcbaa878cf57c20bbf1c6c38
        with:
          images: ${{ env.REGISTRY }}/${{ env.IMAGE_NAME }}
          tags: |
            type=sha,format=short
            type=raw,value=${{ steps.remove-router.outputs.docker_tag }}

      - name: Build and push Docker image
        uses: docker/build-push-action@ad44023a93711e3deb337508980b4b5e9bcdc5dc
        with:
          context: .
          push: true
          tags: ${{ steps.meta.outputs.tags }}
          labels: ${{ steps.meta.outputs.labels }}
          file: docker/router/executor/Dockerfile

    outputs:
      json: ${{ steps.meta.outputs.json }}

  build-and-push-sequencer-server-image:
    if: github.ref == 'refs/heads/main' || github.ref == 'refs/heads/staging' || github.ref == 'refs/heads/testnet-prod' || github.ref == 'refs/heads/prod'
    env:
      REGISTRY: ghcr.io
      IMAGE_NAME: connext/sequencer-server
    runs-on: ubuntu-latest
    permissions:
      contents: read
      packages: write

    steps:
      - name: Checkout repository
        uses: actions/checkout@v3

      - name: Log in to the Container registry
        uses: docker/login-action@f054a8b539a109f9f41c372932f1ae047eff08c9
        with:
          registry: ${{ env.REGISTRY }}
          username: ${{ github.actor }}
          password: ${{ secrets.GITHUB_TOKEN }}

      - name: Extract metadata (tags, labels) for Docker
        id: meta
        uses: docker/metadata-action@98669ae865ea3cffbcbaa878cf57c20bbf1c6c38
        with:
          images: ${{ env.REGISTRY }}/${{ env.IMAGE_NAME }}
          tags: |
            type=sha,format=short
            type=semver,pattern={{raw}}

      - name: Build and push Docker image
        uses: docker/build-push-action@ad44023a93711e3deb337508980b4b5e9bcdc5dc
        with:
          context: .
          push: true
          tags: ${{ steps.meta.outputs.tags }}
          labels: ${{ steps.meta.outputs.labels }}
          file: docker/sequencer/server/Dockerfile

    outputs:
      json: ${{ steps.meta.outputs.json }}

  build-and-push-sequencer-publisher-image:
    if: github.ref == 'refs/heads/main' || github.ref == 'refs/heads/staging' || github.ref == 'refs/heads/testnet-prod' || github.ref == 'refs/heads/prod'
    env:
      REGISTRY: ghcr.io
      IMAGE_NAME: connext/sequencer-publisher
    runs-on: ubuntu-latest
    permissions:
      contents: read
      packages: write

    steps:
      - name: Checkout repository
        uses: actions/checkout@v3

      - name: Log in to the Container registry
        uses: docker/login-action@f054a8b539a109f9f41c372932f1ae047eff08c9
        with:
          registry: ${{ env.REGISTRY }}
          username: ${{ github.actor }}
          password: ${{ secrets.GITHUB_TOKEN }}

      - name: Extract metadata (tags, labels) for Docker
        id: meta
        uses: docker/metadata-action@98669ae865ea3cffbcbaa878cf57c20bbf1c6c38
        with:
          images: ${{ env.REGISTRY }}/${{ env.IMAGE_NAME }}
          tags: |
            type=sha,format=short
            type=semver,pattern={{raw}}

      - name: Build and push Docker image
        uses: docker/build-push-action@ad44023a93711e3deb337508980b4b5e9bcdc5dc
        with:
          context: .
          push: true
          tags: ${{ steps.meta.outputs.tags }}
          labels: ${{ steps.meta.outputs.labels }}
          file: docker/sequencer/publisher/Dockerfile

    outputs:
      json: ${{ steps.meta.outputs.json }}

  build-and-push-sequencer-subscriber-image:
    if: github.ref == 'refs/heads/main' || github.ref == 'refs/heads/staging' || github.ref == 'refs/heads/testnet-prod' || github.ref == 'refs/heads/prod'
    env:
      REGISTRY: ghcr.io
      IMAGE_NAME: connext/sequencer-subscriber
    runs-on: ubuntu-latest
    permissions:
      contents: read
      packages: write

    steps:
      - name: Checkout repository
        uses: actions/checkout@v3

      - name: Log in to the Container registry
        uses: docker/login-action@f054a8b539a109f9f41c372932f1ae047eff08c9
        with:
          registry: ${{ env.REGISTRY }}
          username: ${{ github.actor }}
          password: ${{ secrets.GITHUB_TOKEN }}

      - name: Extract metadata (tags, labels) for Docker
        id: meta
        uses: docker/metadata-action@98669ae865ea3cffbcbaa878cf57c20bbf1c6c38
        with:
          images: ${{ env.REGISTRY }}/${{ env.IMAGE_NAME }}
          tags: |
            type=sha,format=short
            type=semver,pattern={{raw}}

      - name: Build and push Docker image
        uses: docker/build-push-action@ad44023a93711e3deb337508980b4b5e9bcdc5dc
        with:
          context: .
          push: true
          tags: ${{ steps.meta.outputs.tags }}
          labels: ${{ steps.meta.outputs.labels }}
          file: docker/sequencer/subscriber/Dockerfile

    outputs:
      json: ${{ steps.meta.outputs.json }}

  build-and-push-cartographer-image:
    if: github.ref == 'refs/heads/main' || github.ref == 'refs/heads/staging' || github.ref == 'refs/heads/testnet-prod' || github.ref == 'refs/heads/prod'
    runs-on: ubuntu-latest
    env:
      REGISTRY: 679752396206.dkr.ecr.us-east-1.amazonaws.com
      IMAGE_TAG: ${{ github.ref_name }}-${{ github.sha }}
      REPOSITORY: nxtp-cartographer

    steps:
      - name: Checkout repository
        uses: actions/checkout@v3

      - name: Configure AWS Credentials
        uses: aws-actions/configure-aws-credentials@v1
        with:
          aws-region: us-east-1
          aws-access-key-id: ${{ secrets.DEPLOYER_AWS_ACCESS_KEY_ID }}
          aws-secret-access-key: ${{ secrets.DEPLOYER_AWS_SECRET_ACCESS_KEY }}

      - name: Login to Private ECR
        id: login-ecr
        uses: aws-actions/amazon-ecr-login@v1

      # Avoids rate limits error on pulling from public ECR
      - name: Login to Public ECR
        uses: docker/login-action@v2
        with:
          registry: public.ecr.aws
          username: ${{ secrets.DEPLOYER_AWS_ACCESS_KEY_ID }}
          password: ${{ secrets.DEPLOYER_AWS_SECRET_ACCESS_KEY }}

      - name: Log in to GH Container registry
        uses: docker/login-action@f054a8b539a109f9f41c372932f1ae047eff08c9
        with:
          registry: ghcr.io
          username: ${{ github.actor }}
          password: ${{ secrets.GITHUB_TOKEN }}

      - name: Build, tag, and push docker image to Amazon ECR Public
        run: |
          docker build -f docker/cartographer/Dockerfile -t $REGISTRY/$REPOSITORY:$IMAGE_TAG -t ghcr.io/connext/cartographer:$IMAGE_TAG .
          docker push $REGISTRY/$REPOSITORY:$IMAGE_TAG
          docker push ghcr.io/connext/cartographer:$IMAGE_TAG

  build-and-push-lighthouse-image:
    if: github.ref == 'refs/heads/main' || github.ref == 'refs/heads/staging' || github.ref == 'refs/heads/testnet-prod' || github.ref == 'refs/heads/prod'
    runs-on: ubuntu-latest
    env:
      REGISTRY: 679752396206.dkr.ecr.us-east-1.amazonaws.com
      IMAGE_TAG: ${{ github.ref_name }}-${{ github.sha }}
      REPOSITORY: nxtp-lighthouse

    steps:
      - name: Checkout repository
        uses: actions/checkout@v3

      - name: Configure AWS Credentials
        uses: aws-actions/configure-aws-credentials@v1
        with:
          aws-region: us-east-1
          aws-access-key-id: ${{ secrets.DEPLOYER_AWS_ACCESS_KEY_ID }}
          aws-secret-access-key: ${{ secrets.DEPLOYER_AWS_SECRET_ACCESS_KEY }}

      - name: Login to Private ECR
        id: login-ecr
        uses: aws-actions/amazon-ecr-login@v1

      # Avoids rate limits error on pulling from public ECR
      - name: Login to Public ECR
        uses: docker/login-action@v2
        with:
          registry: public.ecr.aws
          username: ${{ secrets.DEPLOYER_AWS_ACCESS_KEY_ID }}
          password: ${{ secrets.DEPLOYER_AWS_SECRET_ACCESS_KEY }}

      - name: Log in to GH Container registry
        uses: docker/login-action@f054a8b539a109f9f41c372932f1ae047eff08c9
        with:
          registry: ghcr.io
          username: ${{ github.actor }}
          password: ${{ secrets.GITHUB_TOKEN }}

      - name: Build, tag, and push docker image to Amazon ECR Public

        run: |
          DOCKER_BUILDKIT=1 docker build -f docker/lighthouse/lambda/Dockerfile -t $REGISTRY/$REPOSITORY:$IMAGE_TAG -t ghcr.io/connext/lighthouse:$IMAGE_TAG .
          docker push $REGISTRY/$REPOSITORY:$IMAGE_TAG
          docker push ghcr.io/connext/lighthouse:$IMAGE_TAG

  build-and-push-lighthouse-prover-subscriber-image:
    if: github.ref == 'refs/heads/main' || github.ref == 'refs/heads/staging' || github.ref == 'refs/heads/testnet-prod' || github.ref == 'refs/heads/prod'
    env:
      REGISTRY: ghcr.io
      IMAGE_NAME: connext/lighthouse-subscriber
    runs-on: ubuntu-latest
    permissions:
      contents: read
      packages: write

    steps:
      - name: Checkout repository
        uses: actions/checkout@v3

      - name: Log in to the Container registry
        uses: docker/login-action@f054a8b539a109f9f41c372932f1ae047eff08c9
        with:
          registry: ${{ env.REGISTRY }}
          username: ${{ github.actor }}
          password: ${{ secrets.GITHUB_TOKEN }}

      - name: Extract metadata (tags, labels) for Docker
        id: meta
        uses: docker/metadata-action@98669ae865ea3cffbcbaa878cf57c20bbf1c6c38
        with:
          images: ${{ env.REGISTRY }}/${{ env.IMAGE_NAME }}
          tags: |
            type=sha,format=short
            type=semver,pattern={{raw}}

      - name: Build and push Docker image
        uses: docker/build-push-action@ad44023a93711e3deb337508980b4b5e9bcdc5dc
        with:
          context: .
          push: true
          tags: ${{ steps.meta.outputs.tags }}
          labels: ${{ steps.meta.outputs.labels }}
          file: docker/lighthouse/subscriber/Dockerfile

    outputs:
      json: ${{ steps.meta.outputs.json }}

  build-and-push-relayer-image:
    if: github.ref == 'refs/heads/main' || github.ref == 'refs/heads/staging' || github.ref == 'refs/heads/testnet-prod' || github.ref == 'refs/heads/prod'
    env:
      REGISTRY: ghcr.io
      IMAGE_NAME: connext/relayer
    runs-on: ubuntu-latest
    permissions:
      contents: read
      packages: write

    steps:
      - name: Checkout repository
        uses: actions/checkout@v3

      - name: Log in to the Container registry
        uses: docker/login-action@f054a8b539a109f9f41c372932f1ae047eff08c9
        with:
          registry: ${{ env.REGISTRY }}
          username: ${{ github.actor }}
          password: ${{ secrets.GITHUB_TOKEN }}

      - name: Extract metadata (tags, labels) for Docker
        id: meta
        uses: docker/metadata-action@98669ae865ea3cffbcbaa878cf57c20bbf1c6c38
        with:
          images: ${{ env.REGISTRY }}/${{ env.IMAGE_NAME }}
          tags: |
            type=sha,format=short
            type=semver,pattern={{raw}}

      - name: Build and push Docker image
        uses: docker/build-push-action@ad44023a93711e3deb337508980b4b5e9bcdc5dc
        with:
          context: .
          push: true
          tags: ${{ steps.meta.outputs.tags }}
          labels: ${{ steps.meta.outputs.labels }}
          file: docker/relayer/Dockerfile

    outputs:
      json: ${{ steps.meta.outputs.json }}

  build-and-push-watcher-image:
    if: github.ref == 'refs/heads/main' || github.ref == 'refs/heads/staging' || github.ref == 'refs/heads/testnet-prod' || github.ref == 'refs/heads/prod'
    env:
      REGISTRY: ghcr.io
      IMAGE_NAME: connext/watcher
    runs-on: ubuntu-latest
    permissions:
      contents: read
      packages: write

    steps:
      - name: Checkout repository
        uses: actions/checkout@v3

      - name: Log in to the Container registry
        uses: docker/login-action@f054a8b539a109f9f41c372932f1ae047eff08c9
        with:
          registry: ${{ env.REGISTRY }}
          username: ${{ github.actor }}
          password: ${{ secrets.GITHUB_TOKEN }}

      - name: Remove watcher from version tag
        id: remove-watcher
        run: |
          tag=${{ github.ref_name }}
          if [[ $tag == *watcher-* ]]; then
            new_tag=${tag/watcher-/}
            echo "docker_tag=$new_tag" >> $GITHUB_OUTPUT
          else
            echo "docker_tag=" >> $GITHUB_OUTPUT
          fi

      - name: Extract metadata (tags, labels) for Docker
        id: meta
        uses: docker/metadata-action@98669ae865ea3cffbcbaa878cf57c20bbf1c6c38
        with:
          images: ${{ env.REGISTRY }}/${{ env.IMAGE_NAME }}
          tags: |
            type=sha,format=short
            type=raw,value=${{ steps.remove-watcher.outputs.docker_tag }}

      - name: Build and push Docker image
        uses: docker/build-push-action@ad44023a93711e3deb337508980b4b5e9bcdc5dc
        with:
          context: .
          push: true
          tags: ${{ steps.meta.outputs.tags }}
          labels: ${{ steps.meta.outputs.labels }}
          file: docker/watcher/Dockerfile

    outputs:
      json: ${{ steps.meta.outputs.json }}

  build-and-push-sdk-server-image:
    if: github.ref == 'refs/heads/main' || github.ref == 'refs/heads/staging' || github.ref == 'refs/heads/testnet-prod' || github.ref == 'refs/heads/prod'
    env:
      REGISTRY: ghcr.io
      IMAGE_NAME: connext/sdk-server
    runs-on: ubuntu-latest
    permissions:
      contents: read
      packages: write

    steps:
      - name: Checkout repository
        uses: actions/checkout@v3

      - name: Log in to the Container registry
        uses: docker/login-action@f054a8b539a109f9f41c372932f1ae047eff08c9
        with:
          registry: ${{ env.REGISTRY }}
          username: ${{ github.actor }}
          password: ${{ secrets.GITHUB_TOKEN }}

      - name: Remove sdk-server from version tag
        id: remove-sdk-server
        run: |
          tag=${{ github.ref_name }}
          if [[ $tag == *watcher-* ]]; then
            new_tag=${tag/sdk-server-/}
            echo "docker_tag=$new_tag" >> $GITHUB_OUTPUT
          else
            echo "docker_tag=" >> $GITHUB_OUTPUT
          fi

      - name: Extract metadata (tags, labels) for Docker
        id: meta
        uses: docker/metadata-action@98669ae865ea3cffbcbaa878cf57c20bbf1c6c38
        with:
          images: ${{ env.REGISTRY }}/${{ env.IMAGE_NAME }}
          tags: |
            type=sha,format=short
            type=raw,value=${{ steps.remove-sdk-server.outputs.docker_tag }}

      - name: Build and push Docker image
        uses: docker/build-push-action@ad44023a93711e3deb337508980b4b5e9bcdc5dc
        with:
          context: .
          push: true
          tags: ${{ steps.meta.outputs.tags }}
          labels: ${{ steps.meta.outputs.labels }}
          file: docker/sdk-server/Dockerfile

    outputs:
      json: ${{ steps.meta.outputs.json }}

  smoke-tests:
    runs-on: ubuntu-latest
    needs:
      [
        build-and-push-router-publisher-image,
        build-and-push-router-subscriber-image,
        build-and-push-router-executor-image,
        build-and-push-sequencer-server-image,
        build-and-push-sequencer-publisher-image,
        build-and-push-sequencer-subscriber-image,
        build-and-push-cartographer-image,
        build-and-push-lighthouse-image,
        build-and-push-lighthouse-prover-subscriber-image,
        build-and-push-relayer-image,
        build-and-push-watcher-image,
        build-and-push-sdk-server-image,
      ]
    env:
      ROUTER_PUBLISHER_IMAGE: ${{ fromJSON(needs.build-and-push-router-publisher-image.outputs.json).tags[0] }}
      ROUTER_SUBSCRIBER_IMAGE: ${{ fromJSON(needs.build-and-push-router-subscriber-image.outputs.json).tags[0] }}
      ROUTER_EXECUTOR_IMAGE: ${{fromJSON(needs.build-and-push-router-executor-image.outputs.json).tags[0]}}
      SEQUENCER_SERVER_IMAGE: ${{ fromJSON(needs.build-and-push-sequencer-server-image.outputs.json).tags[0] }}
      SEQUENCER_PUBLISHER_IMAGE: ${{ fromJSON(needs.build-and-push-sequencer-publisher-image.outputs.json).tags[0] }}
      SEQUENCER_SUBSCRIBER_IMAGE: ${{ fromJSON(needs.build-and-push-sequencer-subscriber-image.outputs.json).tags[0] }}
      CARTOGRAPHER_IMAGE: ghcr.io/connext/cartographer:${{ github.ref_name }}-${{ github.sha }}
      LIGHTHOUSE_IMAGE: ghcr.io/connext/lighthouse:${{ github.ref_name }}-${{ github.sha }}
      LIGHTHOUSE_PROVER_SUBSCRIBER_IMAGE: ${{ fromJSON(needs.build-and-push-lighthouse-prover-subscriber-image.outputs.json).tags[0] }}
      RELAYER_IMAGE: ${{ fromJSON(needs.build-and-push-relayer-image.outputs.json).tags[0] }}
      WATCHER_IMAGE: ${{ fromJSON(needs.build-and-push-watcher-image.outputs.json).tags[0] }}
      SDK_SERVER_IMAGE: ${{ fromJSON(needs.build-and-push-sdk-server-image.outputs.json).tags[0] }}
      WEB3_SIGNER_PRIVATE_KEY_ROUTER: "0xc88b703fb08cbea894b6aeff5a544fb92e78a18e19814cd85da83b71f772aa6c"
      WEB3_SIGNER_PRIVATE_KEY_SEQUENCER: "0xae6ae8e5ccbfb04590405997ee2d52d2b330726137b875053c36d94e974d162f"
      WEB3_SIGNER_PRIVATE_KEY_RELAYER: "0x0dbbe8e4ae425a6d2687f1a7e3ba17bc98c673636790f1b8ad91193c05875ef1"
      WEB3_SIGNER_PRIVATE_KEY_WATCHER: "0x0dbbe8e4ae425a6d2687f1a7e3ba17bc98c673636790f1b8ad91193c05875ef1"
      MNEMONIC: "candy maple cake sugar pudding cream honey rich smooth crumble sweet treat"
    steps:
      - name: Free Disk Space (Ubuntu)
        uses: jlumbroso/free-disk-space@main
        with:
          # this might remove tools that are actually needed,
          # if set to "true" but frees about 6 GB
          tool-cache: false

          # all of these default to true, but feel free to set to
          # "false" if necessary for your workflow
          android: true
          dotnet: true
          haskell: true
          large-packages: true
          docker-images: true
          swap-storage: true
      - name: Checkout repository
        uses: actions/checkout@v3

      - name: config setup
        run: |
          config_dir_paths=("docker/cartographer" "docker/lighthouse" "docker/router" "docker/sequencer" "docker/relayer" "docker/watcher")
          for dir_path in "${config_dir_paths[@]}"; do
              file_path="$dir_path/config.local.json"
              file_target_path="$dir_path/config.json"
              cp "$file_path" "$file_target_path"
          done

      - name: run smoke tests
        run: |
          docker-compose -f docker-compose.services.yaml -f docker-compose.chains.yaml up -d
          bash docker/bin/wait-for-services.sh router-publisher
          bash docker/bin/wait-for-services.sh router-subscriber
          bash docker/bin/wait-for-services.sh sequencer-server
          bash docker/bin/wait-for-services.sh sequencer-publisher
          bash docker/bin/wait-for-services.sh sequencer-subscriber

    outputs:
      router-publisher-tags: ${{ needs.build-and-push-router-publisher-image.outputs.json }}
      router-subscriber-tags: ${{ needs.build-and-push-router-subscriber-image.outputs.json }}
      router-executor-tags: ${{ needs.build-and-push-router-executor-image.outputs.json }}
      sequencer-server-tags: ${{ needs.build-and-push-sequencer-server-image.outputs.json }}
      sequencer-publisher-tags: ${{ needs.build-and-push-sequencer-publisher-image.outputs.json }}
      sequencer-subscriber-tags: ${{ needs.build-and-push-sequencer-subscriber-image.outputs.json }}
      lighthouse-prover-subscriber-tags: ${{ needs.build-and-push-lighthouse-prover-subscriber-image.outputs.json }}
      relayer-tags: ${{ needs.build-and-push-relayer-image.outputs.json }}
      watcher-tags: ${{ needs.build-and-push-watcher-image.outputs.json }}
      sdk-server-tags: ${{ needs.build-and-push-sdk-server-image.outputs.json }}

  e2e-tests:
    if: github.ref != 'refs/heads/staging'
    runs-on: ubuntu-latest
    needs:
      [
        build-and-test,
        build-and-push-router-publisher-image,
        build-and-push-router-subscriber-image,
        build-and-push-router-executor-image,
        build-and-push-sequencer-server-image,
        build-and-push-sequencer-publisher-image,
        build-and-push-sequencer-subscriber-image,
        build-and-push-cartographer-image,
        build-and-push-lighthouse-image,
        build-and-push-lighthouse-prover-subscriber-image,
        build-and-push-relayer-image,
        build-and-push-watcher-image,
        build-and-push-sdk-server-image,
      ]
    env:
      ROUTER_PUBLISHER_IMAGE: ${{ fromJSON(needs.build-and-push-router-publisher-image.outputs.json).tags[0] }}
      ROUTER_SUBSCRIBER_IMAGE: ${{ fromJSON(needs.build-and-push-router-subscriber-image.outputs.json).tags[0] }}
      ROUTER_EXECUTOR_IMAGE: ${{ fromJSON(needs.build-and-push-router-executor-image.outputs.json).tags[0] }}
      SEQUENCER_SERVER_IMAGE: ${{ fromJSON(needs.build-and-push-sequencer-server-image.outputs.json).tags[0] }}
      SEQUENCER_PUBLISHER_IMAGE: ${{ fromJSON(needs.build-and-push-sequencer-publisher-image.outputs.json).tags[0] }}
      SEQUENCER_SUBSCRIBER_IMAGE: ${{ fromJSON(needs.build-and-push-sequencer-subscriber-image.outputs.json).tags[0] }}
      LIGHTHOUSE_IMAGE: ghcr.io/connext/lighthouse:${{ github.ref_name }}-${{ github.sha }}
      LIGHTHOUSE_PROVER_SUBSCRIBER_IMAGE: ${{ fromJSON(needs.build-and-push-lighthouse-prover-subscriber-image.outputs.json).tags[0] }}
      RELAYER_IMAGE: ${{ fromJSON(needs.build-and-push-relayer-image.outputs.json).tags[0] }}
      WATCHER_IMAGE: ${{ fromJSON(needs.build-and-push-watcher-image.outputs.json).tags[0] }}
      WEB3_SIGNER_PRIVATE_KEY_ROUTER: "0xc88b703fb08cbea894b6aeff5a544fb92e78a18e19814cd85da83b71f772aa6c"
      WEB3_SIGNER_PRIVATE_KEY_SEQUENCER: "0xae6ae8e5ccbfb04590405997ee2d52d2b330726137b875053c36d94e974d162f"
      WEB3_SIGNER_PRIVATE_KEY_RELAYER: "0x0dbbe8e4ae425a6d2687f1a7e3ba17bc98c673636790f1b8ad91193c05875ef1"
      MNEMONIC: "candy maple cake sugar pudding cream honey rich smooth crumble sweet treat"

    steps:
      - name: Checkout repository
        uses: actions/checkout@v3

      - name: Setup Node
        uses: actions/setup-node@v3
        with:
          node-version: "18"

      - name: Yarn install
        run: yarn install

      - name: Yarn build
        run: yarn build:all

      # TODO ADD THIS BACK IN
      # - name: Integration Tests
      # run: yarn test:integration

    outputs:
      router-publisher-tags: ${{ needs.build-and-push-router-publisher-image.outputs.json }}
      router-subscriber-tags: ${{ needs.build-and-push-router-subscriber-image.outputs.json }}
      router-executor-tags: ${{ needs.build-and-push-router-executor-image.outputs.json }}
      sequencer-server-tags: ${{ needs.build-and-push-sequencer-server-image.outputs.json }}
      sequencer-publisher-tags: ${{ needs.build-and-push-sequencer-publisher-image.outputs.json }}
      sequencer-subscriber-tags: ${{ needs.build-and-push-sequencer-subscriber-image.outputs.json }}
      lighthouse-prover-subscriber-tags: ${{ needs.build-and-push-lighthouse-prover-subscriber-image.outputs.json }}
      relayer-tags: ${{ needs.build-and-push-relayer-image.outputs.json }}
      watcher-tags: ${{ needs.build-and-push-watcher-image.outputs.json }}
      sdk-server-tags: ${{ needs.build-and-push-sdk-server-image.outputs.json }}

  terraform-infra:
    if: github.ref == 'refs/heads/staging' || github.ref == 'refs/heads/testnet-prod' || github.ref == 'refs/heads/prod'
    runs-on: ubuntu-latest
    needs: [smoke-tests]
    env:
      AWS_PROFILE: aws-deployer-connext
    permissions:
      contents: read
      packages: write

    steps:
      - name: Setup Terraform
        uses: hashicorp/setup-terraform@v1
        with:
          terraform_version: 1.5.7

      - name: Checkout repository
        uses: actions/checkout@v3

      - name: Configure AWS Credentials
        uses: Fooji/create-aws-profile-action@v1
        with:
          profile: aws-deployer-connext
          region: us-east-1
          key: ${{ secrets.DEPLOYER_AWS_ACCESS_KEY_ID }}
          secret: ${{ secrets.DEPLOYER_AWS_SECRET_ACCESS_KEY }}

      - name: Terraform Init
        id: init
        working-directory: ./ops/infra
        run: terraform init

      - name: Terraform Deploy Infra
        id: apply
        working-directory: ./ops/infra
        run: |
          terraform apply -auto-approve

  terraform-services-backend-staging-testnet:
    needs: [smoke-tests, terraform-infra]
    env:
      AWS_PROFILE: aws-deployer-connext
      TF_VAR_cartographer_image_tag: ${{ github.ref_name }}-${{ github.sha }}
      TF_VAR_full_image_name_sdk_server: ${{ fromJSON(needs.smoke-tests.outputs.sdk-server-tags).tags[0] }}

    runs-on: ubuntu-latest
    permissions:
      contents: read
      packages: write

    steps:
      - name: Setup Terraform
        uses: hashicorp/setup-terraform@v1
        with:
          terraform_version: 1.5.7

      - name: Setup Sops
        uses: mdgreenwald/mozilla-sops-action@v1.2.0
        with:
          version: "3.7.2"

      - name: Checkout repository
        uses: actions/checkout@v3

      - name: Configure AWS Credentials
        uses: Fooji/create-aws-profile-action@v1
        with:
          profile: aws-deployer-connext
          region: us-east-1
          key: ${{ secrets.DEPLOYER_AWS_ACCESS_KEY_ID }}
          secret: ${{ secrets.DEPLOYER_AWS_SECRET_ACCESS_KEY }}

      - name: Decrypt Testnet Secrets
        id: decrypt
        run: sops -d ops/env/testnet/backend/secrets.staging.json > ops/testnet/staging/backend/tfvars.json

      - name: Terraform Init
        id: init
        working-directory: ./ops/testnet/staging/backend
        run: terraform init

      - name: Terraform Plan
        id: plan
        working-directory: ./ops/testnet/staging/backend
        run: |
          terraform plan -var-file=tfvars.json

      - name: Terraform Docker Image onto AWS
        if: github.ref == 'refs/heads/staging'
        id: apply
        working-directory: ./ops/testnet/staging/backend
        run: |
          terraform apply -var-file=tfvars.json -auto-approve

  terraform-services-core-staging-testnet:
    needs: [smoke-tests, terraform-infra]
    env:
      AWS_PROFILE: aws-deployer-connext
      TF_VAR_full_image_name_router_publisher: ${{ fromJSON(needs.smoke-tests.outputs.router-publisher-tags).tags[0] }}
      TF_VAR_full_image_name_router_subscriber: ${{ fromJSON(needs.smoke-tests.outputs.router-subscriber-tags).tags[0] }}
      TF_VAR_full_image_name_router_executor: ${{ fromJSON(needs.smoke-tests.outputs.router-executor-tags).tags[0] }}
      TF_VAR_full_image_name_sequencer_server: ${{ fromJSON(needs.smoke-tests.outputs.sequencer-server-tags).tags[0] }}
      TF_VAR_full_image_name_sequencer_publisher: ${{ fromJSON(needs.smoke-tests.outputs.sequencer-publisher-tags).tags[0] }}
      TF_VAR_full_image_name_sequencer_subscriber: ${{ fromJSON(needs.smoke-tests.outputs.sequencer-subscriber-tags).tags[0] }}
      TF_VAR_full_image_name_watcher: ${{ fromJSON(needs.smoke-tests.outputs.watcher-tags).tags[0] }}
      TF_VAR_full_image_name_relayer: ${{ fromJSON(needs.smoke-tests.outputs.relayer-tags).tags[0] }}
      TF_VAR_full_image_name_lighthouse_prover_subscriber: ${{ fromJSON(needs.smoke-tests.outputs.lighthouse-prover-subscriber-tags).tags[0] }}
      TF_VAR_lighthouse_image_tag: ${{ github.ref_name }}-${{ github.sha }}

    runs-on: ubuntu-latest
    permissions:
      contents: read
      packages: write

    steps:
      - name: Setup Terraform
        uses: hashicorp/setup-terraform@v1
        with:
          terraform_version: 1.5.7

      - name: Setup Sops
        uses: mdgreenwald/mozilla-sops-action@v1.2.0
        with:
          version: "3.7.2"

      - name: Checkout repository
        uses: actions/checkout@v3

      - name: Configure AWS Credentials
        uses: Fooji/create-aws-profile-action@v1
        with:
          profile: aws-deployer-connext
          region: us-east-1
          key: ${{ secrets.DEPLOYER_AWS_ACCESS_KEY_ID }}
          secret: ${{ secrets.DEPLOYER_AWS_SECRET_ACCESS_KEY }}

      - name: Decrypt Testnet Secrets
        id: decrypt
        run: sops -d ops/env/testnet/core/secrets.staging.json > ops/testnet/staging/core/tfvars.json

      - name: Terraform Init
        id: init
        working-directory: ./ops/testnet/staging/core
        run: terraform init

      - name: Terraform Plan
        id: plan
        working-directory: ./ops/testnet/staging/core
        run: |
          terraform plan -var-file=tfvars.json

      - name: Terraform Docker Image onto AWS
        if: github.ref == 'refs/heads/staging'
        id: apply
        working-directory: ./ops/testnet/staging/core
        run: |
          terraform apply -var-file=tfvars.json -auto-approve

    outputs:
      sequencer-server-tags: ${{ needs.smoke-tests.outputs.sequencer-server-tags }}
      sequencer-publisher-tags: ${{ needs.smoke-tests.outputs.sequencer-publisher-tags }}
      sequencer-subscriber-tags: ${{ needs.smoke-tests.outputs.sequencer-subscriber-tags }}
      lighthouse-prover-subscriber-tags: ${{ needs.smoke-tests.outputs.lighthouse-prover-subscriber-tags }}
      router-publisher-tags: ${{ needs.smoke-tests.outputs.router-publisher-tags }}
      router-subscriber-tags: ${{ needs.smoke-tests.outputs.router-subscriber-tags }}
      router-executor-tags: ${{ needs.smoke-tests.outputs.router-executor-tags }}
      relayer-tags: ${{ needs.smoke-tests.outputs.relayer-tags }}

  terraform-services-core-prod-testnet:
    if: github.ref == 'refs/heads/testnet-prod' || github.ref == 'refs/heads/prod'
    needs: [e2e-tests]
    env:
      AWS_PROFILE: aws-deployer-connext
      TF_VAR_full_image_name_router_publisher: ${{ fromJSON(needs.e2e-tests.outputs.router-publisher-tags).tags[0] }}
      TF_VAR_full_image_name_router_subscriber: ${{ fromJSON(needs.e2e-tests.outputs.router-subscriber-tags).tags[0] }}
      TF_VAR_full_image_name_router_executor: ${{ fromJSON(needs.e2e-tests.outputs.router-executor-tags).tags[0] }}
      TF_VAR_full_image_name_sequencer_server: ${{ fromJSON(needs.e2e-tests.outputs.sequencer-server-tags).tags[0] }}
      TF_VAR_full_image_name_sequencer_publisher: ${{ fromJSON(needs.e2e-tests.outputs.sequencer-publisher-tags).tags[0] }}
      TF_VAR_full_image_name_sequencer_subscriber: ${{ fromJSON(needs.e2e-tests.outputs.sequencer-subscriber-tags).tags[0] }}
      TF_VAR_full_image_name_relayer: ${{ fromJSON(needs.e2e-tests.outputs.relayer-tags).tags[0] }}
      TF_VAR_full_image_name_watcher: ${{ fromJSON(needs.e2e-tests.outputs.watcher-tags).tags[0] }}
      TF_VAR_full_image_name_lighthouse_prover_subscriber: ${{ fromJSON(needs.e2e-tests.outputs.lighthouse-prover-subscriber-tags).tags[0] }}
      TF_VAR_lighthouse_image_tag: ${{ github.ref_name }}-${{ github.sha }}

    runs-on: ubuntu-latest
    permissions:
      contents: read
      packages: write
    steps:
      - name: Setup Terraform
        uses: hashicorp/setup-terraform@v1
        with:
          terraform_version: 1.5.7

      - name: Setup Sops
        uses: mdgreenwald/mozilla-sops-action@v1.2.0
        with:
          version: "3.7.2"

      - name: Checkout repository
        uses: actions/checkout@v3

      - name: Configure AWS Credentials
        uses: Fooji/create-aws-profile-action@v1
        with:
          profile: aws-deployer-connext
          region: us-east-1
          key: ${{ secrets.DEPLOYER_AWS_ACCESS_KEY_ID }}
          secret: ${{ secrets.DEPLOYER_AWS_SECRET_ACCESS_KEY }}

      - name: Decrypt Testnet Production Secrets
        id: decrypt
        run: sops -d ops/env/testnet/core/secrets.prod.json > ops/testnet/prod/core/tfvars.json

      - name: Terraform Init
        id: init
        working-directory: ./ops/testnet/prod/core
        run: terraform init

      - name: Terraform Plan
        id: plan
        working-directory: ./ops/testnet/prod/core
        run: |
          terraform plan -var-file=tfvars.json

      - name: Terraform Docker Image onto AWS
        id: apply
        working-directory: ./ops/testnet/prod/core
        run: |
          terraform apply -var-file=tfvars.json -auto-approve

    outputs:
      sequencer-server-tags: ${{ needs.e2e-tests.outputs.sequencer-server-tags }}
      sequencer-publisher-tags: ${{ needs.e2e-tests.outputs.sequencer-publisher-tags }}
      sequencer-subscriber-tags: ${{ needs.e2e-tests.outputs.sequencer-subscriber-tags }}
      lighthouse-prover-subscriber-tags: ${{ needs.e2e-tests.outputs.lighthouse-prover-subscriber-tags }}
      router-publisher-tags: ${{ needs.e2e-tests.outputs.router-publisher-tags }}
      router-subscriber-tags: ${{ needs.e2e-tests.outputs.router-subscriber-tags }}
      router-executor-tags: ${{ needs.e2e-tests.outputs.router-executor-tags }}
      relayer-tags: ${{ needs.e2e-tests.outputs.relayer-tags }}
      watcher-tags: ${{ needs.e2e-tests.outputs.watcher-tags }}
      sdk-server-tags: ${{ needs.e2e-tests.outputs.sdk-server-tags }}

  terraform-services-backend-prod-testnet:
    if: github.ref == 'refs/heads/testnet-prod' || github.ref == 'refs/heads/prod'
    needs: [e2e-tests]
    env:
      AWS_PROFILE: aws-deployer-connext
      TF_VAR_cartographer_image_tag: ${{ github.ref_name }}-${{ github.sha }}
      TF_VAR_full_image_name_sdk_server: ${{ fromJSON(needs.e2e-tests.outputs.sdk-server-tags).tags[0] }}

    runs-on: ubuntu-latest
    permissions:
      contents: read
      packages: write

    steps:
      - name: Setup Terraform
        uses: hashicorp/setup-terraform@v1
        with:
          terraform_version: 1.5.7

      - name: Setup Sops
        uses: mdgreenwald/mozilla-sops-action@v1.2.0
        with:
          version: "3.7.2"

      - name: Checkout repository
        uses: actions/checkout@v3

      - name: Configure AWS Credentials
        uses: Fooji/create-aws-profile-action@v1
        with:
          profile: aws-deployer-connext
          region: us-east-1
          key: ${{ secrets.DEPLOYER_AWS_ACCESS_KEY_ID }}
          secret: ${{ secrets.DEPLOYER_AWS_SECRET_ACCESS_KEY }}

      - name: Decrypt Testnet Secrets
        id: decrypt
        run: sops -d ops/env/testnet/backend/secrets.prod.json > ops/testnet/prod/backend/tfvars.json

      - name: Terraform Init
        id: init
        working-directory: ./ops/testnet/prod/backend
        run: terraform init

      - name: Terraform Plan
        id: plan
        working-directory: ./ops/testnet/prod/backend
        run: |
          terraform plan -var-file=tfvars.json

      - name: Terraform Docker Image onto AWS
        id: apply
        working-directory: ./ops/testnet/prod/backend
        run: |
          terraform apply -var-file=tfvars.json -auto-approve

    outputs:
      sequencer-server-tags: ${{ needs.e2e-tests.outputs.sequencer-server-tags }}
      sequencer-publisher-tags: ${{ needs.e2e-tests.outputs.sequencer-publisher-tags }}
      sequencer-subscriber-tags: ${{ needs.e2e-tests.outputs.sequencer-subscriber-tags }}
      router-publisher-tags: ${{ needs.e2e-tests.outputs.router-publisher-tags }}
      router-subscriber-tags: ${{ needs.e2e-tests.outputs.router-subscriber-tags }}
      router-executor-tags: ${{ needs.e2e-tests.outputs.router-executor-tags }}
      lighthouse-prover-subscriber-tags: ${{ needs.e2e-tests.outputs.lighthouse-prover-subscriber-tags }}
      relayer-tags: ${{ needs.e2e-tests.outputs.relayer-tags }}
      watcher-tags: ${{ needs.e2e-tests.outputs.watcher-tags }}
      sdk-server-tags: ${{ needs.e2e-tests.outputs.sdk-server-tags }}

  terraform-services-backend-prod-mainnet:
    if: github.ref == 'refs/heads/prod'
    needs: [terraform-services-core-prod-testnet, terraform-services-backend-prod-testnet]
    env:
      AWS_PROFILE: aws-deployer-connext
      TF_VAR_cartographer_image_tag: ${{ github.ref_name }}-${{ github.sha }}
      TF_VAR_full_image_name_sdk_server: ${{ fromJSON(needs.terraform-services-backend-prod-testnet.outputs.sdk-server-tags).tags[0] }}

    runs-on: ubuntu-latest
    permissions:
      contents: read
      packages: write

    steps:
      - name: Setup Terraform
        uses: hashicorp/setup-terraform@v1
        with:
          terraform_version: 1.5.7

      - name: Setup Sops
        uses: mdgreenwald/mozilla-sops-action@v1.2.0
        with:
          version: "3.7.2"

      - name: Checkout repository
        uses: actions/checkout@v3

      - name: Configure AWS Credentials
        uses: Fooji/create-aws-profile-action@v1
        with:
          profile: aws-deployer-connext
          region: us-east-1
          key: ${{ secrets.DEPLOYER_AWS_ACCESS_KEY_ID }}
          secret: ${{ secrets.DEPLOYER_AWS_SECRET_ACCESS_KEY }}

      - name: Decrypt Mainnet Secrets
        id: decrypt
        run: sops -d ops/env/mainnet/backend/secrets.prod.json > ops/mainnet/prod/backend/tfvars.json

      - name: Terraform Init
        id: init
        working-directory: ./ops/mainnet/prod/backend
        run: terraform init

      - name: Terraform Plan
        id: plan
        working-directory: ./ops/mainnet/prod/backend
        run: |
          terraform plan -var-file=tfvars.json

      - name: Terraform Docker Image onto AWS
        id: apply
        working-directory: ./ops/mainnet/prod/backend
        run: |
          terraform apply -var-file=tfvars.json -auto-approve

  terraform-services-core-prod-mainnet:
    if: github.ref == 'refs/heads/prod'
    needs: [terraform-services-core-prod-testnet, terraform-services-backend-prod-testnet]
    env:
      AWS_PROFILE: aws-deployer-connext
      TF_VAR_full_image_name_router_publisher: ${{ fromJSON(needs.terraform-services-backend-prod-testnet.outputs.router-publisher-tags).tags[0] }}
      TF_VAR_full_image_name_router_subscriber: ${{ fromJSON(needs.terraform-services-backend-prod-testnet.outputs.router-subscriber-tags).tags[0] }}
      TF_VAR_full_image_name_router_executor: ${{ fromJSON(needs.terraform-services-backend-prod-testnet.outputs.router-executor-tags).tags[0] }}
      TF_VAR_full_image_name_sequencer_server: ${{ fromJSON(needs.terraform-services-backend-prod-testnet.outputs.sequencer-server-tags).tags[0] }}
      TF_VAR_full_image_name_sequencer_publisher: ${{ fromJSON(needs.terraform-services-backend-prod-testnet.outputs.sequencer-publisher-tags).tags[0] }}
      TF_VAR_full_image_name_sequencer_subscriber: ${{ fromJSON(needs.terraform-services-backend-prod-testnet.outputs.sequencer-subscriber-tags).tags[0] }}
      TF_VAR_full_image_name_relayer: ${{ fromJSON(needs.terraform-services-backend-prod-testnet.outputs.relayer-tags).tags[0] }}
      TF_VAR_full_image_name_watcher: ${{ fromJSON(needs.terraform-services-backend-prod-testnet.outputs.watcher-tags).tags[0] }}
      TF_VAR_full_image_name_lighthouse_prover_subscriber: ${{ fromJSON(needs.terraform-services-backend-prod-testnet.outputs.lighthouse-prover-subscriber-tags).tags[0] }}
      TF_VAR_lighthouse_image_tag: ${{ github.ref_name }}-${{ github.sha }}

    runs-on: ubuntu-latest
    permissions:
      contents: read
      packages: write
    steps:
      - name: Setup Terraform
        uses: hashicorp/setup-terraform@v1
        with:
          terraform_version: 1.5.7

      - name: Setup Sops
        uses: mdgreenwald/mozilla-sops-action@v1.2.0
        with:
          version: "3.7.2"

      - name: Checkout repository
        uses: actions/checkout@v3

      - name: Configure AWS Credentials
        uses: Fooji/create-aws-profile-action@v1
        with:
          profile: aws-deployer-connext
          region: us-east-1
          key: ${{ secrets.DEPLOYER_AWS_ACCESS_KEY_ID }}
          secret: ${{ secrets.DEPLOYER_AWS_SECRET_ACCESS_KEY }}

      - name: Decrypt Testnet Production Secrets
        id: decrypt
        run: sops -d ops/env/mainnet/core/secrets.prod.json > ops/mainnet/prod/core/tfvars.json

      - name: Terraform Init
        id: init
        working-directory: ./ops/mainnet/prod/core
        run: terraform init

      - name: Terraform Plan
        id: plan
        working-directory: ./ops/mainnet/prod/core
        run: |
          terraform plan -var-file=tfvars.json

      - name: Terraform Docker Image onto AWS
        id: apply
        working-directory: ./ops/mainnet/prod/core
        run: |
          terraform apply -var-file=tfvars.json -auto-approve<|MERGE_RESOLUTION|>--- conflicted
+++ resolved
@@ -88,7 +88,6 @@
       - name: Migrate Database
         run: yarn workspace @connext/nxtp-adapters-database dbmate up
 
-<<<<<<< HEAD
       ## Env file containing RPCs for connectors' integration tests
       - name: "Create env file"
         run: |
@@ -101,11 +100,7 @@
 
       ## TODO: Modify it to its previous state before merging to Connext
       - name: Yarn test
-        run: yarn test:connectors
-=======
-      - name: Yarn test
         run: yarn test:all
->>>>>>> 5bcc4c1e
 
       - name: Yarn lint
         env:
