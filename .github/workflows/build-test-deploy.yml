--- conflicted
+++ resolved
@@ -468,6 +468,132 @@
     outputs:
       json: ${{ steps.meta.outputs.json }}
 
+  build-and-push-lighthouse-prover-image:
+    if: github.ref == 'refs/heads/main' || github.ref == 'refs/heads/staging' || github.ref == 'refs/heads/prod'
+    env:
+      REGISTRY: ghcr.io
+      IMAGE_NAME: connext/lighthouse-prover
+    runs-on: ubuntu-latest
+    permissions:
+      contents: read
+      packages: write
+
+    steps:
+      - name: Checkout repository
+        uses: actions/checkout@v2
+
+      - name: Log in to the Container registry
+        uses: docker/login-action@f054a8b539a109f9f41c372932f1ae047eff08c9
+        with:
+          registry: ${{ env.REGISTRY }}
+          username: ${{ github.actor }}
+          password: ${{ secrets.GITHUB_TOKEN }}
+
+      - name: Extract metadata (tags, labels) for Docker
+        id: meta
+        uses: docker/metadata-action@98669ae865ea3cffbcbaa878cf57c20bbf1c6c38
+        with:
+          images: ${{ env.REGISTRY }}/${{ env.IMAGE_NAME }}
+          tags: |
+            type=sha,format=short
+            type=semver,pattern={{raw}}
+
+      - name: Build and push Docker image
+        uses: docker/build-push-action@ad44023a93711e3deb337508980b4b5e9bcdc5dc
+        with:
+          context: .
+          push: true
+          tags: ${{ steps.meta.outputs.tags }}
+          labels: ${{ steps.meta.outputs.labels }}
+          file: docker/lighthouse/prover/Dockerfile
+
+    outputs:
+      json: ${{ steps.meta.outputs.json }}
+
+  build-and-push-lighthouse-process-from-root-image:
+    if: github.ref == 'refs/heads/main' || github.ref == 'refs/heads/staging' || github.ref == 'refs/heads/prod'
+    env:
+      REGISTRY: ghcr.io
+      IMAGE_NAME: connext/lighthouse-process-from-root
+    runs-on: ubuntu-latest
+    permissions:
+      contents: read
+      packages: write
+
+    steps:
+      - name: Checkout repository
+        uses: actions/checkout@v2
+
+      - name: Log in to the Container registry
+        uses: docker/login-action@f054a8b539a109f9f41c372932f1ae047eff08c9
+        with:
+          registry: ${{ env.REGISTRY }}
+          username: ${{ github.actor }}
+          password: ${{ secrets.GITHUB_TOKEN }}
+
+      - name: Extract metadata (tags, labels) for Docker
+        id: meta
+        uses: docker/metadata-action@98669ae865ea3cffbcbaa878cf57c20bbf1c6c38
+        with:
+          images: ${{ env.REGISTRY }}/${{ env.IMAGE_NAME }}
+          tags: |
+            type=sha,format=short
+            type=semver,pattern={{raw}}
+
+      - name: Build and push Docker image
+        uses: docker/build-push-action@ad44023a93711e3deb337508980b4b5e9bcdc5dc
+        with:
+          context: .
+          push: true
+          tags: ${{ steps.meta.outputs.tags }}
+          labels: ${{ steps.meta.outputs.labels }}
+          file: docker/lighthouse/processFromRoot/Dockerfile
+
+    outputs:
+      json: ${{ steps.meta.outputs.json }}
+
+  build-and-push-lighthouse-propagate-image:
+    if: github.ref == 'refs/heads/main' || github.ref == 'refs/heads/staging' || github.ref == 'refs/heads/prod'
+    env:
+      REGISTRY: ghcr.io
+      IMAGE_NAME: connext/lighthouse-propagate
+    runs-on: ubuntu-latest
+    permissions:
+      contents: read
+      packages: write
+
+    steps:
+      - name: Checkout repository
+        uses: actions/checkout@v2
+
+      - name: Log in to the Container registry
+        uses: docker/login-action@f054a8b539a109f9f41c372932f1ae047eff08c9
+        with:
+          registry: ${{ env.REGISTRY }}
+          username: ${{ github.actor }}
+          password: ${{ secrets.GITHUB_TOKEN }}
+
+      - name: Extract metadata (tags, labels) for Docker
+        id: meta
+        uses: docker/metadata-action@98669ae865ea3cffbcbaa878cf57c20bbf1c6c38
+        with:
+          images: ${{ env.REGISTRY }}/${{ env.IMAGE_NAME }}
+          tags: |
+            type=sha,format=short
+            type=semver,pattern={{raw}}
+
+      - name: Build and push Docker image
+        uses: docker/build-push-action@ad44023a93711e3deb337508980b4b5e9bcdc5dc
+        with:
+          context: .
+          push: true
+          tags: ${{ steps.meta.outputs.tags }}
+          labels: ${{ steps.meta.outputs.labels }}
+          file: docker/lighthouse/propagate/Dockerfile
+
+    outputs:
+      json: ${{ steps.meta.outputs.json }}
+
   build-and-push-relayer-image:
     if: github.ref == 'refs/heads/main' || github.ref == 'refs/heads/staging' || github.ref == 'refs/heads/prod'
     env:
@@ -939,15 +1065,11 @@
       router-executor-tags: ${{ needs.e2e-tests.outputs.router-executor-tags }}
       lighthouse-prover-tags: ${{ needs.e2e-tests.outputs.lighthouse-prover-tags }}
       lighthouse-process-from-root-tags: ${{ needs.e2e-tests.outputs.lighthouse-process-from-root-tags }}
-<<<<<<< HEAD
-      cartographer-tags: ${{ needs.e2e-tests.outputs.cartographer-tags }}
-=======
-      lighthouse-propagate-tags: ${{ needs.e2e-tests.outputs.lighthouse-propagate-tags }}
+
       cartographer-routers-tags: ${{ needs.e2e-tests.outputs.cartographer-routers-tags }}
       cartographer-transfers-tags: ${{ needs.e2e-tests.outputs.cartographer-transfers-tags }}
       cartographer-messages-tags: ${{ needs.e2e-tests.outputs.cartographer-messages-tags }}
       cartographer-roots-tags: ${{ needs.e2e-tests.outputs.cartographer-roots-tags }}
->>>>>>> 7721b571
       relayer-tags: ${{ needs.e2e-tests.outputs.relayer-tags }}
 
   terraform-services-backend-prod-mainnet:
