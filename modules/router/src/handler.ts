--- conflicted
+++ resolved
@@ -1,14 +1,8 @@
-<<<<<<< HEAD
 import {
   RouterNxtpNatsMessagingService,
 } from "@connext/nxtp-utils";
 import { v4 } from "uuid";
 import { Signer} from "ethers";
-=======
-import { RouterNxtpNatsMessagingService, MetaTxPayload } from "@connext/nxtp-utils";
-import { v4 } from "uuid";
-import { Signer } from "ethers";
->>>>>>> 38fdeae6
 import { BaseLogger } from "pino";
 import { TransactionService } from "@connext/nxtp-txservice";
 
