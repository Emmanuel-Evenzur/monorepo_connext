--- conflicted
+++ resolved
@@ -2,9 +2,8 @@
 
 ## Next Release
 
-<<<<<<< HEAD
 - [sdk/router] Add fallback subgraph using multiple subgraph URIs
-=======
+
 ## 0.0.56
 
 - [subgraph] Use bware subgraph endpoints
@@ -16,7 +15,6 @@
 ## 0.0.54
 
 - [contracts] Update default subgraphs
->>>>>>> c7e2ee98
 
 ## 0.0.53
 
