# NXTP Changelog

## Next Release

<<<<<<< HEAD
- [sdk] Start polling when a transaction is prepared, and stop when final active transaction is completed
- [integration] Test with ERC20 and with `skipPolling = true`
=======
## 0.1.10

>>>>>>> b9775d8a
- [utils] Use the correct url for the subgraph health
- [utils] Cache the sync records in subgraph health and fallback subgraph
- [router] Update polling time

## 0.1.9

- [router] Use correct chain for gas fee calc for cancel

## 0.1.8

- [router] Properly check low gas on router contracts

## 0.1.7

- [router][sdk] - Fix gas estimation issue

## 0.1.6

- [router] Fix relaying signature

## 0.1.5

- [sdk][router] more unit test
- [sdk][router][txservice] fee cleanup
- [sdk] Resort to using router network if gelato fails; set default useRelayers = false
- [txservice] Check that transaction exists when mine timeout occurs.
- [sdk] Make auction selection tests deterministic

## 0.1.4

- [router] Fix relayer fee

## 0.1.3

- [router] Fix admin function for checking approved router

## 0.1.2

- [router] Further improve logic for gelato fallback handling
- [router] Fix "Cannot read property 'transactionId' of undefined" error

## 0.1.1

- [router] Improve logic for gelato fallback handling
- [router] Fix sanitation check for router contract cancel

## 0.1.0

- [router/sdk] Router contract integration

## 0.0.105

- [sdk] update transaferQuote
- [contracts] fuse deployment
- [txService] Fix and Bump test coverage

## 0.0.104

- [router] Fix metrics collection
- [router] Fix cache duration for token prices

## 0.0.103

- [txservice] Fix handling of RPC provider server errors

## 0.0.102

- [txservice] Fixed issue with RPC stall timeout handling
- [router] Undefined handling in `bindPrices`
- [router/sdk] Get active transactions specific to users and routers
- [subgraph] more analytics updates
- [sdk] update generateTransactionId method
- [txservice] error types
- [utils] subgraph health query method implementation
- [sdk] Add generic subgraph query method
- [sdk] Add generic subgraph query method

## 0.0.101

- [txservice] Reorganization, code coverage improvements
- [txservice] Update / expose config vars
- [router] add active transactions logs
- [sdk] generateTransactionId method

## 0.0.100

- [router] Cleanup prometheus collection
- [router/txservice] Explicitly use legacy transactions only
- [router] Fix mainnet equivalent
- [subgraph] analytics graphs updates

## 0.0.99

- [txservice] Fix error parsing
- [router] router status messaging
- [sdk] getRouterStatus method

## 0.0.98

- [contracts] Set up Moonriver price oracle

## 0.0.97

- [contracts] Deploy gas price oracle on xdai

## 0.0.96

- [router/sdk] Fix gas price estimation

## 0.0.94

- [router] Delegate fee calc to chainreader
- [sdk] Integrate chainreader
- [txservice] Introduced provider syncing
- [router] Arbitrum `block.number` handling on cancel

## 0.0.93

- [router] Improved caching and auction response time
- [sdk, router] Add method to allow slippage in prepared amount
- [txservice] removed TransactionServiceFailure error, replaced with specific error types
- [subgraph] Add convenience fields for analytics subgraph
- [subgraph] Redeploy analytics subgraphs

## 0.0.92

- [utils] Add native asset decimals handling
- [utils] Fallback subgraph should order synced subgraphs first

## 0.0.91

- [sdk] Allow chainData to be passed in

## 0.0.90

- [router] use subgraphs form chainData default
- [sdk] fees estimation on sdk side
- [contracts] [router] use price oracle for optimism

## 0.0.89

- [router] Fix handling tracker

## 0.0.88

- [utils] Update default subgraph URIs

## 0.0.87

- [contracts] Add deploy script to package

## 0.0.86

- [contracts] Add artifacts to package

## 0.0.85

- [router] Add optimism fees using mainnet pricing
- [test-ui] Minor error fixes
- [router] Remove fees decimal conversion
- [txservice] `readTransaction` should use provider not signer
- [router] Improve logs and error contexts
- [router] Handle null case for getBlock

## 0.0.84

- [utils] Update `add-router` and `deploy-subgraph` scripts to include optimism
- [txservice] Remove min gas enforcement for optimism
- [router] Ensure handling tracker is pruned properly

## 0.0.83

- [router] Track handling transactions by status over block

## 0.0.82

- [router] Add time-delay for sender cancellations

## 0.0.81

- [sdk] Gelato support for Arbitrum
- [subgraph] subgraph lite for routers and sdk
- [subgraph] add sending tx count for explorer
- [router] update active transactions logs!minor

## 0.0.80

- [utils] Enforce minimum subgraph sync buffer
- [utils] Subgraph starts as synced

## 0.0.79

- [utils] Bump gas estimate
- [sdk] Remove hardcoded arbitrum gas limit

## 0.0.78

- [utils] Fix subgraph hasSynced logic

## 0.0.77

- [sdk] Hardcode gas limit for Arbitrum
- [ci] Fix 0.0.76 build
- [utils] Add extra gas reimbursement for fulfill for Gelato relayers

## 0.0.76

- [router] New Web3signer support
- [router] Fix logging level
- [sdk] fulfill response

## 0.0.75

- [contracts] Moonriver deployment

## 0.0.74

- [sdk] Integrate Gelato for fulfill relaying
- [contracts] Include `remove-router` hardhat task
- [sdk] SDK supports string `subgraph` in config

## 0.0.73

- [contracts] Deploy to mainnet

## 0.0.72

- [router/sdk] Fix fallback subgraph

## 0.0.71

- [router] Handle fulfill relay bugfix

## 0.0.70

- [router] Handle fulfill relay
- [router/sdk] Add subgraph fallbacks by default
- [test-ui] Fixes for test-ui based on feedback

## 0.0.69

- [sdk] Return fulfill fee from `getTransferQuote`

## 0.0.68

- [sdk] Fix build

## 0.0.67

- [sdk/router] Add fallback subgraph using multiple subgraph URIs
- [sdk-server] new sdk-server to interact with sdkBase on backend
- [subgraph] update structure to handle multiple networks subgraph deployment
- [integration] fix load testing

## 0.0.66

- [sdk] Fix signer instantiation
- [test-ui] Fix input params

## 0.0.65

- [router] Fix relayer fee threshold

## 0.0.64

- [sdk] SDK gas limit fix

## 0.0.63

- [sdk] Fix relayer fee issue

## 0.0.62

- [sdk] fix exchange amount
- [sdk] bump gas limit for Arbitrum
- [router] fix exchange amount

## 0.0.61

- [sdk] Add SDKBase class that does not use signer
- [contracts] Add PriceOracle to BSC
- [sdk] Add way to bypass messaging signer

## 0.0.58

- [subgraphs] Fix user typo
- [txservice] Sync chain providers
- [sdk] Estimate gas on fulfill for configured chains

## 0.0.57

- [txservice] Add nonce gap backfill in event that txcount backtracks
- [txservice] Curb gas spikes
- [sdk/router] Catch errors per chain in active tx subgraph poller
- [router] Fix estimate gas bug

## 0.0.56

- [subgraph] Use bware subgraph endpoints

## 0.0.55

- [sdk] Fix lower bound

## 0.0.54

- [contracts] Update default subgraphs

## 0.0.53

- [contracts] Redeploy to mainnets
- [utils] Update default subgraph URLs

## 0.0.52

- [sdk] Add sanity check for callTo parameter
- [sdk] update sdk constructor params structure again
- [router] perf subgraph buffer
- [contracts] Redeploy contracts to testnets

## 0.0.51

- [contracts] Final updates from auditor
- [contracts] Add price oracle contract
- [router] Estimate gas and add to fee on configured chains
- [contracts] Deploy on testnets

## 0.0.50

- [sdk] Hardcode estimated gas for xdai

## 0.0.49

- [txservice] Properly handle insufficient funds errors
- [router] Log gas when there is low balance
- [router] Properly default signature on admin cancel endpoint

## 0.0.48

- [txservice] Refactor
- [txservice] Add serial submit

## 0.0.47

- [utils] Attempt fix on trust wallet again final final.

## 0.0.46

- [sdk] Fix calldata encryption.
- [sdk] Subgraph buffer.
- [sdk] Fix dryRun.
- [sdk] Add Subgraph loop errors handling.
- [sdk] Change NxtpSDK constructor params.
- [router] Attempt to resolve expired receiver prepare transactions.

## 0.0.45

- [sdk] Attempt fix on trust wallet again.

## 0.0.44

- [sdk] Attempt fix on trust wallet again.

## 0.0.41

- [sdk] Attempt fix on trust wallet again.
- [sdk] Estimate gas on SDK transactions.
- [router] Serialize tx submission.

## 0.0.40

- [sdk] Fix xDai issue.

## 0.0.39

- [txservice] Serialize tx submission

## 0.0.38

- [sdk] Fix Arbitrum subgraph URL
- [router] Add onchain checks before sending txs
- [router] Fix subgraph status determinations
- [router] Fix bug where receipt could be undefined
- [router] Add tracker for in-progress metatxs
- [router] Hardcode gas limit

## 0.0.37

- [router] Retry getting subgraph sync status if not set by default

## 0.0.36

- [sdk] Attempt fix BSC issue.

## 0.0.35

- [sdk] Fix Trust Wallet-specific signing.

## 0.0.34

- [sdk] Fix Trust Wallet-specific signing.

## 0.0.33

- [sdk] Check subgraph sync status and block transfers if out of sync.
- [sdk] Make sync buffer configurable.

## 0.0.32

- [router] Cancel sender transaction if subgraph is out of sync.
- [router] Add admin endpoint to cancel sender txs.
- [utils,sdk,router,txservice] Add custom logger class.
- [contracts] Arbitrum deployment.
- [utils] Sanitize signatures.
- [test-ui] Router liquidity table.

## 0.0.31

- [router] Don't respond to bid if subgraphs are out of sync
- [router] Use `transactionId` in request contexts
- [test-ui] Use readable units for liquidity

## 0.0.30

- [router] Fix fantom subgraph url

## 0.0.29

- [router] Fix `undefined` handling of confirmations

## 0.0.28

- [subgraph] Add default URLs
- [router] Properly handle chain confirmation defaults

## 0.0.27

- [contracts] Deploy to FTM, BSC, MATIC, XDAI

## 0.0.26

- [contracts] Deploy to Avalanche Fuji
- [txservice] Overhaul for blockade monitoring

## 0.0.25

- [router] Fix bug in subgraph loop.

## 0.0.24

- [sdk] Use local clock for all time calcs.

## 0.0.22

- [sdk] Add back `connectMessaging` with proper functionality.

## 0.0.21

- [sdk] Add back `connectMessaging` with proper functionality.

## 0.0.20

- [test-ui] Router liquidity management UI.
- [test-ui] Test preferred router.
- [sdk] Use NTP time server instead of block time.

## 0.0.19

- [contracts] Updated deployments for all chains.
- [sdk] Add method to get historical transfers.

## 0.0.18

- [contracts] Deploy to Ropsten.
- [router] Cancel expired transfers.

## 0.0.17

- [router] Refactor router architecture.

## 0.0.16

- [sdk] Fix cancellation.
- [sdk] Change method name from `cancelExpired` to `cancel`.
- [sdk, router] Add `network` param for abstracting messaging configuration.
- [sdk] Rename `startTransfer` and `finishTransfer` to `prepareTransfer` and `fulfillTransfer`.

## 0.0.15

- [txservice] Fix in gas price for Optimism.
- [contracts] Deployments for Mumbai, Optimism Kovan, Arbitrum Rinkeby.

## 0.0.14

- [sdk] Add `transactionHash` to all applicable events.
- [contracts] Deploy to all chains.

## 0.0.13

- [sdk] Add subgraph to the frontend for transaction status tracking.

## 0.0.12

- [txservice] Bugfixes.

## 0.0.11

- [sdk] Fix for signature sending bug.
- [txservice] Fix for tx confirmed bug.
- [sdk] Add constructor param to skip setting up contract listeners.

## 0.0.10

- [router, sdk] Refactor error handling.
- [sdk] [#53](https://github.com/connext/nxtp/issues/53) Add `ReceiverPrepareSigned` event.
- [sdk] [#54](https://github.com/connext/nxtp/issues/54) Fix `finishTransfer` resolution.

## 0.0.9

- [sdk] Add methods to attach and detach listener.
- [sdk] Break up methods into `startTransfer` and `finishTransfer`.
- [router, sdk] Add getTransferQuote method and simulate auction request/response.

## 0.0.8<|MERGE_RESOLUTION|>--- conflicted
+++ resolved
@@ -2,13 +2,11 @@
 
 ## Next Release
 
-<<<<<<< HEAD
 - [sdk] Start polling when a transaction is prepared, and stop when final active transaction is completed
 - [integration] Test with ERC20 and with `skipPolling = true`
-=======
+
 ## 0.1.10
 
->>>>>>> b9775d8a
 - [utils] Use the correct url for the subgraph health
 - [utils] Cache the sync records in subgraph health and fallback subgraph
 - [router] Update polling time
