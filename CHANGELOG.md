--- conflicted
+++ resolved
@@ -1,13 +1,9 @@
 # NXTP Changelog
 
 ## Next Release
-
-<<<<<<< HEAD
-## Amarok 1.0.0-alpha.0
 
 - [sdk] Moved core function `calculateAmountReceived` to SdkBase
 - [sdk] `calculateAmountReceived` now provides isFastPath determination
-=======
 - [contracts] Added ability to fork chains, apply proposed upgrades, and run tests against proposed upgrades.
 - [utils] Added CDN for chainData JSON file to make globally available.
 
@@ -15,7 +11,6 @@
 
 - [sdk] support for debugging simulation support for explorer.
 - [all] support of Consesys ZKevm is live on testnet.
->>>>>>> 52d3c0a0
 
 ## Amarok 0.2.7
 
